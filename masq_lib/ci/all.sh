--- conflicted
+++ resolved
@@ -1,10 +1,6 @@
 #!/bin/bash -xev
 # Copyright (c) 2019-2020, MASQ (https://masq.ai) and/or its affiliates. All rights reserved.
 CI_DIR="$( cd "$( dirname "$0" )" && pwd )"
-<<<<<<< HEAD
-TOOLCHAIN_HOME="$1"
-=======
->>>>>>> 7b6428af
 
 #export RUSTC_WRAPPER="$HOME/.cargo/bin/sccache"
 pushd "$CI_DIR/.."
