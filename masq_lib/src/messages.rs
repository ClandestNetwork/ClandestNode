--- conflicted
+++ resolved
@@ -457,23 +457,6 @@
 #[derive(Serialize, Deserialize, Debug, Clone, PartialEq)]
 pub struct UiConfigurationResponse {
     #[serde(rename = "currentSchemaVersion")]
-<<<<<<< HEAD
-    pub current_schema_version: String,
-    #[serde(rename = "clandestinePort")]
-    pub clandestine_port: u16,
-    #[serde(rename = "gasPrice")]
-    pub gas_price: u64,
-    #[serde(rename = "mnemonicSeedOpt")]
-    pub mnemonic_seed_opt: Option<String>,
-    #[serde(rename = "consumingWalletDerivationPathOpt")]
-    pub consuming_wallet_derivation_path_opt: Option<String>,
-    #[serde(rename = "earningWalletAddressOpt")]
-    pub earning_wallet_address_opt: Option<String>,
-    #[serde(rename = "pastNeighbors")]
-    pub past_neighbors: Vec<String>,
-    #[serde(rename = "startBlock")]
-    pub start_block: u64,
-=======
     current_schema_version: String,
     #[serde(rename = "clandestinePort")]
     clandestine_port: u16,
@@ -489,7 +472,6 @@
     past_neighbors: Vec<String>,
     #[serde(rename = "startBlock")]
     start_block: u64,
->>>>>>> 49382887
 }
 conversation_message!(UiConfigurationResponse, "configuration");
 
@@ -593,7 +575,6 @@
 #[derive(Serialize, Deserialize, Debug, PartialEq, Clone)]
 pub struct UiRecoverWalletsRequest {
     #[serde(rename = "dbPassword")]
-<<<<<<< HEAD
     pub db_password: String,
     #[serde(rename = "mnemonicPhrase")]
     pub mnemonic_phrase: Vec<String>,
@@ -605,15 +586,6 @@
     pub consuming_derivation_path: String, // default to "m/44'/60'/0'/0/0"
     #[serde(rename = "earningWallet")]
     pub earning_wallet: String, // either derivation path (default to "m/44'/60'/0'/0/1") or address
-=======
-    db_password: String,
-    #[serde(rename = "mnemonicPhrase")]
-    mnemonic_phrase: Vec<String>,
-    #[serde(rename = "consumingDerivationPath")]
-    consuming_derivation_path: String, // default to "m/44'/60'/0'/0/0"
-    #[serde(rename = "earningWallet")]
-    earning_wallet: String, // either derivation path (default to "m/44'/60'/0'/0/1") or address
->>>>>>> 49382887
 }
 conversation_message!(UiRecoverWalletsRequest, "recoverWallet");
 
