--- conflicted
+++ resolved
@@ -84,10 +84,6 @@
         schema: &App<'a, 'a>,
         vcls: Vec<Box<dyn VirtualCommandLine>>,
         streams: &mut StdStreams,
-<<<<<<< HEAD
-        running_test: bool,
-=======
->>>>>>> d91492bd
     ) -> Result<MultiConfig<'a>, ConfiguratorError> {
         let initial: Box<dyn VirtualCommandLine> =
             Box::new(CommandLineVcl::new(vec![String::new()]));
@@ -104,11 +100,7 @@
                     || (e.kind == clap::ErrorKind::VersionDisplayed) =>
             {
                 writeln!(streams.stdout, "{}", e.message).expect("writeln! failed");
-<<<<<<< HEAD
-                exit_process(0, "", running_test);
-=======
                 exit_process(0, "");
->>>>>>> d91492bd
                 panic!("This line should never execute, but tells Rust there's no return");
             }
             Err(e) => return Err(Self::make_configurator_error(e)),
@@ -614,12 +606,7 @@
             ])),
         ];
         let subject =
-<<<<<<< HEAD
-            MultiConfig::try_new(&schema, vcls, &mut FakeStreamHolder::new().streams(), false)
-                .unwrap();
-=======
             MultiConfig::try_new(&schema, vcls, &mut FakeStreamHolder::new().streams()).unwrap();
->>>>>>> d91492bd
 
         let result = value_m!(subject, "numeric-arg", u64);
 
@@ -643,12 +630,7 @@
             Box::new(CommandLineVcl::new(vec![String::new()])),
         ];
         let subject =
-<<<<<<< HEAD
-            MultiConfig::try_new(&schema, vcls, &mut FakeStreamHolder::new().streams(), false)
-                .unwrap();
-=======
             MultiConfig::try_new(&schema, vcls, &mut FakeStreamHolder::new().streams()).unwrap();
->>>>>>> d91492bd
 
         let result = value_m!(subject, "numeric-arg", u64);
 
@@ -672,12 +654,7 @@
             ])),
         ];
         let subject =
-<<<<<<< HEAD
-            MultiConfig::try_new(&schema, vcls, &mut FakeStreamHolder::new().streams(), false)
-                .unwrap();
-=======
             MultiConfig::try_new(&schema, vcls, &mut FakeStreamHolder::new().streams()).unwrap();
->>>>>>> d91492bd
 
         let result = value_m!(subject, "numeric-arg", u64);
 
@@ -707,12 +684,7 @@
             ])),
         ];
         let subject =
-<<<<<<< HEAD
-            MultiConfig::try_new(&schema, vcls, &mut FakeStreamHolder::new().streams(), false)
-                .unwrap();
-=======
             MultiConfig::try_new(&schema, vcls, &mut FakeStreamHolder::new().streams()).unwrap();
->>>>>>> d91492bd
 
         let result = values_m!(subject, "numeric-arg", u64);
 
@@ -738,12 +710,7 @@
             Box::new(CommandLineVcl::new(vec![String::new()])),
         ];
         let subject =
-<<<<<<< HEAD
-            MultiConfig::try_new(&schema, vcls, &mut FakeStreamHolder::new().streams(), false)
-                .unwrap();
-=======
             MultiConfig::try_new(&schema, vcls, &mut FakeStreamHolder::new().streams()).unwrap();
->>>>>>> d91492bd
 
         let result = values_m!(subject, "numeric-arg", u64);
 
@@ -769,12 +736,7 @@
             ])),
         ];
         let subject =
-<<<<<<< HEAD
-            MultiConfig::try_new(&schema, vcls, &mut FakeStreamHolder::new().streams(), false)
-                .unwrap();
-=======
             MultiConfig::try_new(&schema, vcls, &mut FakeStreamHolder::new().streams()).unwrap();
->>>>>>> d91492bd
 
         let result = values_m!(subject, "numeric-arg", u64);
 
@@ -798,12 +760,7 @@
             Box::new(CommandLineVcl::new(vec![String::new()])),
         ];
         let subject =
-<<<<<<< HEAD
-            MultiConfig::try_new(&schema, vcls, &mut FakeStreamHolder::new().streams(), false)
-                .unwrap();
-=======
             MultiConfig::try_new(&schema, vcls, &mut FakeStreamHolder::new().streams()).unwrap();
->>>>>>> d91492bd
 
         let result = value_m!(subject, "numeric-arg", u64);
 
@@ -827,12 +784,7 @@
             ])),
         ];
         let subject =
-<<<<<<< HEAD
-            MultiConfig::try_new(&schema, vcls, &mut FakeStreamHolder::new().streams(), false)
-                .unwrap();
-=======
             MultiConfig::try_new(&schema, vcls, &mut FakeStreamHolder::new().streams()).unwrap();
->>>>>>> d91492bd
 
         let result = value_m!(subject, "numeric-arg", u64);
 
@@ -857,12 +809,7 @@
             Box::new(CommandLineVcl::new(vec![String::new()])),
         ];
         let subject =
-<<<<<<< HEAD
-            MultiConfig::try_new(&schema, vcls, &mut FakeStreamHolder::new().streams(), false)
-                .unwrap();
-=======
             MultiConfig::try_new(&schema, vcls, &mut FakeStreamHolder::new().streams()).unwrap();
->>>>>>> d91492bd
 
         let (result, user_specified) = value_user_specified_m!(subject, "numeric-arg", u64);
 
@@ -888,12 +835,7 @@
             ])),
         ];
         let subject =
-<<<<<<< HEAD
-            MultiConfig::try_new(&schema, vcls, &mut FakeStreamHolder::new().streams(), false)
-                .unwrap();
-=======
             MultiConfig::try_new(&schema, vcls, &mut FakeStreamHolder::new().streams()).unwrap();
->>>>>>> d91492bd
 
         let (result, user_specified) = value_user_specified_m!(subject, "numeric-arg", u64);
 
@@ -925,12 +867,7 @@
             "20".to_string(),
         ]))];
         let subject =
-<<<<<<< HEAD
-            MultiConfig::try_new(&schema, vcls, &mut FakeStreamHolder::new().streams(), false)
-                .unwrap();
-=======
             MultiConfig::try_new(&schema, vcls, &mut FakeStreamHolder::new().streams()).unwrap();
->>>>>>> d91492bd
 
         let (numeric_arg_result, user_specified_numeric) =
             value_user_specified_m!(subject, "numeric-arg", u64);
@@ -959,12 +896,7 @@
             ])),
         ];
         let subject =
-<<<<<<< HEAD
-            MultiConfig::try_new(&schema, vcls, &mut FakeStreamHolder::new().streams(), false)
-                .unwrap();
-=======
             MultiConfig::try_new(&schema, vcls, &mut FakeStreamHolder::new().streams()).unwrap();
->>>>>>> d91492bd
 
         let result = subject.arg_matches();
 
@@ -989,16 +921,9 @@
         let vcls: Vec<Box<dyn VirtualCommandLine>> =
             vec![Box::new(CommandLineVcl::new(vec![String::new()]))];
 
-<<<<<<< HEAD
-        let result =
-            MultiConfig::try_new(&schema, vcls, &mut FakeStreamHolder::new().streams(), false)
-                .err()
-                .unwrap();
-=======
         let result = MultiConfig::try_new(&schema, vcls, &mut FakeStreamHolder::new().streams())
             .err()
             .unwrap();
->>>>>>> d91492bd
 
         let expected =
             ConfiguratorError::required("another-arg", "ParamError parameter not provided")
