--- conflicted
+++ resolved
@@ -248,15 +248,10 @@
             .long("dns-servers")
             .value_name("DNS-SERVERS")
             .min_values(0)
-<<<<<<< HEAD
             // .default_value("1.1.1.1") // TODO: This is wrong. We should get this from the system DNS configuration.
-            // .use_delimiter(true)
+            // .default_value("1.1.1.1") // TODO: This is wrong. We should get this from the system DNS configuration.
+            .use_delimiter(true)
             .validator(common_validators::validate_ip_addresses)
-=======
-            .default_value("1.1.1.1") // TODO: This is wrong. We should get this from the system DNS configuration.
-            .use_delimiter(true)
-            .validator(common_validators::validate_ip_address)
->>>>>>> bc1796f2
             .help(DNS_SERVERS_HELP),
     )
     .arg(earning_wallet_arg(
