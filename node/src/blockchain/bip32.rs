// Copyright (c) 2017-2019, Substratum LLC (https://substratum.net) and/or its affiliates. All rights reserved.
use bip39::Seed;
use ethsign::keyfile::Crypto;
use ethsign::{Protected, PublicKey, SecretKey, Signature};
use serde::de;
use serde::ser;
use serde::{Deserialize, Deserializer, Serialize, Serializer};
use std::convert::TryFrom;
use std::hash::{Hash, Hasher};
use std::num::NonZeroU32;
use tiny_hderive::bip32::ExtendedPrivKey;
use web3::types::Address;

#[derive(Debug)]
pub struct Bip32ECKeyPair {
    public: PublicKey,
    secret: SecretKey,
}

impl Bip32ECKeyPair {
    pub fn from_raw(seed: &[u8], derivation_path: &str) -> Result<Self, String> {
        match ExtendedPrivKey::derive(seed, derivation_path) {
            Ok(extended_priv_key) => match SecretKey::from_raw(&extended_priv_key.secret()) {
                Ok(secret) => Ok(Self::from(secret)),
                Err(e) => Err(format!("{:?}", e)),
            },
            Err(e) => Err(format!("{:?}", e)),
        }
    }

    pub fn extended_private_key(seed: &Seed, derivation_path: &str) -> ExtendedPrivKey {
        ExtendedPrivKey::derive(seed.as_bytes(), derivation_path).expect("Expected a valid path")
    }

    pub fn from_raw_secret(secret: &[u8]) -> Result<Self, String> {
        match SecretKey::from_raw(secret) {
            Ok(secret) => Ok(Bip32ECKeyPair {
                public: secret.public(),
                secret,
            }),
            Err(e) => Err(format!("{:?}", e)),
        }
    }

    pub fn from_key(extended_private_key: ExtendedPrivKey) -> Result<Bip32ECKeyPair, String> {
        Self::from_raw_secret(&extended_private_key.secret())
    }

    pub fn address(&self) -> Address {
        Address {
            0: *self.public.address(),
        }
    }

    pub fn secret(&self) -> &SecretKey {
        &self.secret
    }

    pub fn sign(&self, msg: &[u8]) -> Result<Signature, String> {
        self.secret.sign(msg).map_err(|e| format!("{:?}", e))
    }

    pub fn verify(&self, signature: &Signature, msg: &[u8]) -> Result<bool, String> {
        self.public
            .verify(signature, msg)
            .map_err(|e| format!("{:?}", e))
    }

    pub fn clone_secret(&self) -> SecretKey {
        match self.secret.to_crypto(
            &Protected::from("secret"),
            NonZeroU32::new(1).expect("Could not create"),
        ) {
            Ok(crypto) => match SecretKey::from_crypto(&crypto, &Protected::from("secret")) {
                Ok(secret) => secret,
                Err(e) => panic!("{:?}", e),
            },
            Err(e) => panic!("{:?}", e),
        }
    }
}

impl TryFrom<(&[u8], &str)> for Bip32ECKeyPair {
    type Error = String;

    fn try_from(seed_path: (&[u8], &str)) -> Result<Self, Self::Error> {
        let (seed, derivation_path) = seed_path;
        if seed.len() != 64 {
            Err(format!("Invalid Seed Length: {}", seed.len()))
        } else {
            match ExtendedPrivKey::derive(seed, derivation_path) {
                Ok(extended_priv_key) => match SecretKey::from_raw(&extended_priv_key.secret()) {
                    Ok(secret) => Ok(Self::from(secret)),
                    Err(e) => Err(format!("{:?}", e)),
                },
                Err(e) => Err(format!("{:?}", e)),
            }
        }
    }
}

impl From<SecretKey> for Bip32ECKeyPair {
    fn from(secret: SecretKey) -> Self {
        Self {
            public: secret.public(),
            secret,
        }
    }
}

impl<'de> Deserialize<'de> for Bip32ECKeyPair {
    fn deserialize<D>(deserializer: D) -> Result<Self, <D as Deserializer<'de>>::Error>
    where
        D: Deserializer<'de>,
    {
        let crypto = Crypto::deserialize(deserializer)?;
        let raw_secret = crypto
            .decrypt(&Protected::from("secret"))
            .map_err(de::Error::custom)?;
        Self::from_raw_secret(&raw_secret).map_err(de::Error::custom)
    }
}

impl Serialize for Bip32ECKeyPair {
    fn serialize<S>(&self, serializer: S) -> Result<<S as Serializer>::Ok, <S as Serializer>::Error>
    where
        S: Serializer,
    {
        let result = self
            .secret
            .to_crypto(
                &Protected::from("secret"),
                NonZeroU32::new(1).expect("Could not create"),
            )
            .map_err(ser::Error::custom)?;
        result.serialize(serializer)
    }
}

impl PartialEq<Bip32ECKeyPair> for Bip32ECKeyPair {
    fn eq(&self, other: &Bip32ECKeyPair) -> bool {
        self.public.bytes().as_ref() == other.public.bytes().as_ref()
    }
}

impl Eq for Bip32ECKeyPair {}

impl Hash for Bip32ECKeyPair {
    fn hash<H: Hasher>(&self, state: &mut H) {
        self.public.bytes().hash(state);
    }
}

#[cfg(test)]
mod tests {
    use super::*;
<<<<<<< HEAD
=======
    use crate::masq_lib::utils::{
        DEFAULT_CONSUMING_DERIVATION_PATH, DEFAULT_EARNING_DERIVATION_PATH,
    };
>>>>>>> ef46b72c
    use bip39::{Language, Mnemonic};
    use masq_lib::constants::{DEFAULT_CONSUMING_DERIVATION_PATH, DEFAULT_EARNING_DERIVATION_PATH};
    use std::collections::hash_map::DefaultHasher;

    #[test]
    fn bip32_derivation_path_0_produces_a_keypair_with_correct_address() {
        let mnemonic = Mnemonic::from_phrase(
            "timber cage wide hawk phone shaft pattern movie army dizzy hen tackle lamp \
             absent write kind term toddler sphere ripple idle dragon curious hold",
            Language::English,
        )
        .unwrap();
        let seed = Seed::new(&mnemonic, "Test123!");
        let bip32eckey_pair =
            Bip32ECKeyPair::try_from((seed.as_ref(), DEFAULT_CONSUMING_DERIVATION_PATH.as_str()))
                .unwrap();
        let address: Address = bip32eckey_pair.address();
        let expected_address: Address =
            serde_json::from_str::<Address>("\"0x2DCfb0B4c2515Ae04dCB2A36e9d7d4251B3611BC\"")
                .unwrap();
        assert_eq!(expected_address, address);
    }

    #[test]
    fn bip32_derivation_path_1_produces_a_keypair_with_correct_address() {
        let mnemonic = Mnemonic::from_phrase(
            "timber cage wide hawk phone shaft pattern movie army dizzy hen tackle lamp \
             absent write kind term toddler sphere ripple idle dragon curious hold",
            Language::English,
        )
        .unwrap();
        let seed = Seed::new(&mnemonic, "Test123!");
        let bip32eckey_pair =
            Bip32ECKeyPair::try_from((seed.as_ref(), DEFAULT_EARNING_DERIVATION_PATH.as_str()))
                .unwrap();
        let address: Address = bip32eckey_pair.address();
        let expected_address: Address =
            serde_json::from_str::<Address>("\"0x20eF925bBbFca786bd426BaED8c6Ae45e4284e12\"")
                .unwrap();
        assert_eq!(expected_address, address);
    }

    #[test]
    fn bip39_to_address() {
        let phrase = "panda eyebrow bullet gorilla call smoke muffin taste mesh discover soft ostrich alcohol speed nation flash devote level hobby quick inner drive ghost inside";

        let expected_secret_key = b"\xff\x1e\x68\xeb\x7b\xf2\xf4\x86\x51\xc4\x7e\xf0\x17\x7e\xb8\x15\x85\x73\x22\x25\x7c\x58\x94\xbb\x4c\xfd\x11\x76\xc9\x98\x93\x14";
        let expected_address: &[u8] =
            b"\x63\xF9\xA9\x2D\x8D\x61\xb4\x8a\x9f\xFF\x8d\x58\x08\x04\x25\xA3\x01\x2d\x05\xC8";

        let mnemonic = Mnemonic::from_phrase(phrase, Language::English).unwrap();
        let seed = Seed::new(&mnemonic, "");

        let key_pair =
            Bip32ECKeyPair::try_from((seed.as_bytes(), DEFAULT_CONSUMING_DERIVATION_PATH.as_str()))
                .unwrap();

        assert_eq!(
            format!("{:?}", SecretKey::from_raw(expected_secret_key).unwrap()),
            format!("{:?}", key_pair.secret)
        );

        let account =
            ExtendedPrivKey::derive(seed.as_bytes(), DEFAULT_CONSUMING_DERIVATION_PATH.as_str())
                .unwrap();

        assert_eq!(
            expected_secret_key,
            &account.secret(),
            "Secret key is invalid"
        );

        let secret = SecretKey::from_raw(&account.secret()).unwrap();
        let public = secret.public();

        assert_eq!(expected_address, public.address(), "Address is invalid");
    }

    #[test]
    fn bip32_try_from_errors_with_empty_derivation_path() {
        let mnemonic = Mnemonic::from_phrase(
            "timber cage wide hawk phone shaft pattern movie army dizzy hen tackle lamp \
             absent write kind term toddler sphere ripple idle dragon curious hold",
            Language::English,
        )
        .unwrap();
        let seed = Seed::new(&mnemonic, "Test123!");
        assert_eq!(
            Bip32ECKeyPair::try_from((seed.as_ref(), "")).unwrap_err(),
            "InvalidDerivationPath".to_string()
        );
    }

    #[test]
    fn bip32_try_from_errors_with_empty_seed() {
        assert_eq!(
            Bip32ECKeyPair::try_from(("".as_ref(), DEFAULT_CONSUMING_DERIVATION_PATH.as_str()))
                .unwrap_err(),
            "Invalid Seed Length: 0".to_string()
        );
    }

    fn keypair_a() -> Bip32ECKeyPair {
        let numbers = (0u8..32u8).collect::<Vec<u8>>();
        Bip32ECKeyPair::from_raw_secret(&numbers).unwrap()
    }

    fn keypair_b() -> Bip32ECKeyPair {
        let numbers = (1u8..33u8).collect::<Vec<u8>>();
        Bip32ECKeyPair::from_raw_secret(&numbers).unwrap()
    }

    fn hash(keypair: &Bip32ECKeyPair) -> u64 {
        let mut hasher = DefaultHasher::new();
        keypair.hash(&mut hasher);
        hasher.finish()
    }

    #[test]
    fn hash_test() {
        let a1 = keypair_a();
        let a2 = keypair_a();
        let b1 = keypair_b();

        assert_eq!(hash(&a1), hash(&a1));
        assert_eq!(hash(&a1), hash(&a2));
        assert_ne!(hash(&a1), hash(&b1));
    }

    #[test]
    fn partial_eq_test() {
        let a1 = keypair_a();
        let a2 = keypair_a();
        let b1 = keypair_b();

        assert_eq!(&a1, &a1);
        assert_eq!(&a1, &a2);
        assert_ne!(&a1, &b1);
    }
}<|MERGE_RESOLUTION|>--- conflicted
+++ resolved
@@ -154,14 +154,10 @@
 #[cfg(test)]
 mod tests {
     use super::*;
-<<<<<<< HEAD
-=======
     use crate::masq_lib::utils::{
         DEFAULT_CONSUMING_DERIVATION_PATH, DEFAULT_EARNING_DERIVATION_PATH,
     };
->>>>>>> ef46b72c
     use bip39::{Language, Mnemonic};
-    use masq_lib::constants::{DEFAULT_CONSUMING_DERIVATION_PATH, DEFAULT_EARNING_DERIVATION_PATH};
     use std::collections::hash_map::DefaultHasher;
 
     #[test]
