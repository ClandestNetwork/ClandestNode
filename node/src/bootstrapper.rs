// Copyright (c) 2017-2019, Substratum LLC (https://substratum.net) and/or its affiliates. All rights reserved.
use crate::accountant::{DEFAULT_PAYABLE_SCAN_INTERVAL, DEFAULT_PAYMENT_RECEIVED_SCAN_INTERVAL};
use crate::actor_system_factory::ActorFactoryReal;
use crate::actor_system_factory::ActorSystemFactory;
use crate::actor_system_factory::ActorSystemFactoryReal;
use crate::blockchain::blockchain_interface::chain_id_from_name;
use crate::config_dao::ConfigDaoReal;
use crate::crash_test_dummy::CrashTestDummy;
use crate::database::db_initializer::{DbInitializer, DbInitializerReal};
use crate::discriminator::DiscriminatorFactory;
use crate::json_discriminator_factory::JsonDiscriminatorFactory;
use crate::listener_handler::ListenerHandler;
use crate::listener_handler::ListenerHandlerFactory;
use crate::listener_handler::ListenerHandlerFactoryReal;
use crate::node_configurator::node_configurator_standard::{
    NodeConfiguratorStandardPrivileged, NodeConfiguratorStandardUnprivileged,
};
use crate::node_configurator::{DirsWrapper, NodeConfigurator};
use crate::persistent_configuration::{PersistentConfiguration, PersistentConfigurationReal};
use crate::privilege_drop::{IdWrapper, IdWrapperReal};
use crate::server_initializer::LoggerInitializerWrapper;
use crate::sub_lib::accountant;
use crate::sub_lib::accountant::AccountantConfig;
use crate::sub_lib::blockchain_bridge::BlockchainBridgeConfig;
use crate::sub_lib::cryptde::CryptDE;
use crate::sub_lib::cryptde_null::CryptDENull;
use crate::sub_lib::cryptde_real::CryptDEReal;
use crate::sub_lib::logger::Logger;
use crate::sub_lib::neighborhood::NodeDescriptor;
use crate::sub_lib::neighborhood::{NeighborhoodConfig, NeighborhoodMode};
use crate::sub_lib::node_addr::NodeAddr;
use crate::sub_lib::socket_server::SocketServer;
use crate::sub_lib::ui_gateway::UiGatewayConfig;
use crate::sub_lib::wallet::Wallet;
use futures::try_ready;
use itertools::Itertools;
use log::LevelFilter;
use masq_lib::command::StdStreams;
use masq_lib::constants::DEFAULT_UI_PORT;
use masq_lib::crash_point::CrashPoint;
use masq_lib::shared_schema::ConfiguratorError;
use std::collections::HashMap;
use std::env::var;
use std::fmt;
use std::fmt::{Debug, Display, Error, Formatter};
use std::net::SocketAddr;
use std::path::PathBuf;
use std::str::FromStr;
use std::time::Duration;
use std::vec::Vec;
use tokio::prelude::stream::futures_unordered::FuturesUnordered;
use tokio::prelude::Async;
use tokio::prelude::Future;
use tokio::prelude::Stream;

static mut MAIN_CRYPTDE_BOX_OPT: Option<Box<dyn CryptDE>> = None;
static mut ALIAS_CRYPTDE_BOX_OPT: Option<Box<dyn CryptDE>> = None;

pub fn main_cryptde_ref() -> &'static dyn CryptDE {
    unsafe {
        MAIN_CRYPTDE_BOX_OPT
            .as_ref()
            .expect("Internal error: Main CryptDE uninitialized")
            .as_ref()
    }
}

pub fn alias_cryptde_ref() -> &'static dyn CryptDE {
    unsafe {
        ALIAS_CRYPTDE_BOX_OPT
            .as_ref()
            .expect("Internal error: Alias CryptDE uninitialized")
            .as_ref()
    }
}

#[derive(Clone, Debug)]
pub struct PortConfiguration {
    pub discriminator_factories: Vec<Box<dyn DiscriminatorFactory>>,
    pub is_clandestine: bool,
}

impl PortConfiguration {
    pub fn new(
        discriminator_factories: Vec<Box<dyn DiscriminatorFactory>>,
        is_clandestine: bool,
    ) -> PortConfiguration {
        PortConfiguration {
            discriminator_factories,
            is_clandestine,
        }
    }
}

pub trait EnvironmentWrapper: Send {
    fn var(&self, key: &str) -> Option<String>;
}

pub struct EnvironmentWrapperReal;

impl EnvironmentWrapper for EnvironmentWrapperReal {
    fn var(&self, key: &str) -> Option<String> {
        match var(key) {
            Ok(s) => Some(s),
            Err(_) => None,
        }
    }
}

pub struct RealUser {
    id_wrapper: Box<dyn IdWrapper>,
    environment_wrapper: Box<dyn EnvironmentWrapper>,
    pub uid: Option<i32>,
    pub gid: Option<i32>,
    pub home_dir: Option<PathBuf>,
}

impl Debug for RealUser {
    fn fmt(&self, f: &mut Formatter) -> Result<(), Error> {
        write!(
            f,
            "uid: {:?}, gid: {:?}, home_dir: {:?}",
            self.uid, self.gid, self.home_dir
        )
    }
}

impl PartialEq for RealUser {
    fn eq(&self, other: &Self) -> bool {
        self.uid == other.uid && self.gid == other.gid && self.home_dir == other.home_dir
    }
}

impl Default for RealUser {
    fn default() -> Self {
        RealUser::null()
    }
}

impl Clone for RealUser {
    fn clone(&self) -> Self {
        RealUser::new(self.uid, self.gid, self.home_dir.clone())
    }
}

impl FromStr for RealUser {
    type Err = ();

    fn from_str(triple: &str) -> Result<Self, Self::Err> {
        let parts: Vec<&str> = triple.splitn(3, ':').collect_vec();
        // validator should have ensured that there are exactly three parts,
        // and that the first two are empty or numeric
        if parts.len() < 3 {
            return Err(());
        }
        let real_user = RealUser::new(
            match &parts[0] {
                s if s.is_empty() => None,
                s => match s.parse() {
                    Ok(uid) => Some(uid),
                    Err(_) => return Err(()),
                },
            },
            match &parts[1] {
                s if s.is_empty() => None,
                s => match s.parse() {
                    Ok(gid) => Some(gid),
                    Err(_) => return Err(()),
                },
            },
            match &parts[2] {
                s if s.is_empty() => None,
                s => Some(s.into()),
            },
        );
        Ok(real_user)
    }
}

impl RealUser {
    pub fn new(
        uid_opt: Option<i32>,
        gid_opt: Option<i32>,
        home_dir_opt: Option<PathBuf>,
    ) -> RealUser {
        RealUser {
            id_wrapper: Box::new(IdWrapperReal),
            environment_wrapper: Box::new(EnvironmentWrapperReal),
            uid: uid_opt,
            gid: gid_opt,
            home_dir: home_dir_opt,
        }
    }

    pub fn null() -> RealUser {
        RealUser::new(None, None, None)
    }

    pub fn populate(&self, dirs_wrapper: &dyn DirsWrapper) -> RealUser {
        let uid = Self::first_present(vec![
            self.uid,
            self.id_from_env("SUDO_UID"),
            Some(self.id_wrapper.getuid()),
        ]);
        let gid = Self::first_present(vec![
            self.gid,
            self.id_from_env("SUDO_GID"),
            Some(self.id_wrapper.getgid()),
        ]);
        let home_dir = Self::first_present(vec![
            self.home_dir.clone(),
            self.sudo_home_from_sudo_user_and_home(dirs_wrapper),
            dirs_wrapper.home_dir(),
        ]);
        RealUser::new(Some(uid), Some(gid), Some(home_dir))
    }

    fn sudo_home_from_sudo_user_and_home(&self, dirs_wrapper: &dyn DirsWrapper) -> Option<PathBuf> {
        match (self.environment_wrapper.var ("SUDO_USER"), dirs_wrapper.home_dir()) {
            (Some (sudo_user), Some (home_dir)) =>
                match home_dir.parent().map(|px| px.join(PathBuf::from(sudo_user))) {
                    Some (hd) => Some (hd),
                    None => panic!("Cannot determine non-privileged home directory. Make sure you're specifying --real-user."),
                },
            _ => None
        }
    }

    fn id_from_env(&self, name: &str) -> Option<i32> {
        match self.environment_wrapper.var(name) {
            Some(s) => match s.parse::<i32>() {
                Ok(n) => Some(n),
                Err(_) => None,
            },
            None => None,
        }
    }

    fn first_present<T>(candidates: Vec<Option<T>>) -> T {
        candidates
            .into_iter()
            .find(|t_opt| t_opt.is_some())
            .expect("Nothing was present")
            .expect("Internal error")
    }
}

impl Display for RealUser {
    fn fmt(&self, f: &mut Formatter<'_>) -> fmt::Result {
        write!(
            f,
            "{}:{}:{}",
            match self.uid {
                Some(uid) => format!("{}", uid),
                None => "".to_string(),
            },
            match self.gid {
                Some(gid) => format!("{}", gid),
                None => "".to_string(),
            },
            match &self.home_dir {
                Some(home_dir) => home_dir.to_string_lossy().to_string(),
                None => "".to_string(),
            },
        )
    }
}

#[derive(Clone, Debug)]
pub struct BootstrapperConfig {
    // These fields can be set while privileged without penalty
    pub log_level: LevelFilter,
    pub dns_servers: Vec<SocketAddr>,
    pub accountant_config: AccountantConfig,
    pub crash_point: CrashPoint,
    pub clandestine_discriminator_factories: Vec<Box<dyn DiscriminatorFactory>>,
    pub ui_gateway_config: UiGatewayConfig,
    pub blockchain_bridge_config: BlockchainBridgeConfig,
    pub port_configurations: HashMap<u16, PortConfiguration>,
    pub data_directory: PathBuf,
    pub main_cryptde_null_opt: Option<CryptDENull>,
    pub alias_cryptde_null_opt: Option<CryptDENull>,
    pub real_user: RealUser,

    // These fields must be set without privilege: otherwise the database will be created as root
    pub db_password_opt: Option<String>,
    pub clandestine_port_opt: Option<u16>,
    pub consuming_wallet: Option<Wallet>,
    pub earning_wallet: Wallet,
    pub neighborhood_config: NeighborhoodConfig,
}

impl Default for BootstrapperConfig {
    fn default() -> Self {
        Self::new()
    }
}

impl BootstrapperConfig {
    pub fn new() -> BootstrapperConfig {
        BootstrapperConfig {
            // These fields can be set while privileged without penalty
            log_level: LevelFilter::Off,
            dns_servers: vec![],
            accountant_config: AccountantConfig {
                payable_scan_interval: Duration::from_secs(DEFAULT_PAYABLE_SCAN_INTERVAL),
                payment_received_scan_interval: Duration::from_secs(
                    DEFAULT_PAYMENT_RECEIVED_SCAN_INTERVAL,
                ),
            },
            crash_point: CrashPoint::None,
            clandestine_discriminator_factories: vec![],
            ui_gateway_config: UiGatewayConfig {
                ui_port: DEFAULT_UI_PORT,
                node_descriptor: String::from(""),
            },
            blockchain_bridge_config: BlockchainBridgeConfig {
                blockchain_service_url: None,
                chain_id: 3u8, /*DEFAULT_CHAIN_ID*/
                gas_price: 1,
            },
            port_configurations: HashMap::new(),
            data_directory: PathBuf::new(),
            main_cryptde_null_opt: None,
            alias_cryptde_null_opt: None,
            real_user: RealUser::null(),

            // These fields must be set without privilege: otherwise the database will be created as root
            db_password_opt: None,
            clandestine_port_opt: None,
            earning_wallet: accountant::DEFAULT_EARNING_WALLET.clone(),
            consuming_wallet: None,
            neighborhood_config: NeighborhoodConfig {
                mode: NeighborhoodMode::ZeroHop,
            },
        }
    }

    pub fn merge_unprivileged(&mut self, unprivileged: BootstrapperConfig) {
        self.blockchain_bridge_config.gas_price = unprivileged.blockchain_bridge_config.gas_price;
        self.clandestine_port_opt = unprivileged.clandestine_port_opt;
        self.neighborhood_config = unprivileged.neighborhood_config;
        self.earning_wallet = unprivileged.earning_wallet;
        self.consuming_wallet = unprivileged.consuming_wallet;
        self.db_password_opt = unprivileged.db_password_opt;
    }
}

pub struct Bootstrapper {
    listener_handler_factory: Box<dyn ListenerHandlerFactory>,
    listener_handlers: FuturesUnordered<Box<dyn ListenerHandler<Item = (), Error = ()>>>,
    actor_system_factory: Box<dyn ActorSystemFactory>,
    logger_initializer: Box<dyn LoggerInitializerWrapper>,
    config: BootstrapperConfig,
}

impl Future for Bootstrapper {
    type Item = ();
    type Error = ();

    fn poll(&mut self) -> Result<Async<<Self as Future>::Item>, <Self as Future>::Error> {
        try_ready!(
            CrashTestDummy::new(self.config.crash_point.clone(), BootstrapperConfig::new()).poll()
        );

        try_ready!(self.listener_handlers.poll());
        Ok(Async::Ready(()))
    }
}

impl SocketServer<BootstrapperConfig> for Bootstrapper {
    fn get_configuration(&self) -> &BootstrapperConfig {
        &self.config
    }

    fn initialize_as_privileged(
        &mut self,
        args: &[String],
        streams: &mut StdStreams,
    ) -> Result<(), ConfiguratorError> {
        self.config =
            match NodeConfiguratorStandardPrivileged::new().configure(&args.to_vec(), streams) {
                Ok(config) => config,
                Err(e) => return Err(e),
            };

        self.logger_initializer.init(
            self.config.data_directory.clone(),
            &self.config.real_user,
            self.config.log_level,
            None,
        );
        self.listener_handlers =
            FuturesUnordered::<Box<dyn ListenerHandler<Item = (), Error = ()>>>::new();

        let port_configurations = self.config.port_configurations.clone();
        port_configurations
            .iter()
            .for_each(|(port, port_configuration)| {
                let mut listener_handler = self.listener_handler_factory.make();
                match listener_handler
                    .bind_port_and_configuration(*port, port_configuration.clone())
                {
                    Ok(()) => (),
                    Err(e) => panic!("Could not listen on port {}: {}", port, e.to_string()),
                }
                self.listener_handlers.push(listener_handler);
            });
        Ok(())
    }

    fn initialize_as_unprivileged(
        &mut self,
        args: &[String],
        streams: &mut StdStreams,
    ) -> Result<(), ConfiguratorError> {
        // NOTE: The following line of code is not covered by unit tests
        fdlimit::raise_fd_limit();
        let unprivileged_config = NodeConfiguratorStandardUnprivileged::new(&self.config)
            .configure(&args.to_vec(), streams)?;
        self.config.merge_unprivileged(unprivileged_config);
        self.establish_clandestine_port();
        let (cryptde_ref, _) = Bootstrapper::initialize_cryptdes(
            &self.config.main_cryptde_null_opt,
            &self.config.alias_cryptde_null_opt,
            self.config.blockchain_bridge_config.chain_id,
        );
        self.config.ui_gateway_config.node_descriptor = Bootstrapper::report_local_descriptor(
            cryptde_ref,
            self.config.neighborhood_config.mode.node_addr_opt(),
            streams,
            self.config.blockchain_bridge_config.chain_id,
        );
        let stream_handler_pool_subs = self
            .actor_system_factory
            .make_and_start_actors(self.config.clone(), Box::new(ActorFactoryReal {}));

        for f in self.listener_handlers.iter_mut() {
            f.bind_subs(stream_handler_pool_subs.add_sub.clone());
        }
        Ok(())
    }
}

impl Bootstrapper {
    pub fn new(logger_initializer: Box<dyn LoggerInitializerWrapper>) -> Bootstrapper {
        Bootstrapper {
            listener_handler_factory: Box::new(ListenerHandlerFactoryReal::new()),
            listener_handlers:
                FuturesUnordered::<Box<dyn ListenerHandler<Item = (), Error = ()>>>::new(),
            actor_system_factory: Box::new(ActorSystemFactoryReal {}),
            logger_initializer,
            config: BootstrapperConfig::new(),
        }
    }

    #[cfg(test)] // The real ones are private, but ActorSystemFactory needs to use them for testing
    pub fn pub_initialize_cryptdes_for_testing(
        main_cryptde_null_opt: &Option<CryptDENull>,
        alias_cryptde_null_opt: &Option<CryptDENull>,
    ) -> (&'static dyn CryptDE, &'static dyn CryptDE) {
        Self::initialize_cryptdes(
            main_cryptde_null_opt,
            alias_cryptde_null_opt,
            crate::test_utils::DEFAULT_CHAIN_ID,
        )
    }

    fn initialize_cryptdes(
        main_cryptde_null_opt: &Option<CryptDENull>,
        alias_cryptde_null_opt: &Option<CryptDENull>,
        chain_id: u8,
    ) -> (&'static dyn CryptDE, &'static dyn CryptDE) {
        match main_cryptde_null_opt {
            Some(cryptde_null) => unsafe {
                MAIN_CRYPTDE_BOX_OPT = Some(Box::new(cryptde_null.clone()))
            },
            None => unsafe { MAIN_CRYPTDE_BOX_OPT = Some(Box::new(CryptDEReal::new(chain_id))) },
        }
        match alias_cryptde_null_opt {
            Some(cryptde_null) => unsafe {
                ALIAS_CRYPTDE_BOX_OPT = Some(Box::new(cryptde_null.clone()))
            },
            None => unsafe { ALIAS_CRYPTDE_BOX_OPT = Some(Box::new(CryptDEReal::new(chain_id))) },
        }
        (main_cryptde_ref(), alias_cryptde_ref())
    }

    fn report_local_descriptor(
        cryptde: &dyn CryptDE,
        node_addr_opt: Option<NodeAddr>,
        streams: &mut StdStreams<'_>,
        chain_id: u8,
    ) -> String {
        let descriptor = match node_addr_opt {
            Some(node_addr) => {
                let node_descriptor = NodeDescriptor::from((
                    cryptde.public_key(),
                    &node_addr,
                    chain_id == chain_id_from_name("mainnet"),
                    cryptde,
                ));
                node_descriptor.to_string(cryptde)
            }
            None => format!(
                "{}::",
                cryptde.public_key_to_descriptor_fragment(&cryptde.public_key())
            ),
        };
        let descriptor_msg = format!("MASQ Node local descriptor: {}", descriptor);
        writeln!(streams.stdout, "{}", descriptor_msg).expect("Internal error");
        info!(Logger::new("Bootstrapper"), "{}", descriptor_msg);
        descriptor
    }

    fn establish_clandestine_port(&mut self) {
        if let NeighborhoodMode::Standard(node_addr, neighbor_configs, rate_pack) =
            &self.config.neighborhood_config.mode
        {
            let conn = DbInitializerReal::new()
                .initialize(
                    &self.config.data_directory,
                    self.config.blockchain_bridge_config.chain_id,
                    true,
                )
                .expect("Cannot initialize database");
            let config_dao = ConfigDaoReal::new(conn);
            let persistent_config = PersistentConfigurationReal::new(Box::new(config_dao));
            if let Some(clandestine_port) = self.config.clandestine_port_opt {
                persistent_config.set_clandestine_port(clandestine_port)
            }
            let clandestine_port = persistent_config.clandestine_port();
            let mut listener_handler = self.listener_handler_factory.make();
            listener_handler
                .bind_port_and_configuration(
                    clandestine_port,
                    PortConfiguration {
                        discriminator_factories: vec![Box::new(JsonDiscriminatorFactory::new())],
                        is_clandestine: true,
                    },
                )
                .expect("Failed to bind ListenerHandler to clandestine port");
            self.listener_handlers.push(listener_handler);
            self.config.neighborhood_config = NeighborhoodConfig {
                mode: NeighborhoodMode::Standard(
                    NodeAddr::new(&node_addr.ip_addr(), &[clandestine_port]),
                    neighbor_configs.clone(),
                    rate_pack.clone(),
                ),
            };
        }
        self.config
            .clandestine_discriminator_factories
            .push(Box::new(JsonDiscriminatorFactory::new()));
    }
}

#[cfg(test)]
mod tests {
    use super::*;
    use crate::actor_system_factory::ActorFactory;
    use crate::blockchain::blockchain_interface::chain_id_from_name;
    use crate::config_dao::ConfigDaoReal;
    use crate::database::db_initializer::{DbInitializer, DbInitializerReal};
    use crate::discriminator::Discriminator;
    use crate::discriminator::UnmaskedChunk;
    use crate::node_test_utils::make_stream_handler_pool_subs_from;
    use crate::node_test_utils::TestLogOwner;
    use crate::node_test_utils::{extract_log, IdWrapperMock, MockDirsWrapper};
    use crate::persistent_configuration::{PersistentConfiguration, PersistentConfigurationReal};
    use crate::server_initializer::test_utils::LoggerInitializerWrapperMock;
    use crate::stream_handler_pool::StreamHandlerPoolSubs;
    use crate::stream_messages::AddStreamMsg;
    use crate::sub_lib::cryptde::PlainData;
    use crate::sub_lib::cryptde::PublicKey;
    use crate::sub_lib::neighborhood::{NeighborhoodMode, NodeDescriptor};
    use crate::sub_lib::node_addr::NodeAddr;
    use crate::sub_lib::stream_connector::ConnectionInfo;
    use crate::test_utils::logging::init_test_logging;
    use crate::test_utils::logging::TestLog;
    use crate::test_utils::logging::TestLogHandler;
    use crate::test_utils::recorder::make_recorder;
    use crate::test_utils::recorder::RecordAwaiter;
    use crate::test_utils::recorder::Recording;
    use crate::test_utils::tokio_wrapper_mocks::ReadHalfWrapperMock;
    use crate::test_utils::tokio_wrapper_mocks::WriteHalfWrapperMock;
    use crate::test_utils::{assert_contains, rate_pack, ArgsBuilder};
    use crate::test_utils::{main_cryptde, DEFAULT_CHAIN_ID};
    use actix::Recipient;
    use actix::System;
    use lazy_static::lazy_static;
    use masq_lib::shared_schema::ParamError;
<<<<<<< HEAD
=======
    use masq_lib::test_utils::environment_guard::ClapGuard;
>>>>>>> e1fd8037
    use masq_lib::test_utils::fake_stream_holder::FakeStreamHolder;
    use masq_lib::test_utils::utils::ensure_node_home_directory_exists;
    use regex::Regex;
    use std::cell::RefCell;
    use std::io;
    use std::io::ErrorKind;
    use std::marker::Sync;
    use std::net::{IpAddr, SocketAddr};
    use std::ops::DerefMut;
    use std::str::FromStr;
    use std::sync::mpsc;
    use std::sync::Arc;
    use std::sync::Mutex;
    use std::thread;
    use tokio;
    use tokio::prelude::Async;

    lazy_static! {
        static ref INITIALIZATION: Mutex<bool> = Mutex::new(false);
    }

    struct ListenerHandlerFactoryMock {
        log: TestLog,
        mocks: RefCell<Vec<Box<dyn ListenerHandler<Item = (), Error = ()>>>>,
    }

    unsafe impl Sync for ListenerHandlerFactoryMock {}

    impl ListenerHandlerFactory for ListenerHandlerFactoryMock {
        fn make(&self) -> Box<dyn ListenerHandler<Item = (), Error = ()>> {
            self.log.log(String::from("make ()"));
            self.mocks.borrow_mut().remove(0)
        }
    }

    impl ListenerHandlerFactoryMock {
        fn new() -> ListenerHandlerFactoryMock {
            ListenerHandlerFactoryMock {
                log: TestLog::new(),
                mocks: RefCell::new(vec![]),
            }
        }

        fn add(&mut self, mock: Box<dyn ListenerHandler<Item = (), Error = ()>>) {
            self.mocks.borrow_mut().push(mock)
        }
    }

    struct ListenerHandlerNull {
        log: Arc<Mutex<TestLog>>,
        bind_port_and_discriminator_factories_result: Option<io::Result<()>>,
        port_configuration_parameter: Option<PortConfiguration>,
        add_stream_sub: Option<Recipient<AddStreamMsg>>,
        add_stream_msgs: Arc<Mutex<Vec<AddStreamMsg>>>,
        _listen_results: Vec<Box<dyn ListenerHandler<Item = (), Error = ()>>>,
    }

    impl ListenerHandler for ListenerHandlerNull {
        fn bind_port_and_configuration(
            &mut self,
            port: u16,
            discriminator_factories: PortConfiguration,
        ) -> io::Result<()> {
            self.log.lock().unwrap().log(format!(
                "bind_port_and_configuration ({}, PortConfiguration {{is_clandestine: {}, ...}})",
                port, discriminator_factories.is_clandestine
            ));
            self.port_configuration_parameter = Some(discriminator_factories);
            self.bind_port_and_discriminator_factories_result
                .take()
                .unwrap()
        }

        fn bind_subs(&mut self, add_stream_sub: Recipient<AddStreamMsg>) {
            let logger = Logger::new("ListenerHandler");
            error!(logger, "bind_subscribers (add_stream_sub)");

            self.add_stream_sub = Some(add_stream_sub);
        }
    }

    impl Future for ListenerHandlerNull {
        type Item = ();
        type Error = ();

        fn poll(&mut self) -> Result<Async<<Self as Future>::Item>, <Self as Future>::Error> {
            self.log.lock().unwrap().log(String::from("poll (...)"));
            let mut add_stream_msgs = self.add_stream_msgs.lock().unwrap();
            let add_stream_sub = self.add_stream_sub.as_ref().unwrap();
            while add_stream_msgs.len() > 0 {
                let add_stream_msg = add_stream_msgs.remove(0);
                add_stream_sub
                    .try_send(add_stream_msg)
                    .expect("StreamHandlerPool is dead");
            }
            Ok(Async::NotReady)
        }
    }

    impl TestLogOwner for ListenerHandlerNull {
        fn get_test_log(&self) -> Arc<Mutex<TestLog>> {
            self.log.clone()
        }
    }

    impl ListenerHandlerNull {
        fn new(add_stream_msgs: Vec<AddStreamMsg>) -> ListenerHandlerNull {
            ListenerHandlerNull {
                log: Arc::new(Mutex::new(TestLog::new())),
                bind_port_and_discriminator_factories_result: None,
                port_configuration_parameter: None,
                add_stream_sub: None,
                add_stream_msgs: Arc::new(Mutex::new(add_stream_msgs)),
                _listen_results: vec![],
            }
        }

        fn bind_port_result(mut self, result: io::Result<()>) -> ListenerHandlerNull {
            self.bind_port_and_discriminator_factories_result = Some(result);
            self
        }
    }

    struct EnvironmentWrapperMock {
        sudo_uid: Option<String>,
        sudo_gid: Option<String>,
        sudo_user: Option<String>,
    }

    impl EnvironmentWrapper for EnvironmentWrapperMock {
        fn var(&self, key: &str) -> Option<String> {
            match key {
                "SUDO_UID" => self.sudo_uid.clone(),
                "SUDO_GID" => self.sudo_gid.clone(),
                "SUDO_USER" => self.sudo_user.clone(),
                _ => None,
            }
        }
    }

    impl EnvironmentWrapperMock {
        fn new(
            sudo_uid: Option<&str>,
            sudo_gid: Option<&str>,
            sudo_user: Option<&str>,
        ) -> EnvironmentWrapperMock {
            EnvironmentWrapperMock {
                sudo_uid: sudo_uid.map(|s| s.to_string()),
                sudo_gid: sudo_gid.map(|s| s.to_string()),
                sudo_user: sudo_user.map(|s| s.to_string()),
            }
        }
    }

    fn make_default_cli_params() -> Vec<String> {
        vec![
            String::from("MASQNode"),
            String::from("--ip"),
            String::from("111.111.111.111"),
        ]
    }

    #[test]
    fn real_user_from_blank() {
        let result = RealUser::from_str("").err().unwrap();

        assert_eq!(result, ());
    }

    #[test]
    fn real_user_from_one_colon() {
        let result = RealUser::from_str(":").err().unwrap();

        assert_eq!(result, ());
    }

    #[test]
    fn real_user_from_nonnumeric_uid() {
        let result = RealUser::from_str("booga:1234:").err().unwrap();

        assert_eq!(result, ());
    }

    #[test]
    fn real_user_from_nonnumeric_gid() {
        let result = RealUser::from_str("1234:booga:").err().unwrap();

        assert_eq!(result, ());
    }

    #[test]
    fn real_user_from_two_colons() {
        let subject = RealUser::from_str("::").unwrap();

        assert_eq!(subject, RealUser::new(None, None, None))
    }

    #[test]
    fn real_user_from_many_colons() {
        let subject = RealUser::from_str("::::::").unwrap();

        assert_eq!(subject, RealUser::new(None, None, Some("::::".into())))
    }

    #[test]
    fn real_user_from_uid_only() {
        let subject = RealUser::from_str("123::").unwrap();

        assert_eq!(subject, RealUser::new(Some(123), None, None))
    }

    #[test]
    fn real_user_from_gid_only() {
        let subject = RealUser::from_str(":456:").unwrap();

        assert_eq!(subject, RealUser::new(None, Some(456), None))
    }

    #[test]
    fn real_user_from_home_dir_only() {
        let subject = RealUser::from_str("::booga").unwrap();

        assert_eq!(subject, RealUser::new(None, None, Some("booga".into())))
    }

    #[test]
    fn real_user_from_all_parts() {
        let subject = RealUser::from_str("123:456:booga").unwrap();

        assert_eq!(
            subject,
            RealUser::new(Some(123), Some(456), Some("booga".into()))
        )
    }

    #[test]
    fn full_real_user_to_string() {
        let subject = RealUser::from_str("123:456:booga").unwrap();

        let result = subject.to_string();

        assert_eq!(result, "123:456:booga".to_string());
    }

    #[test]
    fn empty_real_user_to_string() {
        let subject = RealUser::from_str("::").unwrap();

        let result = subject.to_string();

        assert_eq!(result, "::".to_string());
    }

    #[test]
    fn initialize_as_privileged_with_no_args_binds_http_and_tls_ports() {
        let _lock = INITIALIZATION.lock();
        let (first_handler, first_handler_log) =
            extract_log(ListenerHandlerNull::new(vec![]).bind_port_result(Ok(())));
        let (second_handler, second_handler_log) =
            extract_log(ListenerHandlerNull::new(vec![]).bind_port_result(Ok(())));
        let (third_handler, third_handler_log) =
            extract_log(ListenerHandlerNull::new(vec![]).bind_port_result(Ok(())));
        let mut subject = BootstrapperBuilder::new()
            .add_listener_handler(Box::new(first_handler))
            .add_listener_handler(Box::new(second_handler))
            .add_listener_handler(Box::new(third_handler))
            .build();

        subject
            .initialize_as_privileged(
                &make_default_cli_params(),
                &mut FakeStreamHolder::new().streams(),
            )
            .unwrap();

        let mut all_calls = vec![];
        all_calls.extend(first_handler_log.lock().unwrap().dump());
        all_calls.extend(second_handler_log.lock().unwrap().dump());
        all_calls.extend(third_handler_log.lock().unwrap().dump());
        assert!(
            all_calls.contains(&String::from(
                "bind_port_and_configuration (80, PortConfiguration {is_clandestine: false, ...})"
            )),
            "{:?}",
            all_calls
        );
        assert!(
            all_calls.contains(&String::from(
                "bind_port_and_configuration (443, PortConfiguration {is_clandestine: false, ...})"
            )),
            "{:?}",
            all_calls
        );
        assert_eq!(all_calls.len(), 2, "{:?}", all_calls);
    }

    #[test]
    fn initialize_as_privileged_in_zero_hop_mode_produces_empty_clandestine_discriminator_factories_vector(
    ) {
        let _lock = INITIALIZATION.lock();
        let first_handler = Box::new(ListenerHandlerNull::new(vec![]).bind_port_result(Ok(())));
        let second_handler = Box::new(ListenerHandlerNull::new(vec![]).bind_port_result(Ok(())));
        let mut subject = BootstrapperBuilder::new()
            .add_listener_handler(first_handler)
            .add_listener_handler(second_handler)
            .build();

        subject
            .initialize_as_privileged(
                &[
                    "MASQNode".to_string(),
                    "--neighborhood-mode".to_string(),
                    "zero-hop".to_string(),
                ],
                &mut FakeStreamHolder::new().streams(),
            )
            .unwrap();

        let config = subject.config;
        assert_eq!(
            config.neighborhood_config.mode.node_addr_opt().is_none(),
            true
        );
        assert_eq!(config.clandestine_discriminator_factories.is_empty(), true);
    }

    #[test]
    fn initialize_as_privileged_points_logger_initializer_at_data_directory() {
        let _lock = INITIALIZATION.lock();
        let data_dir = ensure_node_home_directory_exists(
            "bootstrapper",
            "initialize_as_privileged_points_logger_initializer_at_data_directory",
        );
        let init_params_arc = Arc::new(Mutex::new(vec![]));
        let logger_initializer =
            LoggerInitializerWrapperMock::new().init_parameters(&init_params_arc);
        let mut listener_handler_factory = ListenerHandlerFactoryMock::new();
        listener_handler_factory.add(Box::new(
            ListenerHandlerNull::new(vec![]).bind_port_result(Ok(())),
        ));
        listener_handler_factory.add(Box::new(
            ListenerHandlerNull::new(vec![]).bind_port_result(Ok(())),
        ));
        let mut subject = Bootstrapper::new(Box::new(logger_initializer));
        subject.listener_handler_factory = Box::new(listener_handler_factory);
        let args: Vec<String> = ArgsBuilder::new()
            .param("--data-directory", data_dir.to_str().unwrap())
            .param("--ip", "2.2.2.2")
            .param("--real-user", "123:456:/home/booga")
            .into();
        let args_slice: &[String] = args.as_slice();

        subject
            .initialize_as_privileged(args_slice, &mut FakeStreamHolder::new().streams())
            .unwrap();

        let init_params = init_params_arc.lock().unwrap();
        assert_eq!(
            *init_params,
            vec![(
                data_dir,
                RealUser::new(Some(123), Some(456), Some("/home/booga".into())),
                LevelFilter::Warn,
                None,
            )]
        )
    }

    #[test]
    fn initialize_as_privileged_handles_error_from_configurator() {
        let logger_initializer = LoggerInitializerWrapperMock::new();
        let mut subject = Bootstrapper::new(Box::new(logger_initializer));
        let args: Vec<String> = ArgsBuilder::new().param("--booga", "value").into();
        let args_slice: &[String] = args.as_slice();

        let result =
            subject.initialize_as_privileged(args_slice, &mut FakeStreamHolder::new().streams());

        assert_eq! (result, Err(ConfiguratorError::new(vec![ParamError {
            parameter: "<unknown>".to_string(),
            reason: "Unfamiliar message: error: Found argument '--booga' which wasn't expected, or isn't valid in this context

USAGE:
    MASQNode [OPTIONS]

For more information try --help".to_string()
        }])));
    }

    #[test]
    fn initialize_as_unprivileged_passes_node_descriptor_to_ui_config() {
        let _lock = INITIALIZATION.lock();
        let data_dir = ensure_node_home_directory_exists(
            "bootstrapper",
            "initialize_as_unprivileged_passes_node_descriptor_to_ui_config",
        );
        let mut config = BootstrapperConfig::new();
        config.clandestine_port_opt = Some(1234);
        config.data_directory = data_dir.clone();
        let mut subject = BootstrapperBuilder::new()
            .add_listener_handler(Box::new(
                ListenerHandlerNull::new(vec![]).bind_port_result(Ok(())),
            ))
            .config(config)
            .build();

        subject
            .initialize_as_unprivileged(
                &[
                    "MASQNode".to_string(),
                    String::from("--ip"),
                    String::from("1.2.3.4"),
                    String::from("--data-directory"),
                    data_dir.to_str().unwrap().to_string(),
                ],
                &mut FakeStreamHolder::new().streams(),
            )
            .unwrap();

        let config = subject.config;
        assert!(!config.ui_gateway_config.node_descriptor.is_empty());
    }

    #[test]
    fn initialize_as_unprivileged_sets_gas_price_on_blockchain_config() {
        let _lock = INITIALIZATION.lock();
        let data_dir = ensure_node_home_directory_exists(
            "bootstrapper",
            "initialize_as_unprivileged_sets_gas_price_on_blockchain_config",
        );
        let mut config = BootstrapperConfig::new();
        config.data_directory = data_dir.clone();
        let mut subject = BootstrapperBuilder::new()
            .add_listener_handler(Box::new(
                ListenerHandlerNull::new(vec![]).bind_port_result(Ok(())),
            ))
            .config(config)
            .build();

        subject
            .initialize_as_unprivileged(
                &[
                    "MASQNode".to_string(),
                    String::from("--data-directory"),
                    data_dir.to_str().unwrap().to_string(),
                    String::from("--ip"),
                    String::from("1.2.3.4"),
                    String::from("--gas-price"),
                    "11".to_string(),
                ],
                &mut FakeStreamHolder::new().streams(),
            )
            .unwrap();

        let config = subject.config;
        assert_eq!(config.blockchain_bridge_config.gas_price, 11);
    }

    #[test]
    fn initialize_with_clandestine_port_produces_expected_clandestine_discriminator_factories_vector(
    ) {
        let _lock = INITIALIZATION.lock();
        let data_dir = ensure_node_home_directory_exists(
            "bootstrapper",
            "initialize_with_clandestine_port_produces_expected_clandestine_discriminator_factories_vector",
        );
        let first_handler = Box::new(ListenerHandlerNull::new(vec![]).bind_port_result(Ok(())));
        let second_handler = Box::new(ListenerHandlerNull::new(vec![]).bind_port_result(Ok(())));
        let third_handler = Box::new(ListenerHandlerNull::new(vec![]).bind_port_result(Ok(())));
        let mut subject = BootstrapperBuilder::new()
            .add_listener_handler(first_handler)
            .add_listener_handler(second_handler)
            .add_listener_handler(third_handler)
            .build();
        let args = &[
            String::from("MASQNode"),
            String::from("--neighborhood-mode"),
            String::from("zero-hop"),
            String::from("--clandestine-port"),
            String::from("1234"),
            String::from("--data-directory"),
            data_dir.to_str().unwrap().to_string(),
        ];
        let mut holder = FakeStreamHolder::new();

        subject
            .initialize_as_privileged(args, &mut holder.streams())
            .unwrap();
        subject
            .initialize_as_unprivileged(args, &mut holder.streams())
            .unwrap();

        let config = subject.config;
        assert!(config.neighborhood_config.mode.node_addr_opt().is_none());
        assert_eq!(config.clandestine_port_opt, Some(1234u16));
    }

    #[test]
    fn init_as_privileged_stores_dns_servers_and_passes_them_to_actor_system_factory_for_proxy_client_in_init_as_unprivileged(
    ) {
        let _lock = INITIALIZATION.lock();
        let _clap_guard = ClapGuard::new();
        let data_dir = ensure_node_home_directory_exists(
            "bootstrapper",
            "init_as_privileged_stores_dns_servers_and_passes_them_to_actor_system_factory_for_proxy_client_in_init_as_unprivileged",
        );
        let args = &[
            String::from("MASQNode"),
            String::from("--dns-servers"),
            String::from("1.2.3.4,2.3.4.5"),
            String::from("--ip"),
            String::from("111.111.111.111"),
            String::from("--clandestine-port"),
            String::from("1234"),
            String::from("--data-directory"),
            data_dir.to_str().unwrap().to_string(),
        ];
        let mut holder = FakeStreamHolder::new();
        let actor_system_factory = ActorSystemFactoryMock::new();
        let dns_servers_arc = actor_system_factory.dnss.clone();
        let mut subject = BootstrapperBuilder::new()
            .actor_system_factory(Box::new(actor_system_factory))
            .add_listener_handler(Box::new(
                ListenerHandlerNull::new(vec![]).bind_port_result(Ok(())),
            ))
            .add_listener_handler(Box::new(
                ListenerHandlerNull::new(vec![]).bind_port_result(Ok(())),
            ))
            .add_listener_handler(Box::new(
                ListenerHandlerNull::new(vec![]).bind_port_result(Ok(())),
            ))
            .build();

        subject
            .initialize_as_privileged(args, &mut holder.streams())
            .unwrap();
        subject
            .initialize_as_unprivileged(args, &mut holder.streams())
            .unwrap();

        let dns_servers_guard = dns_servers_arc.lock().unwrap();
        assert_eq!(
            dns_servers_guard.as_ref().unwrap(),
            &vec![
                SocketAddr::from_str("1.2.3.4:53").unwrap(),
                SocketAddr::from_str("2.3.4.5:53").unwrap()
            ]
        )
    }

    #[test]
    #[should_panic(expected = "Could not listen on port")]
    fn initialize_as_privileged_panics_if_tcp_listener_doesnt_bind() {
        let _lock = INITIALIZATION.lock();
        let mut subject = BootstrapperBuilder::new()
            .add_listener_handler(Box::new(
                ListenerHandlerNull::new(vec![])
                    .bind_port_result(Err(io::Error::from(ErrorKind::AddrInUse))),
            ))
            .add_listener_handler(Box::new(
                ListenerHandlerNull::new(vec![]).bind_port_result(Ok(())),
            ))
            .build();

        subject
            .initialize_as_privileged(
                &[
                    String::from("MASQNode"),
                    String::from("--ip"),
                    String::from("111.111.111.111"),
                ],
                &mut FakeStreamHolder::new().streams(),
            )
            .unwrap();
    }

    #[test]
    fn initialize_cryptde_without_cryptde_null_uses_cryptde_real() {
        let _lock = INITIALIZATION.lock();
        let (cryptde_init, _) = Bootstrapper::initialize_cryptdes(&None, &None, DEFAULT_CHAIN_ID);

        assert_eq!(main_cryptde_ref().public_key(), cryptde_init.public_key());
        // Brittle assertion: this may not be true forever
        let cryptde_null = main_cryptde();
        assert!(cryptde_init.public_key().len() > cryptde_null.public_key().len());
    }

    #[test]
    fn initialize_cryptde_with_cryptde_null_uses_cryptde_null() {
        let _lock = INITIALIZATION.lock();
        let cryptde_null = main_cryptde().clone();
        let cryptde_null_public_key = cryptde_null.public_key().clone();

        let (cryptde, _) =
            Bootstrapper::initialize_cryptdes(&Some(cryptde_null), &None, DEFAULT_CHAIN_ID);

        assert_eq!(cryptde.public_key(), &cryptde_null_public_key);
        assert_eq!(main_cryptde_ref().public_key(), cryptde.public_key());
    }

    #[test]
    fn initialize_cryptde_and_report_local_descriptor_with_ip_address() {
        let _lock = INITIALIZATION.lock();
        init_test_logging();
        let node_addr = NodeAddr::new(
            &IpAddr::from_str("2.3.4.5").expect("Couldn't create IP address"),
            &[3456u16, 4567u16],
        );
        let mut holder = FakeStreamHolder::new();
        let cryptde_ref = {
            let mut streams = holder.streams();

            let (cryptde_ref, _) =
                Bootstrapper::initialize_cryptdes(&None, &None, DEFAULT_CHAIN_ID);
            Bootstrapper::report_local_descriptor(
                cryptde_ref,
                Some(node_addr),
                &mut streams,
                DEFAULT_CHAIN_ID,
            );

            cryptde_ref
        };
        let stdout_dump = holder.stdout.get_string();
        let expected_descriptor = format!(
            "{}:2.3.4.5:3456;4567",
            cryptde_ref.public_key_to_descriptor_fragment(cryptde_ref.public_key())
        );
        let regex = Regex::new(r"MASQ Node local descriptor: (.+?)\n")
            .expect("Couldn't compile regular expression");
        let captured_descriptor = regex
            .captures(stdout_dump.as_str())
            .expect("Couldn't find local descriptor in stdout")
            .get(1)
            .expect("Local descriptor line has no descriptor")
            .as_str();
        assert_eq!(captured_descriptor, expected_descriptor);
        TestLogHandler::new().exists_log_containing(
            format!(
                "INFO: Bootstrapper: MASQ Node local descriptor: {}",
                expected_descriptor
            )
            .as_str(),
        );

        let expected_data = PlainData::new(b"ho'q ;iaerh;frjhvs;lkjerre");
        let crypt_data = cryptde_ref
            .encode(&cryptde_ref.public_key(), &expected_data)
            .expect(&format!(
                "Couldn't encrypt data {:?} with key {:?}",
                expected_data,
                cryptde_ref.public_key()
            ));
        let decrypted_data = cryptde_ref.decode(&crypt_data).expect(&format!(
            "Couldn't decrypt data {:?} to key {:?}",
            crypt_data,
            cryptde_ref.public_key()
        ));
        assert_eq!(decrypted_data, expected_data)
    }

    #[test]
    fn initialize_cryptdes_and_report_local_descriptor_without_ip_address() {
        let _lock = INITIALIZATION.lock();
        init_test_logging();
        let mut holder = FakeStreamHolder::new();
        let (main_cryptde_ref, alias_cryptde_ref) = {
            let mut streams = holder.streams();

            let (main_cryptde_ref, alias_cryptde_ref) =
                Bootstrapper::initialize_cryptdes(&None, &None, DEFAULT_CHAIN_ID);
            Bootstrapper::report_local_descriptor(
                main_cryptde_ref,
                None,
                &mut streams,
                DEFAULT_CHAIN_ID,
            );

            (main_cryptde_ref, alias_cryptde_ref)
        };
        let stdout_dump = holder.stdout.get_string();
        let expected_descriptor = format!(
            "{}::",
            main_cryptde_ref.public_key_to_descriptor_fragment(main_cryptde_ref.public_key())
        );
        let regex = Regex::new(r"MASQ Node local descriptor: (.+?)\n")
            .expect("Couldn't compile regular expression");
        let captured_descriptor = regex
            .captures(stdout_dump.as_str())
            .expect("Couldn't find local descriptor in stdout")
            .get(1)
            .expect("Local descriptor line has no descriptor")
            .as_str();
        assert_eq!(captured_descriptor, expected_descriptor);
        TestLogHandler::new().exists_log_containing(
            format!(
                "INFO: Bootstrapper: MASQ Node local descriptor: {}",
                expected_descriptor
            )
            .as_str(),
        );

        let assert_round_trip = |cryptde_ref: &dyn CryptDE| {
            let expected_data = PlainData::new(b"ho'q ;iaerh;frjhvs;lkjerre");
            let crypt_data = cryptde_ref
                .encode(&cryptde_ref.public_key(), &expected_data)
                .expect(&format!(
                    "Couldn't encrypt data {:?} with key {:?}",
                    expected_data,
                    cryptde_ref.public_key()
                ));
            let decrypted_data = cryptde_ref.decode(&crypt_data).expect(&format!(
                "Couldn't decrypt data {:?} to key {:?}",
                crypt_data,
                cryptde_ref.public_key()
            ));
            assert_eq!(decrypted_data, expected_data)
        };
        assert_round_trip(main_cryptde_ref);
        assert_round_trip(alias_cryptde_ref);
    }

    #[test]
    fn initialize_as_unprivileged_binds_clandestine_port() {
        let _lock = INITIALIZATION.lock();
        let data_dir = ensure_node_home_directory_exists(
            "bootstrapper",
            "initialize_as_unprivileged_binds_clandestine_port",
        );
        let (one_listener_handler, _) =
            extract_log(ListenerHandlerNull::new(vec![]).bind_port_result(Ok(())));
        let (another_listener_handler, _) =
            extract_log(ListenerHandlerNull::new(vec![]).bind_port_result(Ok(())));
        let (clandestine_listener_handler, clandestine_listener_handler_log_arc) =
            extract_log(ListenerHandlerNull::new(vec![]).bind_port_result(Ok(())));
        let mut subject = BootstrapperBuilder::new()
            .add_listener_handler(Box::new(one_listener_handler))
            .add_listener_handler(Box::new(another_listener_handler))
            .add_listener_handler(Box::new(clandestine_listener_handler))
            .build();
        let mut holder = FakeStreamHolder::new();
        subject
            .initialize_as_privileged(
                &[
                    "MASQNode".to_string(),
                    "--data-directory".to_string(),
                    data_dir.display().to_string(),
                ],
                &mut holder.streams(),
            )
            .unwrap();

        subject
            .initialize_as_unprivileged(
                &[
                    "MASQNode".to_string(),
                    "--clandestine-port".to_string(),
                    "1234".to_string(),
                    "--ip".to_string(),
                    "1.2.3.4".to_string(),
                    String::from("--data-directory"),
                    data_dir.display().to_string(),
                ],
                &mut holder.streams(),
            )
            .unwrap();

        let calls = clandestine_listener_handler_log_arc.lock().unwrap().dump();
        assert_eq!(
            calls,
            vec![
                "bind_port_and_configuration (1234, PortConfiguration {is_clandestine: true, ...})"
                    .to_string()
            ],
        );
    }

    #[test]
    fn initialize_as_unprivileged_moves_streams_from_listener_handlers_to_stream_handler_pool() {
        let _lock = INITIALIZATION.lock();
        let data_dir = ensure_node_home_directory_exists("bootstrapper", "initialize_as_unprivileged_moves_streams_from_listener_handlers_to_stream_handler_pool");
        init_test_logging();
        let args = vec![
            "MASQNode".to_string(),
            String::from("--ip"),
            String::from("111.111.111.111"),
            String::from("--data-directory"),
            data_dir.to_str().unwrap().to_string(),
        ];
        let mut holder = FakeStreamHolder::new();
        let one_listener_handler = ListenerHandlerNull::new(vec![]).bind_port_result(Ok(()));
        let another_listener_handler = ListenerHandlerNull::new(vec![]).bind_port_result(Ok(()));
        let yet_another_listener_handler =
            ListenerHandlerNull::new(vec![]).bind_port_result(Ok(()));
        let actor_system_factory = ActorSystemFactoryMock::new();
        let mut config = BootstrapperConfig::new();
        config.data_directory = data_dir;
        let mut subject = BootstrapperBuilder::new()
            .actor_system_factory(Box::new(actor_system_factory))
            .add_listener_handler(Box::new(one_listener_handler))
            .add_listener_handler(Box::new(another_listener_handler))
            .add_listener_handler(Box::new(yet_another_listener_handler))
            .config(config)
            .build();
        subject
            .initialize_as_privileged(&args, &mut holder.streams())
            .unwrap();

        subject
            .initialize_as_unprivileged(&args, &mut holder.streams())
            .unwrap();

        // Checking log message cause I don't know how to get at add_stream_sub
        let tlh = TestLogHandler::new();
        tlh.assert_logs_contain_in_order(vec![
            "bind_subscribers (add_stream_sub)",
            "bind_subscribers (add_stream_sub)",
        ]);
    }

    #[test]
    fn bootstrapper_as_future_polls_listener_handler_futures() {
        let _lock = INITIALIZATION.lock();
        let data_dir = ensure_node_home_directory_exists(
            "bootstrapper",
            "bootstrapper_as_future_polls_listener_handler_futures",
        );
        let mut holder = FakeStreamHolder::new();
        let connection_info1 = ConnectionInfo {
            reader: Box::new(ReadHalfWrapperMock::new()),
            writer: Box::new(WriteHalfWrapperMock::new()),
            local_addr: SocketAddr::from_str("1.1.1.1:80").unwrap(),
            peer_addr: SocketAddr::from_str("1.1.1.1:40").unwrap(),
        };
        let connection_info2 = ConnectionInfo {
            reader: Box::new(ReadHalfWrapperMock::new()),
            writer: Box::new(WriteHalfWrapperMock::new()),
            local_addr: SocketAddr::from_str("2.2.2.2:80").unwrap(),
            peer_addr: SocketAddr::from_str("2.2.2.2:40").unwrap(),
        };
        let connection_info3 = ConnectionInfo {
            reader: Box::new(ReadHalfWrapperMock::new()),
            writer: Box::new(WriteHalfWrapperMock::new()),
            local_addr: SocketAddr::from_str("3.3.3.3:80").unwrap(),
            peer_addr: SocketAddr::from_str("3.3.3.3:40").unwrap(),
        };
        let first_message = AddStreamMsg {
            connection_info: connection_info1,
            origin_port: Some(80),
            port_configuration: PortConfiguration::new(vec![], false),
        };
        let second_message = AddStreamMsg {
            connection_info: connection_info2,
            origin_port: None,
            port_configuration: PortConfiguration::new(vec![], false),
        };
        let third_message = AddStreamMsg {
            connection_info: connection_info3,
            origin_port: Some(443),
            port_configuration: PortConfiguration::new(vec![], false),
        };
        let one_listener_handler =
            ListenerHandlerNull::new(vec![first_message, second_message]).bind_port_result(Ok(()));
        let another_listener_handler =
            ListenerHandlerNull::new(vec![third_message]).bind_port_result(Ok(()));
        let mut actor_system_factory = ActorSystemFactoryMock::new();
        let awaiter = actor_system_factory
            .stream_handler_pool_cluster
            .awaiter
            .take()
            .unwrap();
        let recording_arc = actor_system_factory
            .stream_handler_pool_cluster
            .recording
            .take()
            .unwrap();
        let mut subject = BootstrapperBuilder::new()
            .actor_system_factory(Box::new(actor_system_factory))
            .add_listener_handler(Box::new(one_listener_handler))
            .add_listener_handler(Box::new(another_listener_handler))
            .build();
        let args = vec![
            String::from("MASQNode"),
            String::from("--neighborhood-mode"),
            String::from("zero-hop"),
            String::from("--data-directory"),
            data_dir.to_str().unwrap().to_string(),
        ];

        subject
            .initialize_as_privileged(&args, &mut holder.streams())
            .unwrap();
        subject
            .initialize_as_unprivileged(&args, &mut holder.streams())
            .unwrap();

        thread::spawn(|| {
            tokio::run(subject);
        });

        let number_of_expected_messages = 3;
        awaiter.await_message_count(number_of_expected_messages);
        let recording = recording_arc.lock().unwrap();
        assert_eq!(recording.len(), number_of_expected_messages);
        let actual_ports: Vec<String> = (0..number_of_expected_messages)
            .map(|i| {
                let record = recording.get_record::<AddStreamMsg>(i);
                format!("{:?}", record.origin_port)
            })
            .collect();
        assert_contains(&actual_ports, &String::from("Some(80)"));
        assert_contains(&actual_ports, &String::from("None"));
        assert_contains(&actual_ports, &String::from("Some(443)"));
    }

    #[test]
    fn establish_clandestine_port_handles_specified_port_in_standard_mode() {
        let data_dir = ensure_node_home_directory_exists(
            "bootstrapper",
            "establish_clandestine_port_handles_specified_port",
        );
        let cryptde_actual = CryptDENull::from(&PublicKey::new(&[1, 2, 3, 4]), DEFAULT_CHAIN_ID);
        let cryptde: &dyn CryptDE = &cryptde_actual;
        let mut config = BootstrapperConfig::new();
        config.neighborhood_config = NeighborhoodConfig {
            mode: NeighborhoodMode::Standard(
                NodeAddr::new(&IpAddr::from_str("1.2.3.4").unwrap(), &[4321]),
                vec![NodeDescriptor::from((
                    cryptde.public_key(),
                    &NodeAddr::new(&IpAddr::from_str("1.2.3.4").unwrap(), &[1234]),
                    DEFAULT_CHAIN_ID == chain_id_from_name("mainnet"),
                    cryptde,
                ))],
                rate_pack(100),
            ),
        };
        config.data_directory = data_dir.clone();
        config.clandestine_port_opt = Some(1234);
        let chain_id = config.blockchain_bridge_config.chain_id;
        let listener_handler = ListenerHandlerNull::new(vec![]).bind_port_result(Ok(()));
        let mut subject = BootstrapperBuilder::new()
            .add_listener_handler(Box::new(listener_handler))
            .config(config)
            .build();

        subject.establish_clandestine_port();

        let conn = DbInitializerReal::new()
            .initialize(&data_dir, chain_id, true)
            .unwrap();
        let config_dao = ConfigDaoReal::new(conn);
        let persistent_config = PersistentConfigurationReal::new(Box::new(config_dao));
        assert_eq!(1234u16, persistent_config.clandestine_port());
        assert_eq!(
            subject
                .config
                .neighborhood_config
                .mode
                .node_addr_opt()
                .unwrap()
                .ports(),
            vec![1234u16],
        );
        assert_eq!(1, subject.listener_handlers.len());

        let config = subject.config;
        let mut clandestine_discriminators = config
            .clandestine_discriminator_factories
            .into_iter()
            .map(|factory| factory.make())
            .collect::<Vec<Discriminator>>();
        let mut discriminator = clandestine_discriminators.remove(0);
        discriminator.add_data(&b"{\"component\": \"NBHD\", \"bodyText\": \"Booga\"}"[..]);
        assert_eq!(
            Some(UnmaskedChunk {
                chunk: b"Booga".to_vec(),
                last_chunk: true,
                sequenced: false,
            }),
            discriminator.take_chunk(),
        );
        assert_eq!(0, clandestine_discriminators.len()); // Used to be 1, now 0 after removal
    }

    #[test]
    fn establish_clandestine_port_handles_unspecified_port_in_standard_mode() {
        let cryptde_actual = CryptDENull::from(&PublicKey::new(&[1, 2, 3, 4]), DEFAULT_CHAIN_ID);
        let cryptde: &dyn CryptDE = &cryptde_actual;
        let data_dir = ensure_node_home_directory_exists(
            "bootstrapper",
            "establish_clandestine_port_handles_unspecified_port",
        );
        let mut config = BootstrapperConfig::new();
        config.neighborhood_config = NeighborhoodConfig {
            mode: NeighborhoodMode::Standard(
                NodeAddr::new(&IpAddr::from_str("1.2.3.4").unwrap(), &[]),
                vec![NodeDescriptor::from((
                    cryptde.public_key(),
                    &NodeAddr::new(&IpAddr::from_str("1.2.3.4").unwrap(), &[1234]),
                    DEFAULT_CHAIN_ID == chain_id_from_name("mainnet"),
                    cryptde,
                ))],
                rate_pack(100),
            ),
        };
        config.data_directory = data_dir.clone();
        config.clandestine_port_opt = None;
        let chain_id = config.blockchain_bridge_config.chain_id;
        let listener_handler = ListenerHandlerNull::new(vec![]).bind_port_result(Ok(()));
        let mut subject = BootstrapperBuilder::new()
            .add_listener_handler(Box::new(listener_handler))
            .config(config)
            .build();

        subject.establish_clandestine_port();

        let conn = DbInitializerReal::new()
            .initialize(&data_dir, chain_id, true)
            .unwrap();
        let config_dao = ConfigDaoReal::new(conn);
        let persistent_config = PersistentConfigurationReal::new(Box::new(config_dao));
        let clandestine_port = persistent_config.clandestine_port();
        assert_eq!(
            subject
                .config
                .neighborhood_config
                .mode
                .node_addr_opt()
                .unwrap()
                .ports(),
            vec![clandestine_port],
        );
    }

    #[test]
    fn establish_clandestine_port_handles_originate_only() {
        let cryptde_actual = CryptDENull::from(&PublicKey::new(&[1, 2, 3, 4]), DEFAULT_CHAIN_ID);
        let cryptde: &dyn CryptDE = &cryptde_actual;
        let data_dir = ensure_node_home_directory_exists(
            "bootstrapper",
            "establish_clandestine_port_handles_originate_only",
        );
        let mut config = BootstrapperConfig::new();
        config.data_directory = data_dir.clone();
        config.clandestine_port_opt = None;
        config.neighborhood_config = NeighborhoodConfig {
            mode: NeighborhoodMode::OriginateOnly(
                vec![NodeDescriptor::from((
                    cryptde.public_key(),
                    &NodeAddr::new(&IpAddr::from_str("1.2.3.4").unwrap(), &[1234]),
                    DEFAULT_CHAIN_ID == chain_id_from_name("mainnet"),
                    cryptde,
                ))],
                rate_pack(100),
            ),
        };
        let listener_handler = ListenerHandlerNull::new(vec![]);
        let mut subject = BootstrapperBuilder::new()
            .add_listener_handler(Box::new(listener_handler))
            .config(config)
            .build();

        subject.establish_clandestine_port();

        assert!(subject
            .config
            .neighborhood_config
            .mode
            .node_addr_opt()
            .is_none());
    }

    #[test]
    fn establish_clandestine_port_handles_consume_only() {
        let cryptde_actual = CryptDENull::from(&PublicKey::new(&[1, 2, 3, 4]), DEFAULT_CHAIN_ID);
        let cryptde: &dyn CryptDE = &cryptde_actual;
        let data_dir = ensure_node_home_directory_exists(
            "bootstrapper",
            "establish_clandestine_port_handles_originate_only",
        );
        let mut config = BootstrapperConfig::new();
        config.data_directory = data_dir.clone();
        config.clandestine_port_opt = None;
        config.neighborhood_config = NeighborhoodConfig {
            mode: NeighborhoodMode::ConsumeOnly(vec![NodeDescriptor::from((
                cryptde.public_key(),
                &NodeAddr::new(&IpAddr::from_str("1.2.3.4").unwrap(), &[1234]),
                DEFAULT_CHAIN_ID == chain_id_from_name("mainnet"),
                cryptde,
            ))]),
        };
        let listener_handler = ListenerHandlerNull::new(vec![]);
        let mut subject = BootstrapperBuilder::new()
            .add_listener_handler(Box::new(listener_handler))
            .config(config)
            .build();

        subject.establish_clandestine_port();

        assert!(subject
            .config
            .neighborhood_config
            .mode
            .node_addr_opt()
            .is_none());
    }

    #[test]
    fn establish_clandestine_port_handles_zero_hop() {
        let data_dir = ensure_node_home_directory_exists(
            "bootstrapper",
            "establish_clandestine_port_handles_zero_hop",
        );
        let mut config = BootstrapperConfig::new();
        config.data_directory = data_dir.clone();
        config.clandestine_port_opt = None;
        config.neighborhood_config = NeighborhoodConfig {
            mode: NeighborhoodMode::ZeroHop,
        };
        let listener_handler = ListenerHandlerNull::new(vec![]);
        let mut subject = BootstrapperBuilder::new()
            .add_listener_handler(Box::new(listener_handler))
            .config(config)
            .build();

        subject.establish_clandestine_port();

        assert!(subject
            .config
            .neighborhood_config
            .mode
            .node_addr_opt()
            .is_none());
    }

    #[test]
    fn real_user_null() {
        let subject = RealUser::null();

        assert_eq!(subject, RealUser::new(None, None, None));
    }

    #[test]
    fn configurator_beats_all() {
        let id_wrapper = IdWrapperMock::new().getuid_result(111).getgid_result(222);
        let environment_wrapper =
            EnvironmentWrapperMock::new(Some("123"), Some("456"), Some("booga"));
        let mut from_configurator = RealUser::new(Some(1), Some(2), Some("three".into()));
        from_configurator.id_wrapper = Box::new(id_wrapper);
        from_configurator.environment_wrapper = Box::new(environment_wrapper);

        let result = from_configurator.populate(&MockDirsWrapper::new());

        assert_eq!(result, from_configurator);
    }

    #[test]
    fn environment_beats_id_wrapper() {
        let id_wrapper = IdWrapperMock::new().getuid_result(111).getgid_result(222);
        let environment_wrapper =
            EnvironmentWrapperMock::new(Some("123"), Some("456"), Some("booga"));
        let mut from_configurator = RealUser::null();
        from_configurator.id_wrapper = Box::new(id_wrapper);
        from_configurator.environment_wrapper = Box::new(environment_wrapper);

        let result = from_configurator
            .populate(&MockDirsWrapper::new().home_dir_result(Some("/wibble/whop/ooga".into())));

        assert_eq!(
            result,
            RealUser::new(
                Some(123),
                Some(456),
                Some(PathBuf::from("/wibble/whop/booga"))
            )
        );
    }

    #[test]
    #[should_panic(
        expected = "Cannot determine non-privileged home directory. Make sure you're specifying --real-user."
    )]
    fn zero_element_home_directory_panics() {
        let id_wrapper = IdWrapperMock::new().getuid_result(111).getgid_result(222);
        let environment_wrapper =
            EnvironmentWrapperMock::new(Some("123"), Some("456"), Some("booga"));
        let mut from_configurator = RealUser::null();
        from_configurator.id_wrapper = Box::new(id_wrapper);
        from_configurator.environment_wrapper = Box::new(environment_wrapper);

        from_configurator.populate(&MockDirsWrapper::new().home_dir_result(Some("/".into())));
    }

    #[test]
    fn unmodified_is_last_ditch() {
        let environment_wrapper = EnvironmentWrapperMock::new(None, None, None);
        let id_wrapper = IdWrapperMock::new().getuid_result(123).getgid_result(456);
        let mut from_configurator = RealUser::null();
        from_configurator.id_wrapper = Box::new(id_wrapper);
        from_configurator.environment_wrapper = Box::new(environment_wrapper);

        let result = from_configurator
            .populate(&MockDirsWrapper::new().home_dir_result(Some("/wibble/whop/ooga".into())));

        assert_eq!(
            result,
            RealUser::new(
                Some(123),
                Some(456),
                Some(PathBuf::from("/wibble/whop/ooga"))
            )
        );
    }

    struct StreamHandlerPoolCluster {
        recording: Option<Arc<Mutex<Recording>>>,
        awaiter: Option<RecordAwaiter>,
        subs: StreamHandlerPoolSubs,
    }

    struct ActorSystemFactoryMock {
        stream_handler_pool_cluster: StreamHandlerPoolCluster,
        dnss: Arc<Mutex<Option<Vec<SocketAddr>>>>,
    }

    impl ActorSystemFactory for ActorSystemFactoryMock {
        fn make_and_start_actors(
            &self,
            config: BootstrapperConfig,
            _actor_factory: Box<dyn ActorFactory>,
        ) -> StreamHandlerPoolSubs {
            let mut parameter_guard = self.dnss.lock().unwrap();
            let parameter_ref = parameter_guard.deref_mut();
            *parameter_ref = Some(config.dns_servers);

            self.stream_handler_pool_cluster.subs.clone()
        }
    }

    impl ActorSystemFactoryMock {
        fn new() -> ActorSystemFactoryMock {
            let (tx, rx) = mpsc::channel();
            thread::spawn(move || {
                let system = System::new("test");

                let stream_handler_pool_cluster = {
                    let (stream_handler_pool, awaiter, recording) = make_recorder();
                    StreamHandlerPoolCluster {
                        recording: Some(recording),
                        awaiter: Some(awaiter),
                        subs: make_stream_handler_pool_subs_from(Some(stream_handler_pool)),
                    }
                };

                tx.send(stream_handler_pool_cluster).unwrap();
                system.run();
            });
            let stream_handler_pool_cluster = rx.recv().unwrap();
            ActorSystemFactoryMock {
                stream_handler_pool_cluster,
                dnss: Arc::new(Mutex::new(None)),
            }
        }
    }

    struct BootstrapperBuilder {
        actor_system_factory: Box<dyn ActorSystemFactory>,
        log_initializer_wrapper: Box<dyn LoggerInitializerWrapper>,
        listener_handler_factory: ListenerHandlerFactoryMock,
        config: BootstrapperConfig,
    }

    impl BootstrapperBuilder {
        fn new() -> BootstrapperBuilder {
            BootstrapperBuilder {
                actor_system_factory: Box::new(ActorSystemFactoryMock::new()),
                log_initializer_wrapper: Box::new(LoggerInitializerWrapperMock::new()),
                // Don't modify this line unless you've already looked at DispatcherBuilder::add_listener_handler().
                listener_handler_factory: ListenerHandlerFactoryMock::new(),
                config: BootstrapperConfig::new(),
            }
        }

        fn actor_system_factory(
            mut self,
            actor_system_factory: Box<dyn ActorSystemFactory>,
        ) -> BootstrapperBuilder {
            self.actor_system_factory = actor_system_factory;
            self
        }

        fn add_listener_handler(
            mut self,
            listener_handler: Box<dyn ListenerHandler<Item = (), Error = ()>>,
        ) -> BootstrapperBuilder {
            self.listener_handler_factory.add(listener_handler);
            self
        }

        fn config(mut self, config: BootstrapperConfig) -> Self {
            self.config = config;
            self
        }

        fn build(self) -> Bootstrapper {
            Bootstrapper {
                actor_system_factory: self.actor_system_factory,
                listener_handler_factory: Box::new(self.listener_handler_factory),
                listener_handlers: FuturesUnordered::<
                    Box<dyn ListenerHandler<Item = (), Error = ()>>,
                >::new(),
                logger_initializer: self.log_initializer_wrapper,
                config: self.config,
            }
        }
    }
}<|MERGE_RESOLUTION|>--- conflicted
+++ resolved
@@ -590,10 +590,7 @@
     use actix::System;
     use lazy_static::lazy_static;
     use masq_lib::shared_schema::ParamError;
-<<<<<<< HEAD
-=======
     use masq_lib::test_utils::environment_guard::ClapGuard;
->>>>>>> e1fd8037
     use masq_lib::test_utils::fake_stream_holder::FakeStreamHolder;
     use masq_lib::test_utils::utils::ensure_node_home_directory_exists;
     use regex::Regex;
