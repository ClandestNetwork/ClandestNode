--- conflicted
+++ resolved
@@ -425,12 +425,7 @@
                 cryptde.public_key_to_descriptor_fragment(&cryptde.public_key())
             ),
         };
-<<<<<<< HEAD
-        let descriptor = node_descriptor.to_string(cryptde, chain_id);
         let descriptor_msg = format!("MASQ Node local descriptor: {}", descriptor);
-=======
-        let descriptor_msg = format!("SubstratumNode local descriptor: {}", descriptor);
->>>>>>> 8d9c61c9
         writeln!(streams.stdout, "{}", descriptor_msg).expect("Internal error");
         info!(Logger::new("Bootstrapper"), "{}", descriptor_msg);
         descriptor
@@ -772,15 +767,11 @@
             .build();
 
         subject.initialize_as_privileged(
-<<<<<<< HEAD
-            &vec!["MASQNode".to_string()],
-=======
             &vec![
-                "SubstratumNode".to_string(),
+                "MASQNode".to_string(),
                 "--neighborhood-mode".to_string(),
                 "zero-hop".to_string(),
             ],
->>>>>>> 8d9c61c9
             &mut FakeStreamHolder::new().streams(),
         );
 
@@ -1108,7 +1099,7 @@
             "{}::",
             cryptde_ref.public_key_to_descriptor_fragment(cryptde_ref.public_key())
         );
-        let regex = Regex::new(r"SubstratumNode local descriptor: (.+?)\n")
+        let regex = Regex::new(r"MASQ Node local descriptor: (.+?)\n")
             .expect("Couldn't compile regular expression");
         let captured_descriptor = regex
             .captures(stdout_dump.as_str())
@@ -1119,7 +1110,7 @@
         assert_eq!(captured_descriptor, expected_descriptor);
         TestLogHandler::new().exists_log_containing(
             format!(
-                "INFO: Bootstrapper: SubstratumNode local descriptor: {}",
+                "INFO: Bootstrapper: MASQ Node local descriptor: {}",
                 expected_descriptor
             )
             .as_str(),
@@ -1200,13 +1191,9 @@
         let data_dir = ensure_node_home_directory_exists("bootstrapper", "initialize_as_unprivileged_moves_streams_from_listener_handlers_to_stream_handler_pool");
         init_test_logging();
         let args = vec![
-<<<<<<< HEAD
             "MASQNode".to_string(),
-=======
-            "SubstratumNode".to_string(),
             String::from("--ip"),
             String::from("111.111.111.111"),
->>>>>>> 8d9c61c9
             String::from("--data-directory"),
             data_dir.to_str().unwrap().to_string(),
         ];
