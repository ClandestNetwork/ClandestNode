--- conflicted
+++ resolved
@@ -587,10 +587,7 @@
     use actix::Recipient;
     use actix::System;
     use lazy_static::lazy_static;
-<<<<<<< HEAD
-=======
     use masq_lib::constants::DEFAULT_CHAIN_NAME;
->>>>>>> d91492bd
     use masq_lib::shared_schema::ParamError;
     use masq_lib::test_utils::environment_guard::ClapGuard;
     use masq_lib::test_utils::fake_stream_holder::FakeStreamHolder;
