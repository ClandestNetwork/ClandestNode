--- conflicted
+++ resolved
@@ -15,13 +15,14 @@
 use crate::node_configurator::node_configurator_standard::{
     NodeConfiguratorStandardPrivileged, NodeConfiguratorStandardUnprivileged,
 };
-use crate::node_configurator::{DirsWrapper, NodeConfigurator};
+use crate::node_configurator::{DirsWrapper, NodeConfigurator, RealDirsWrapper};
 use crate::persistent_configuration::{PersistentConfiguration, PersistentConfigurationReal};
 use crate::privilege_drop::{IdWrapper, IdWrapperReal};
 use crate::server_initializer::LoggerInitializerWrapper;
 use crate::sub_lib::accountant;
 use crate::sub_lib::accountant::AccountantConfig;
 use crate::sub_lib::blockchain_bridge::BlockchainBridgeConfig;
+use crate::sub_lib::crash_point::CrashPoint;
 use crate::sub_lib::cryptde::CryptDE;
 use crate::sub_lib::cryptde_null::CryptDENull;
 use crate::sub_lib::cryptde_real::CryptDEReal;
@@ -36,17 +37,10 @@
 use itertools::Itertools;
 use log::LevelFilter;
 use masq_lib::command::StdStreams;
-<<<<<<< HEAD
-use masq_lib::constants::DEFAULT_UI_PORT;
-use masq_lib::crash_point::CrashPoint;
-use masq_lib::shared_schema::ConfiguratorError;
-=======
 use masq_lib::ui_gateway::DEFAULT_UI_PORT;
->>>>>>> fc50977f
 use std::collections::HashMap;
 use std::env::var;
-use std::fmt;
-use std::fmt::{Debug, Display, Error, Formatter};
+use std::fmt::{Debug, Error, Formatter};
 use std::net::SocketAddr;
 use std::path::PathBuf;
 use std::str::FromStr;
@@ -114,6 +108,7 @@
 pub struct RealUser {
     id_wrapper: Box<dyn IdWrapper>,
     environment_wrapper: Box<dyn EnvironmentWrapper>,
+    dirs_wrapper: Box<dyn DirsWrapper>,
     pub uid: Option<i32>,
     pub gid: Option<i32>,
     pub home_dir: Option<PathBuf>,
@@ -154,23 +149,14 @@
         let parts: Vec<&str> = triple.splitn(3, ':').collect_vec();
         // validator should have ensured that there are exactly three parts,
         // and that the first two are empty or numeric
-        if parts.len() < 3 {
-            return Err(());
-        }
         let real_user = RealUser::new(
             match &parts[0] {
                 s if s.is_empty() => None,
-                s => match s.parse() {
-                    Ok(uid) => Some(uid),
-                    Err(_) => return Err(()),
-                },
+                s => Some(s.parse().expect("--real-user is not properly validated")),
             },
             match &parts[1] {
                 s if s.is_empty() => None,
-                s => match s.parse() {
-                    Ok(gid) => Some(gid),
-                    Err(_) => return Err(()),
-                },
+                s => Some(s.parse().expect("--real-user is not properly validated")),
             },
             match &parts[2] {
                 s if s.is_empty() => None,
@@ -190,6 +176,7 @@
         RealUser {
             id_wrapper: Box::new(IdWrapperReal),
             environment_wrapper: Box::new(EnvironmentWrapperReal),
+            dirs_wrapper: Box::new(RealDirsWrapper),
             uid: uid_opt,
             gid: gid_opt,
             home_dir: home_dir_opt,
@@ -200,7 +187,7 @@
         RealUser::new(None, None, None)
     }
 
-    pub fn populate(&self, dirs_wrapper: &dyn DirsWrapper) -> RealUser {
+    pub fn populate(&self) -> RealUser {
         let uid = Self::first_present(vec![
             self.uid,
             self.id_from_env("SUDO_UID"),
@@ -213,16 +200,12 @@
         ]);
         let home_dir = Self::first_present(vec![
             self.home_dir.clone(),
-            self.sudo_home_from_sudo_user_and_home(dirs_wrapper),
-            dirs_wrapper.home_dir(),
+            self.sudo_home_from_sudo_user_and_home(),
+            self.dirs_wrapper.home_dir(),
         ]);
         RealUser::new(Some(uid), Some(gid), Some(home_dir))
     }
 
-<<<<<<< HEAD
-    fn sudo_home_from_sudo_user_and_home(&self, dirs_wrapper: &dyn DirsWrapper) -> Option<PathBuf> {
-        match (self.environment_wrapper.var ("SUDO_USER"), dirs_wrapper.home_dir()) {
-=======
     pub fn to_string(&self) -> String {
         format!(
             "{}:{}:{}",
@@ -243,7 +226,6 @@
 
     fn sudo_home_from_sudo_user_and_home(&self) -> Option<PathBuf> {
         match (self.environment_wrapper.var ("SUDO_USER"), self.dirs_wrapper.home_dir()) {
->>>>>>> fc50977f
             (Some (sudo_user), Some (home_dir)) =>
                 match home_dir.parent().map(|px| px.join(PathBuf::from(sudo_user))) {
                     Some (hd) => Some (hd),
@@ -269,27 +251,6 @@
             .find(|t_opt| t_opt.is_some())
             .expect("Nothing was present")
             .expect("Internal error")
-    }
-}
-
-impl Display for RealUser {
-    fn fmt(&self, f: &mut Formatter<'_>) -> fmt::Result {
-        write!(
-            f,
-            "{}:{}:{}",
-            match self.uid {
-                Some(uid) => format!("{}", uid),
-                None => "".to_string(),
-            },
-            match self.gid {
-                Some(gid) => format!("{}", gid),
-                None => "".to_string(),
-            },
-            match &self.home_dir {
-                Some(home_dir) => home_dir.to_string_lossy().to_string(),
-                None => "".to_string(),
-            },
-        )
     }
 }
 
@@ -344,7 +305,7 @@
             blockchain_bridge_config: BlockchainBridgeConfig {
                 blockchain_service_url: None,
                 chain_id: 3u8, /*DEFAULT_CHAIN_ID*/
-                gas_price: 1,
+                gas_price: None,
             },
             port_configurations: HashMap::new(),
             data_directory: PathBuf::new(),
@@ -425,7 +386,6 @@
                 }
                 self.listener_handlers.push(listener_handler);
             });
-        Ok(())
     }
 
     fn initialize_as_unprivileged(&mut self, args: &[String], streams: &mut StdStreams) {
@@ -453,7 +413,6 @@
         for f in self.listener_handlers.iter_mut() {
             f.bind_subs(stream_handler_pool_subs.add_sub.clone());
         }
-        Ok(())
     }
 }
 
@@ -536,7 +495,6 @@
                 .initialize(
                     &self.config.data_directory,
                     self.config.blockchain_bridge_config.chain_id,
-                    true,
                 )
                 .expect("Cannot initialize database");
             let config_dao = ConfigDaoReal::new(conn);
@@ -558,7 +516,7 @@
             self.listener_handlers.push(listener_handler);
             self.config.neighborhood_config = NeighborhoodConfig {
                 mode: NeighborhoodMode::Standard(
-                    NodeAddr::new(&node_addr.ip_addr(), &[clandestine_port]),
+                    NodeAddr::new(&node_addr.ip_addr(), &vec![clandestine_port]),
                     neighbor_configs.clone(),
                     rate_pack.clone(),
                 ),
@@ -761,37 +719,18 @@
     fn make_default_cli_params() -> Vec<String> {
         vec![
             String::from("MASQNode"),
+            String::from("--dns-servers"),
+            String::from("222.222.222.222"),
             String::from("--ip"),
             String::from("111.111.111.111"),
         ]
     }
 
     #[test]
-    fn real_user_from_blank() {
-        let result = RealUser::from_str("").err().unwrap();
-
-        assert_eq!(result, ());
-    }
-
-    #[test]
-    fn real_user_from_one_colon() {
-        let result = RealUser::from_str(":").err().unwrap();
-
-        assert_eq!(result, ());
-    }
-
-    #[test]
-    fn real_user_from_nonnumeric_uid() {
-        let result = RealUser::from_str("booga:1234:").err().unwrap();
-
-        assert_eq!(result, ());
-    }
-
-    #[test]
-    fn real_user_from_nonnumeric_gid() {
-        let result = RealUser::from_str("1234:booga:").err().unwrap();
-
-        assert_eq!(result, ());
+    fn real_user_from_many_colons() {
+        let subject = RealUser::from_str("::::::").unwrap();
+
+        assert_eq!(subject, RealUser::new(None, None, Some("::::".into())))
     }
 
     #[test]
@@ -799,13 +738,6 @@
         let subject = RealUser::from_str("::").unwrap();
 
         assert_eq!(subject, RealUser::new(None, None, None))
-    }
-
-    #[test]
-    fn real_user_from_many_colons() {
-        let subject = RealUser::from_str("::::::").unwrap();
-
-        assert_eq!(subject, RealUser::new(None, None, Some("::::".into())))
     }
 
     #[test]
@@ -872,12 +804,10 @@
             .add_listener_handler(Box::new(third_handler))
             .build();
 
-        subject
-            .initialize_as_privileged(
-                &make_default_cli_params(),
-                &mut FakeStreamHolder::new().streams(),
-            )
-            .unwrap();
+        subject.initialize_as_privileged(
+            &make_default_cli_params(),
+            &mut FakeStreamHolder::new().streams(),
+        );
 
         let mut all_calls = vec![];
         all_calls.extend(first_handler_log.lock().unwrap().dump());
@@ -911,16 +841,14 @@
             .add_listener_handler(second_handler)
             .build();
 
-        subject
-            .initialize_as_privileged(
-                &[
-                    "MASQNode".to_string(),
-                    "--neighborhood-mode".to_string(),
-                    "zero-hop".to_string(),
-                ],
-                &mut FakeStreamHolder::new().streams(),
-            )
-            .unwrap();
+        subject.initialize_as_privileged(
+            &vec![
+                "MASQNode".to_string(),
+                "--neighborhood-mode".to_string(),
+                "zero-hop".to_string(),
+            ],
+            &mut FakeStreamHolder::new().streams(),
+        );
 
         let config = subject.config;
         assert_eq!(
@@ -951,6 +879,7 @@
         subject.listener_handler_factory = Box::new(listener_handler_factory);
         let args: Vec<String> = ArgsBuilder::new()
             .param("--data-directory", data_dir.to_str().unwrap())
+            .param("--dns-servers", "1.1.1.1")
             .param("--ip", "2.2.2.2")
             .param("--real-user", "123:456:/home/booga")
             .into();
@@ -971,27 +900,6 @@
     }
 
     #[test]
-    fn initialize_as_privileged_handles_error_from_configurator() {
-        let logger_initializer = LoggerInitializerWrapperMock::new();
-        let mut subject = Bootstrapper::new(Box::new(logger_initializer));
-        let args: Vec<String> = ArgsBuilder::new().param("--booga", "value").into();
-        let args_slice: &[String] = args.as_slice();
-
-        let result =
-            subject.initialize_as_privileged(args_slice, &mut FakeStreamHolder::new().streams());
-
-        assert_eq! (result, Err(ConfiguratorError::new(vec![ParamError {
-            parameter: "<unknown>".to_string(),
-            reason: "Unfamiliar message: error: Found argument '--booga' which wasn't expected, or isn't valid in this context
-
-USAGE:
-    MASQNode [OPTIONS]
-
-For more information try --help".to_string()
-        }])));
-    }
-
-    #[test]
     fn initialize_as_unprivileged_passes_node_descriptor_to_ui_config() {
         let _lock = INITIALIZATION.lock();
         let data_dir = ensure_node_home_directory_exists(
@@ -1008,18 +916,16 @@
             .config(config)
             .build();
 
-        subject
-            .initialize_as_unprivileged(
-                &[
-                    "MASQNode".to_string(),
-                    String::from("--ip"),
-                    String::from("1.2.3.4"),
-                    String::from("--data-directory"),
-                    data_dir.to_str().unwrap().to_string(),
-                ],
-                &mut FakeStreamHolder::new().streams(),
-            )
-            .unwrap();
+        subject.initialize_as_unprivileged(
+            &vec![
+                "MASQNode".to_string(),
+                String::from("--ip"),
+                String::from("1.2.3.4"),
+                String::from("--data-directory"),
+                data_dir.to_str().unwrap().to_string(),
+            ],
+            &mut FakeStreamHolder::new().streams(),
+        );
 
         let config = subject.config;
         assert!(!config.ui_gateway_config.node_descriptor.is_empty());
@@ -1041,23 +947,21 @@
             .config(config)
             .build();
 
-        subject
-            .initialize_as_unprivileged(
-                &[
-                    "MASQNode".to_string(),
-                    String::from("--data-directory"),
-                    data_dir.to_str().unwrap().to_string(),
-                    String::from("--ip"),
-                    String::from("1.2.3.4"),
-                    String::from("--gas-price"),
-                    "11".to_string(),
-                ],
-                &mut FakeStreamHolder::new().streams(),
-            )
-            .unwrap();
+        subject.initialize_as_unprivileged(
+            &vec![
+                "MASQNode".to_string(),
+                String::from("--data-directory"),
+                data_dir.to_str().unwrap().to_string(),
+                String::from("--ip"),
+                String::from("1.2.3.4"),
+                String::from("--gas-price"),
+                "11".to_string(),
+            ],
+            &mut FakeStreamHolder::new().streams(),
+        );
 
         let config = subject.config;
-        assert_eq!(config.blockchain_bridge_config.gas_price, 11);
+        assert_eq!(Some(11u64), config.blockchain_bridge_config.gas_price);
     }
 
     #[test]
@@ -1076,8 +980,10 @@
             .add_listener_handler(second_handler)
             .add_listener_handler(third_handler)
             .build();
-        let args = &[
+        let args = &vec![
             String::from("MASQNode"),
+            String::from("--dns-servers"),
+            String::from("222.222.222.222"),
             String::from("--neighborhood-mode"),
             String::from("zero-hop"),
             String::from("--clandestine-port"),
@@ -1087,12 +993,8 @@
         ];
         let mut holder = FakeStreamHolder::new();
 
-        subject
-            .initialize_as_privileged(args, &mut holder.streams())
-            .unwrap();
-        subject
-            .initialize_as_unprivileged(args, &mut holder.streams())
-            .unwrap();
+        subject.initialize_as_privileged(&args, &mut holder.streams());
+        subject.initialize_as_unprivileged(&args, &mut holder.streams());
 
         let config = subject.config;
         assert!(config.neighborhood_config.mode.node_addr_opt().is_none());
@@ -1103,12 +1005,11 @@
     fn init_as_privileged_stores_dns_servers_and_passes_them_to_actor_system_factory_for_proxy_client_in_init_as_unprivileged(
     ) {
         let _lock = INITIALIZATION.lock();
-        let _clap_guard = ClapGuard::new();
         let data_dir = ensure_node_home_directory_exists(
             "bootstrapper",
             "init_as_privileged_stores_dns_servers_and_passes_them_to_actor_system_factory_for_proxy_client_in_init_as_unprivileged",
         );
-        let args = &[
+        let args = &vec![
             String::from("MASQNode"),
             String::from("--dns-servers"),
             String::from("1.2.3.4,2.3.4.5"),
@@ -1135,20 +1036,16 @@
             ))
             .build();
 
-        subject
-            .initialize_as_privileged(args, &mut holder.streams())
-            .unwrap();
-        subject
-            .initialize_as_unprivileged(args, &mut holder.streams())
-            .unwrap();
+        subject.initialize_as_privileged(&args, &mut holder.streams());
+        subject.initialize_as_unprivileged(&args, &mut holder.streams());
 
         let dns_servers_guard = dns_servers_arc.lock().unwrap();
         assert_eq!(
             dns_servers_guard.as_ref().unwrap(),
-            &vec![
+            &vec!(
                 SocketAddr::from_str("1.2.3.4:53").unwrap(),
                 SocketAddr::from_str("2.3.4.5:53").unwrap()
-            ]
+            )
         )
     }
 
@@ -1166,16 +1063,16 @@
             ))
             .build();
 
-        subject
-            .initialize_as_privileged(
-                &[
-                    String::from("MASQNode"),
-                    String::from("--ip"),
-                    String::from("111.111.111.111"),
-                ],
-                &mut FakeStreamHolder::new().streams(),
-            )
-            .unwrap();
+        subject.initialize_as_privileged(
+            &vec![
+                String::from("MASQNode"),
+                String::from("--dns-servers"),
+                String::from("1.1.1.1"),
+                String::from("--ip"),
+                String::from("111.111.111.111"),
+            ],
+            &mut FakeStreamHolder::new().streams(),
+        );
     }
 
     #[test]
@@ -1208,7 +1105,7 @@
         init_test_logging();
         let node_addr = NodeAddr::new(
             &IpAddr::from_str("2.3.4.5").expect("Couldn't create IP address"),
-            &[3456u16, 4567u16],
+            &vec![3456u16, 4567u16],
         );
         let mut holder = FakeStreamHolder::new();
         let cryptde_ref = {
@@ -1343,31 +1240,29 @@
             .add_listener_handler(Box::new(clandestine_listener_handler))
             .build();
         let mut holder = FakeStreamHolder::new();
-        subject
-            .initialize_as_privileged(
-                &[
-                    "MASQNode".to_string(),
-                    "--data-directory".to_string(),
-                    data_dir.display().to_string(),
-                ],
-                &mut holder.streams(),
-            )
-            .unwrap();
-
-        subject
-            .initialize_as_unprivileged(
-                &[
-                    "MASQNode".to_string(),
-                    "--clandestine-port".to_string(),
-                    "1234".to_string(),
-                    "--ip".to_string(),
-                    "1.2.3.4".to_string(),
-                    String::from("--data-directory"),
-                    data_dir.display().to_string(),
-                ],
-                &mut holder.streams(),
-            )
-            .unwrap();
+        subject.initialize_as_privileged(
+            &vec![
+                "MASQNode".to_string(),
+                "--dns-servers".to_string(),
+                "1.1.1.1".to_string(),
+                "--data-directory".to_string(),
+                data_dir.display().to_string(),
+            ],
+            &mut holder.streams(),
+        );
+
+        subject.initialize_as_unprivileged(
+            &vec![
+                "MASQNode".to_string(),
+                "--clandestine-port".to_string(),
+                "1234".to_string(),
+                "--ip".to_string(),
+                "1.2.3.4".to_string(),
+                String::from("--data-directory"),
+                data_dir.display().to_string(),
+            ],
+            &mut holder.streams(),
+        );
 
         let calls = clandestine_listener_handler_log_arc.lock().unwrap().dump();
         assert_eq!(
@@ -1406,13 +1301,9 @@
             .add_listener_handler(Box::new(yet_another_listener_handler))
             .config(config)
             .build();
-        subject
-            .initialize_as_privileged(&args, &mut holder.streams())
-            .unwrap();
-
-        subject
-            .initialize_as_unprivileged(&args, &mut holder.streams())
-            .unwrap();
+        subject.initialize_as_privileged(&args, &mut holder.streams());
+
+        subject.initialize_as_unprivileged(&args, &mut holder.streams());
 
         // Checking log message cause I don't know how to get at add_stream_sub
         let tlh = TestLogHandler::new();
@@ -1485,18 +1376,16 @@
             .build();
         let args = vec![
             String::from("MASQNode"),
+            String::from("--dns-servers"),
+            String::from("222.222.222.222"),
             String::from("--neighborhood-mode"),
             String::from("zero-hop"),
             String::from("--data-directory"),
             data_dir.to_str().unwrap().to_string(),
         ];
 
-        subject
-            .initialize_as_privileged(&args, &mut holder.streams())
-            .unwrap();
-        subject
-            .initialize_as_unprivileged(&args, &mut holder.streams())
-            .unwrap();
+        subject.initialize_as_privileged(&args, &mut holder.streams());
+        subject.initialize_as_unprivileged(&args, &mut holder.streams());
 
         thread::spawn(|| {
             tokio::run(subject);
@@ -1528,10 +1417,10 @@
         let mut config = BootstrapperConfig::new();
         config.neighborhood_config = NeighborhoodConfig {
             mode: NeighborhoodMode::Standard(
-                NodeAddr::new(&IpAddr::from_str("1.2.3.4").unwrap(), &[4321]),
+                NodeAddr::new(&IpAddr::from_str("1.2.3.4").unwrap(), &vec![4321]),
                 vec![NodeDescriptor::from((
                     cryptde.public_key(),
-                    &NodeAddr::new(&IpAddr::from_str("1.2.3.4").unwrap(), &[1234]),
+                    &NodeAddr::new(&IpAddr::from_str("1.2.3.4").unwrap(), &vec![1234]),
                     DEFAULT_CHAIN_ID == chain_id_from_name("mainnet"),
                     cryptde,
                 ))],
@@ -1550,7 +1439,7 @@
         subject.establish_clandestine_port();
 
         let conn = DbInitializerReal::new()
-            .initialize(&data_dir, chain_id, true)
+            .initialize(&data_dir, chain_id)
             .unwrap();
         let config_dao = ConfigDaoReal::new(conn);
         let persistent_config = PersistentConfigurationReal::new(Box::new(config_dao));
@@ -1597,10 +1486,10 @@
         let mut config = BootstrapperConfig::new();
         config.neighborhood_config = NeighborhoodConfig {
             mode: NeighborhoodMode::Standard(
-                NodeAddr::new(&IpAddr::from_str("1.2.3.4").unwrap(), &[]),
+                NodeAddr::new(&IpAddr::from_str("1.2.3.4").unwrap(), &vec![]),
                 vec![NodeDescriptor::from((
                     cryptde.public_key(),
-                    &NodeAddr::new(&IpAddr::from_str("1.2.3.4").unwrap(), &[1234]),
+                    &NodeAddr::new(&IpAddr::from_str("1.2.3.4").unwrap(), &vec![1234]),
                     DEFAULT_CHAIN_ID == chain_id_from_name("mainnet"),
                     cryptde,
                 ))],
@@ -1619,7 +1508,7 @@
         subject.establish_clandestine_port();
 
         let conn = DbInitializerReal::new()
-            .initialize(&data_dir, chain_id, true)
+            .initialize(&data_dir, chain_id)
             .unwrap();
         let config_dao = ConfigDaoReal::new(conn);
         let persistent_config = PersistentConfigurationReal::new(Box::new(config_dao));
@@ -1651,7 +1540,7 @@
             mode: NeighborhoodMode::OriginateOnly(
                 vec![NodeDescriptor::from((
                     cryptde.public_key(),
-                    &NodeAddr::new(&IpAddr::from_str("1.2.3.4").unwrap(), &[1234]),
+                    &NodeAddr::new(&IpAddr::from_str("1.2.3.4").unwrap(), &vec![1234]),
                     DEFAULT_CHAIN_ID == chain_id_from_name("mainnet"),
                     cryptde,
                 ))],
@@ -1688,7 +1577,7 @@
         config.neighborhood_config = NeighborhoodConfig {
             mode: NeighborhoodMode::ConsumeOnly(vec![NodeDescriptor::from((
                 cryptde.public_key(),
-                &NodeAddr::new(&IpAddr::from_str("1.2.3.4").unwrap(), &[1234]),
+                &NodeAddr::new(&IpAddr::from_str("1.2.3.4").unwrap(), &vec![1234]),
                 DEFAULT_CHAIN_ID == chain_id_from_name("mainnet"),
                 cryptde,
             ))]),
@@ -1752,8 +1641,9 @@
         let mut from_configurator = RealUser::new(Some(1), Some(2), Some("three".into()));
         from_configurator.id_wrapper = Box::new(id_wrapper);
         from_configurator.environment_wrapper = Box::new(environment_wrapper);
-
-        let result = from_configurator.populate(&MockDirsWrapper::new());
+        from_configurator.dirs_wrapper = Box::new(MockDirsWrapper::new());
+
+        let result = from_configurator.populate();
 
         assert_eq!(result, from_configurator);
     }
@@ -1766,9 +1656,10 @@
         let mut from_configurator = RealUser::null();
         from_configurator.id_wrapper = Box::new(id_wrapper);
         from_configurator.environment_wrapper = Box::new(environment_wrapper);
-
-        let result = from_configurator
-            .populate(&MockDirsWrapper::new().home_dir_result(Some("/wibble/whop/ooga".into())));
+        from_configurator.dirs_wrapper =
+            Box::new(MockDirsWrapper::new().home_dir_result(Some("/wibble/whop/ooga".into())));
+
+        let result = from_configurator.populate();
 
         assert_eq!(
             result,
@@ -1791,8 +1682,10 @@
         let mut from_configurator = RealUser::null();
         from_configurator.id_wrapper = Box::new(id_wrapper);
         from_configurator.environment_wrapper = Box::new(environment_wrapper);
-
-        from_configurator.populate(&MockDirsWrapper::new().home_dir_result(Some("/".into())));
+        from_configurator.dirs_wrapper =
+            Box::new(MockDirsWrapper::new().home_dir_result(Some("/".into())));
+
+        from_configurator.populate();
     }
 
     #[test]
@@ -1802,9 +1695,10 @@
         let mut from_configurator = RealUser::null();
         from_configurator.id_wrapper = Box::new(id_wrapper);
         from_configurator.environment_wrapper = Box::new(environment_wrapper);
-
-        let result = from_configurator
-            .populate(&MockDirsWrapper::new().home_dir_result(Some("/wibble/whop/ooga".into())));
+        from_configurator.dirs_wrapper =
+            Box::new(MockDirsWrapper::new().home_dir_result(Some("/wibble/whop/ooga".into())));
+
+        let result = from_configurator.populate();
 
         assert_eq!(
             result,
