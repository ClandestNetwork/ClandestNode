// Copyright (c) 2017-2019, Substratum LLC (https://substratum.net) and/or its affiliates. All rights reserved.

use crate::blockchain::bip39::Bip39;
use crate::blockchain::blockchain_interface::chain_id_from_name;
use crate::bootstrapper::RealUser;
use crate::database::db_initializer::{DbInitializer, DbInitializerReal, DATABASE_FILE};
use crate::db_config::config_dao::{ConfigDaoRead, ConfigDaoReal, ConfigDaoRecord};
use crate::db_config::typed_config_layer::{decode_bytes, encode_bytes};
use crate::node_configurator::RealDirsWrapper;
use crate::node_configurator::{
    app_head, data_directory_from_context, real_user_data_directory_opt_and_chain_name, DirsWrapper,
};
use crate::privilege_drop::{PrivilegeDropper, PrivilegeDropperReal};
use crate::sub_lib::cryptde::{CryptDE, PlainData};
use crate::sub_lib::cryptde_real::CryptDEReal;
use crate::sub_lib::neighborhood::NodeDescriptor;
use crate::sub_lib::utils::make_new_multi_config;
use clap::value_t;
use clap::Arg;
use heck::MixedCase;
use masq_lib::command::StdStreams;
use masq_lib::multi_config::{CommandLineVcl, EnvironmentVcl, VirtualCommandLine};
use masq_lib::shared_schema::{
    chain_arg, data_directory_arg, db_password_arg, real_user_arg, ConfiguratorError,
    DB_PASSWORD_HELP,
};
use serde_json::json;
use serde_json::{Map, Value};
use std::path::PathBuf;

const DUMP_CONFIG_HELP: &str =
    "Dump the configuration of MASQ Node to stdout in JSON. Used chiefly by UIs.";

pub fn dump_config(args: &[String], streams: &mut StdStreams) -> Result<i32, ConfiguratorError> {
    let (real_user, data_directory, chain_id, password_opt) =
        distill_args(&RealDirsWrapper {}, args, streams)?;
    let cryptde = CryptDEReal::new(chain_id);
    PrivilegeDropperReal::new().drop_privileges(&real_user);
    let config_dao = make_config_dao(&data_directory, chain_id);
    let configuration = config_dao.get_all().expect("Couldn't fetch configuration");
    let json = configuration_to_json(configuration, password_opt, &cryptde);
    write_string(streams, json);
    Ok(0)
}

fn write_string(streams: &mut StdStreams, json: String) {
    streams
        .stdout
        .write_all(json.as_bytes())
        .expect("Couldn't write JSON to stdout");
    streams
        .stdout
        .flush()
        .expect("Couldn't flush JSON to stdout");
}

fn configuration_to_json(
    configuration: Vec<ConfigDaoRecord>,
    password_opt: Option<String>,
    cryptde: &dyn CryptDE,
) -> String {
    let mut map = Map::new();
    configuration.into_iter().for_each(|record| {
        let json_name = record.name.to_mixed_case();
        let value_opt = match (&record.value_opt, record.encrypted, &password_opt) {
            (None, _, _) => None,
            (Some(value), false, _) => Some(value.to_string()),
            (Some(value), true, None) => Some(value.to_string()),
            (Some(value), true, Some(password)) => match Bip39::decrypt_bytes(value, password) {
                Ok(decrypted_value) => Some(translate_bytes(&json_name, decrypted_value, cryptde)),
                Err(_) => Some(value.to_string()),
            },
        };
        let json_value = match value_opt {
            Some(s) => json!(s),
            None => json!(null),
        };
        map.insert(json_name, json_value);
    });
    let value: Value = Value::Object(map);
    serde_json::to_string_pretty(&value).expect("Couldn't serialize configuration to JSON")
}

fn translate_bytes(json_name: &str, input: PlainData, cryptde: &dyn CryptDE) -> String {
    let to_utf8 = |data: PlainData| {
        String::from_utf8(data.into())
            .expect("Database is corrupt: past_neighbors hex string cannot be interpreted as UTF-8")
    };
    match json_name {
        "exampleEncrypted" => encode_bytes(Some(input))
            .expect("Never happen.")
            .expect("Value disappeared"),
        "pastNeighbors" => {
            let string = to_utf8(input);
            let bytes = decode_bytes(Some(string))
                .expect("Database is corrupt: past_neighbors cannot be decoded")
                .expect("Value disappeared");
            let node_descriptors =
                serde_cbor::de::from_slice::<Vec<NodeDescriptor>>(&bytes.as_slice())
                    .expect("Database is corrupt: past_neighbors contains bad CBOR");
            node_descriptors
                .into_iter()
                .map(|nd| nd.to_string(cryptde))
                .collect::<Vec<String>>()
                .join(",")
        }
        _ => to_utf8(input),
    }
}

fn make_config_dao(data_directory: &PathBuf, chain_id: u8) -> ConfigDaoReal {
    let conn = DbInitializerReal::new()
        .initialize(&data_directory, chain_id, true) // TODO: Probably should be false
        .unwrap_or_else(|e| {
            panic!(
                "Can't initialize database at {:?}: {:?}",
                data_directory.join(DATABASE_FILE),
                e
            )
        });
    ConfigDaoReal::new(conn)
}

fn distill_args(
    dirs_wrapper: &dyn DirsWrapper,
    args: &[String],
    streams: &mut StdStreams,
) -> Result<(RealUser, PathBuf, u8, Option<String>), ConfiguratorError> {
    let app = app_head()
        .arg(
            Arg::with_name("dump-config")
                .long("dump-config")
                .required(true)
                .takes_value(false)
                .help(DUMP_CONFIG_HELP),
        )
        .arg(chain_arg())
        .arg(data_directory_arg())
        .arg(real_user_arg())
        .arg(db_password_arg(DB_PASSWORD_HELP));
    let vcls: Vec<Box<dyn VirtualCommandLine>> = vec![
        Box::new(CommandLineVcl::new(args.to_vec())),
        Box::new(EnvironmentVcl::new(&app)),
    ];
    let multi_config = make_new_multi_config(&app, vcls, streams)?;
    let (real_user, data_directory_opt, chain_name) =
        real_user_data_directory_opt_and_chain_name(dirs_wrapper, &multi_config);
    let directory =
        data_directory_from_context(dirs_wrapper, &real_user, &data_directory_opt, &chain_name);
    let password_opt = value_m!(multi_config, "db-password", String);
    Ok((
        real_user,
        directory,
        chain_id_from_name(&chain_name),
        password_opt,
    ))
}

#[cfg(test)]
mod tests {
    use super::*;
    use crate::blockchain::bip39::Bip39;
    use crate::blockchain::blockchain_interface::{
        chain_id_from_name, contract_creation_block_from_chain_id,
    };
    use crate::database::db_initializer::CURRENT_SCHEMA_VERSION;
    use crate::db_config::persistent_configuration::{
        PersistentConfiguration, PersistentConfigurationReal,
    };
<<<<<<< HEAD
    use crate::test_utils::ArgsBuilder;
=======
    use crate::db_config::typed_config_layer::encode_bytes;
    use crate::sub_lib::cryptde::PlainData;
    use crate::sub_lib::neighborhood::NodeDescriptor;
    use crate::test_utils::{main_cryptde, ArgsBuilder};
>>>>>>> 7b6428af
    use bip39::{Language, MnemonicType, Seed};
    use masq_lib::test_utils::environment_guard::ClapGuard;
    use masq_lib::test_utils::fake_stream_holder::FakeStreamHolder;
    use masq_lib::test_utils::utils::{
        ensure_node_home_directory_exists, DEFAULT_CHAIN_ID, TEST_DEFAULT_CHAIN_NAME,
    };
<<<<<<< HEAD
    use serde_json::value::Value::Null;
=======
    use masq_lib::utils::derivation_path;
>>>>>>> 7b6428af

    #[test]
    fn dump_config_creates_database_if_nonexistent() {
        let data_dir = ensure_node_home_directory_exists(
            "config_dumper",
            "dump_config_creates_database_if_nonexistent",
        )
        .join("MASQ")
        .join(TEST_DEFAULT_CHAIN_NAME);
        let mut holder = FakeStreamHolder::new();
        let args_vec: Vec<String> = ArgsBuilder::new()
            .param("--data-directory", data_dir.to_str().unwrap())
            .param("--real-user", "123::")
            .param("--chain", TEST_DEFAULT_CHAIN_NAME)
            .opt("--dump-config")
            .into();

        let result = dump_config(args_vec.as_slice(), &mut holder.streams()).unwrap();

        assert_eq!(result, 0);
        let output = holder.stdout.get_string();
        let actual_value: Value = serde_json::from_str(&output).unwrap();
        let actual_map = match &actual_value {
            Value::Object(map) => map,
            other => panic!("Was expecting Value::Object, got {:?} instead", other),
        };
        let expected_value = json!({
           "clandestinePort": actual_map.get ("clandestinePort"),
           "consumingWalletDerivationPath": null,
           "consumingWalletPublicKey": null,
           "earningWalletAddress": null,
           "exampleEncrypted": null,
           "gasPrice": "1",
           "pastNeighbors": null,
           "schemaVersion": CURRENT_SCHEMA_VERSION,
           "seed": null,
           "startBlock": &contract_creation_block_from_chain_id(chain_id_from_name(TEST_DEFAULT_CHAIN_NAME)).to_string(),
        });
        assert_eq!(actual_value, expected_value);
    }

    #[test]
    fn dump_config_dumps_existing_database_without_password() {
        let _clap_guard = ClapGuard::new();
        let data_dir = ensure_node_home_directory_exists(
            "config_dumper",
            "dump_config_dumps_existing_database_without_password",
        )
        .join("MASQ")
        .join(TEST_DEFAULT_CHAIN_NAME);
        let seed = Seed::new(
            &Bip39::mnemonic(MnemonicType::Words24, Language::English),
            "passphrase",
        );
        let mut holder = FakeStreamHolder::new();
        {
            let conn = DbInitializerReal::new()
                .initialize(&data_dir, DEFAULT_CHAIN_ID, true)
                .unwrap();
            let mut persistent_config = PersistentConfigurationReal::from(conn);
            persistent_config.change_password(None, "password").unwrap();
            persistent_config
                .set_wallet_info(
<<<<<<< HEAD
                    &Seed::new(
                        &Bip39::mnemonic(MnemonicType::Words24, Language::English),
                        "",
                    ),
                    "m/60'/44'/0'/4/4",
=======
                    &seed,
                    &derivation_path(4, 4),
                    "0x0123456789012345678901234567890123456789",
                    "password",
                )
                .unwrap();
            persistent_config.set_clandestine_port(3456).unwrap();
            persistent_config
                .set_past_neighbors(
                    Some(vec![
                        NodeDescriptor::from_str(main_cryptde(), "QUJDREVGRw@1.2.3.4:1234")
                            .unwrap(),
                        NodeDescriptor::from_str(main_cryptde(), "QkNERUZHSA@2.3.4.5:2345")
                            .unwrap(),
                    ]),
                    "password",
                )
                .unwrap();
        }
        let args_vec: Vec<String> = ArgsBuilder::new()
            .param("--data-directory", data_dir.to_str().unwrap())
            .param("--real-user", "123::")
            .param("--chain", TEST_DEFAULT_CHAIN_NAME)
            .opt("--dump-config")
            .into();

        let result = dump_config(args_vec.as_slice(), &mut holder.streams()).unwrap();

        assert_eq!(result, 0);
        let output = holder.stdout.get_string();
        let map = match serde_json::from_str(&output).unwrap() {
            Value::Object(map) => map,
            x => panic!("Expected JSON object; found {:?}", x),
        };
        let conn = DbInitializerReal::new()
            .initialize(&data_dir, DEFAULT_CHAIN_ID, false)
            .unwrap();
        let dao = ConfigDaoReal::new(conn);
        let check = |key: &str, expected_value: &str| {
            let actual_value = match map.get(key).unwrap() {
                Value::String(s) => s,
                x => panic!("Expected JSON string; found {:?}", x),
            };
            assert_eq!(actual_value, expected_value);
        };
        check("clandestinePort", "3456");
        check("consumingWalletDerivationPath", &derivation_path(4, 4));
        check(
            "earningWalletAddress",
            "0x0123456789012345678901234567890123456789",
        );
        check("gasPrice", "1");
        check(
            "pastNeighbors",
            &dao.get("past_neighbors").unwrap().value_opt.unwrap(),
        );
        check("schemaVersion", CURRENT_SCHEMA_VERSION);
        check(
            "startBlock",
            &contract_creation_block_from_chain_id(chain_id_from_name(TEST_DEFAULT_CHAIN_NAME))
                .to_string(),
        );
        check(
            "exampleEncrypted",
            &dao.get("example_encrypted").unwrap().value_opt.unwrap(),
        );
        check("seed", &dao.get("seed").unwrap().value_opt.unwrap());
    }

    #[test]
    fn dump_config_dumps_existing_database_with_correct_password() {
        let _clap_guard = ClapGuard::new();
        let data_dir = ensure_node_home_directory_exists(
            "config_dumper",
            "dump_config_dumps_existing_database_with_correct_password",
        )
        .join("MASQ")
        .join(TEST_DEFAULT_CHAIN_NAME);
        let seed = Seed::new(
            &Bip39::mnemonic(MnemonicType::Words24, Language::English),
            "passphrase",
        );
        let mut holder = FakeStreamHolder::new();
        {
            let conn = DbInitializerReal::new()
                .initialize(&data_dir, DEFAULT_CHAIN_ID, true)
                .unwrap();
            let mut persistent_config = PersistentConfigurationReal::from(conn);
            persistent_config.change_password(None, "password").unwrap();
            persistent_config
                .set_wallet_info(
                    &seed,
                    &derivation_path(4, 4),
>>>>>>> 7b6428af
                    "0x0123456789012345678901234567890123456789",
                    "password",
                )
                .unwrap();
            persistent_config.set_clandestine_port(3456).unwrap();
            persistent_config
                .set_past_neighbors(
                    Some(vec![
                        NodeDescriptor::from_str(
                            main_cryptde(),
                            "QUJDREVGR0hJSktMTU5PUFFSU1RVVldYWVowMTIzNDU@1.2.3.4:1234",
                        )
                        .unwrap(),
                        NodeDescriptor::from_str(
                            main_cryptde(),
                            "QkNERUZHSElKS0xNTk9QUVJTVFVWV1hZWjAxMjM0NTY@2.3.4.5:2345",
                        )
                        .unwrap(),
                    ]),
                    "password",
                )
                .unwrap();
        }
        let args_vec: Vec<String> = ArgsBuilder::new()
            .param("--data-directory", data_dir.to_str().unwrap())
            .param("--real-user", "123::")
            .param("--chain", TEST_DEFAULT_CHAIN_NAME)
            .param("--db-password", "password")
            .opt("--dump-config")
            .into();

        let result = dump_config(args_vec.as_slice(), &mut holder.streams()).unwrap();

        assert_eq!(result, 0);
        let output = holder.stdout.get_string();
        let map = match serde_json::from_str(&output).unwrap() {
            Value::Object(map) => map,
            x => panic!("Expected JSON object; found {:?}", x),
        };
<<<<<<< HEAD
=======
        let conn = DbInitializerReal::new()
            .initialize(&data_dir, DEFAULT_CHAIN_ID, false)
            .unwrap();
        let dao = Box::new(ConfigDaoReal::new(conn));
>>>>>>> 7b6428af
        let check = |key: &str, expected_value: &str| {
            let actual_value = match map.get(key).unwrap() {
                Value::String(s) => s,
                x => panic!("Expected JSON string; found {:?}", x),
            };
            assert_eq!(actual_value, expected_value);
        };
<<<<<<< HEAD
        let check_null = |key: &str| assert_eq!(map.get(key), Some(&Null));
        let check_present = |key: &str| assert_eq!(map.get(key).is_some(), true);
        check("clandestinePort", "3456");
        check("consumingWalletDerivationPath", "m/60'/44'/0'/4/4");
=======
        check("clandestinePort", "3456");
        check("consumingWalletDerivationPath", &derivation_path(4, 4));
>>>>>>> 7b6428af
        check(
            "earningWalletAddress",
            "0x0123456789012345678901234567890123456789",
        );
        check("gasPrice", "1");
<<<<<<< HEAD
        check_null("pastNeighbors");
=======
        check("pastNeighbors", "QUJDREVGR0hJSktMTU5PUFFSU1RVVldYWVowMTIzNDU@1.2.3.4:1234,QkNERUZHSElKS0xNTk9QUVJTVFVWV1hZWjAxMjM0NTY@2.3.4.5:2345");
>>>>>>> 7b6428af
        check("schemaVersion", CURRENT_SCHEMA_VERSION);
        check(
            "startBlock",
            &contract_creation_block_from_chain_id(chain_id_from_name(TEST_DEFAULT_CHAIN_NAME))
                .to_string(),
        );
<<<<<<< HEAD
        check_present("exampleEncrypted");
        check_present("seed");
=======
        let expected_ee_entry = dao.get("example_encrypted").unwrap().value_opt.unwrap();
        let expected_ee_decrypted = Bip39::decrypt_bytes(&expected_ee_entry, "password").unwrap();
        let expected_ee_string = encode_bytes(Some(expected_ee_decrypted)).unwrap().unwrap();
        check("exampleEncrypted", &expected_ee_string);
        check(
            "seed",
            &encode_bytes(Some(PlainData::new(seed.as_ref())))
                .unwrap()
                .unwrap(),
        );
    }

    #[test]
    fn dump_config_dumps_existing_database_with_incorrect_password() {
        let _clap_guard = ClapGuard::new();
        let data_dir = ensure_node_home_directory_exists(
            "config_dumper",
            "dump_config_dumps_existing_database_with_incorrect_password",
        )
        .join("MASQ")
        .join(TEST_DEFAULT_CHAIN_NAME);
        let seed = Seed::new(
            &Bip39::mnemonic(MnemonicType::Words24, Language::English),
            "passphrase",
        );
        let mut holder = FakeStreamHolder::new();
        {
            let conn = DbInitializerReal::new()
                .initialize(&data_dir, DEFAULT_CHAIN_ID, true)
                .unwrap();
            let mut persistent_config = PersistentConfigurationReal::from(conn);
            persistent_config.change_password(None, "password").unwrap();
            persistent_config
                .set_wallet_info(
                    &seed,
                    &derivation_path(4, 4),
                    "0x0123456789012345678901234567890123456789",
                    "password",
                )
                .unwrap();
            persistent_config.set_clandestine_port(3456).unwrap();
            persistent_config
                .set_past_neighbors(
                    Some(vec![
                        NodeDescriptor::from_str(
                            main_cryptde(),
                            "QUJDREVGR0hJSktMTU5PUFFSU1RVVldYWVowMTIzNDU@1.2.3.4:1234",
                        )
                        .unwrap(),
                        NodeDescriptor::from_str(
                            main_cryptde(),
                            "QkNERUZHSElKS0xNTk9QUVJTVFVWV1hZWjAxMjM0NTY@2.3.4.5:2345",
                        )
                        .unwrap(),
                    ]),
                    "password",
                )
                .unwrap();
        }
        let args_vec: Vec<String> = ArgsBuilder::new()
            .param("--data-directory", data_dir.to_str().unwrap())
            .param("--real-user", "123::")
            .param("--chain", TEST_DEFAULT_CHAIN_NAME)
            .param("--db-password", "incorrect")
            .opt("--dump-config")
            .into();

        let result = dump_config(args_vec.as_slice(), &mut holder.streams()).unwrap();

        assert_eq!(result, 0);
        let output = holder.stdout.get_string();
        let map = match serde_json::from_str(&output).unwrap() {
            Value::Object(map) => map,
            x => panic!("Expected JSON object; found {:?}", x),
        };
        let conn = DbInitializerReal::new()
            .initialize(&data_dir, DEFAULT_CHAIN_ID, false)
            .unwrap();
        let dao = Box::new(ConfigDaoReal::new(conn));
        let check = |key: &str, expected_value: &str| {
            let actual_value = match map.get(key).unwrap() {
                Value::String(s) => s,
                x => panic!("Expected JSON string; found {:?}", x),
            };
            assert_eq!(actual_value, expected_value);
        };
        check("clandestinePort", "3456");
        check("consumingWalletDerivationPath", &derivation_path(4, 4));
        check(
            "earningWalletAddress",
            "0x0123456789012345678901234567890123456789",
        );
        check("gasPrice", "1");
        check(
            "pastNeighbors",
            &dao.get("past_neighbors").unwrap().value_opt.unwrap(),
        );
        check("schemaVersion", CURRENT_SCHEMA_VERSION);
        check(
            "startBlock",
            &contract_creation_block_from_chain_id(chain_id_from_name(TEST_DEFAULT_CHAIN_NAME))
                .to_string(),
        );
        check(
            "exampleEncrypted",
            &dao.get("example_encrypted").unwrap().value_opt.unwrap(),
        );
        check("seed", &dao.get("seed").unwrap().value_opt.unwrap());
    }

    #[test]
    #[should_panic(
        expected = "Database is corrupt: past_neighbors hex string cannot be interpreted as UTF-8"
    )]
    fn decode_bytes_handles_decode_error_for_past_neighbors() {
        let cryptde = main_cryptde();
        let data = PlainData::new(&[192, 193]);

        let _ = translate_bytes("pastNeighbors", data, cryptde);
    }

    #[test]
    #[should_panic(expected = "Database is corrupt: past_neighbors cannot be decoded")]
    fn decode_bytes_handles_utf8_error_for_past_neighbors() {
        let cryptde = main_cryptde();
        let data = PlainData::new(b"invalid hex");

        let _ = translate_bytes("pastNeighbors", data, cryptde);
    }

    #[test]
    #[should_panic(expected = "Database is corrupt: past_neighbors contains bad CBOR")]
    fn decode_bytes_handles_bad_cbor_for_past_neighbors() {
        let cryptde = main_cryptde();
        let data = PlainData::new(b"AABBCC");

        let _ = translate_bytes("pastNeighbors", data, cryptde);
>>>>>>> 7b6428af
    }
}<|MERGE_RESOLUTION|>--- conflicted
+++ resolved
@@ -167,25 +167,17 @@
     use crate::db_config::persistent_configuration::{
         PersistentConfiguration, PersistentConfigurationReal,
     };
-<<<<<<< HEAD
-    use crate::test_utils::ArgsBuilder;
-=======
     use crate::db_config::typed_config_layer::encode_bytes;
     use crate::sub_lib::cryptde::PlainData;
     use crate::sub_lib::neighborhood::NodeDescriptor;
     use crate::test_utils::{main_cryptde, ArgsBuilder};
->>>>>>> 7b6428af
     use bip39::{Language, MnemonicType, Seed};
     use masq_lib::test_utils::environment_guard::ClapGuard;
     use masq_lib::test_utils::fake_stream_holder::FakeStreamHolder;
     use masq_lib::test_utils::utils::{
         ensure_node_home_directory_exists, DEFAULT_CHAIN_ID, TEST_DEFAULT_CHAIN_NAME,
     };
-<<<<<<< HEAD
-    use serde_json::value::Value::Null;
-=======
     use masq_lib::utils::derivation_path;
->>>>>>> 7b6428af
 
     #[test]
     fn dump_config_creates_database_if_nonexistent() {
@@ -249,13 +241,6 @@
             persistent_config.change_password(None, "password").unwrap();
             persistent_config
                 .set_wallet_info(
-<<<<<<< HEAD
-                    &Seed::new(
-                        &Bip39::mnemonic(MnemonicType::Words24, Language::English),
-                        "",
-                    ),
-                    "m/60'/44'/0'/4/4",
-=======
                     &seed,
                     &derivation_path(4, 4),
                     "0x0123456789012345678901234567890123456789",
@@ -349,7 +334,6 @@
                 .set_wallet_info(
                     &seed,
                     &derivation_path(4, 4),
->>>>>>> 7b6428af
                     "0x0123456789012345678901234567890123456789",
                     "password",
                 )
@@ -389,13 +373,10 @@
             Value::Object(map) => map,
             x => panic!("Expected JSON object; found {:?}", x),
         };
-<<<<<<< HEAD
-=======
         let conn = DbInitializerReal::new()
             .initialize(&data_dir, DEFAULT_CHAIN_ID, false)
             .unwrap();
         let dao = Box::new(ConfigDaoReal::new(conn));
->>>>>>> 7b6428af
         let check = |key: &str, expected_value: &str| {
             let actual_value = match map.get(key).unwrap() {
                 Value::String(s) => s,
@@ -403,35 +384,20 @@
             };
             assert_eq!(actual_value, expected_value);
         };
-<<<<<<< HEAD
-        let check_null = |key: &str| assert_eq!(map.get(key), Some(&Null));
-        let check_present = |key: &str| assert_eq!(map.get(key).is_some(), true);
-        check("clandestinePort", "3456");
-        check("consumingWalletDerivationPath", "m/60'/44'/0'/4/4");
-=======
         check("clandestinePort", "3456");
         check("consumingWalletDerivationPath", &derivation_path(4, 4));
->>>>>>> 7b6428af
         check(
             "earningWalletAddress",
             "0x0123456789012345678901234567890123456789",
         );
         check("gasPrice", "1");
-<<<<<<< HEAD
-        check_null("pastNeighbors");
-=======
         check("pastNeighbors", "QUJDREVGR0hJSktMTU5PUFFSU1RVVldYWVowMTIzNDU@1.2.3.4:1234,QkNERUZHSElKS0xNTk9QUVJTVFVWV1hZWjAxMjM0NTY@2.3.4.5:2345");
->>>>>>> 7b6428af
         check("schemaVersion", CURRENT_SCHEMA_VERSION);
         check(
             "startBlock",
             &contract_creation_block_from_chain_id(chain_id_from_name(TEST_DEFAULT_CHAIN_NAME))
                 .to_string(),
         );
-<<<<<<< HEAD
-        check_present("exampleEncrypted");
-        check_present("seed");
-=======
         let expected_ee_entry = dao.get("example_encrypted").unwrap().value_opt.unwrap();
         let expected_ee_decrypted = Bip39::decrypt_bytes(&expected_ee_entry, "password").unwrap();
         let expected_ee_string = encode_bytes(Some(expected_ee_decrypted)).unwrap().unwrap();
@@ -569,6 +535,5 @@
         let data = PlainData::new(b"AABBCC");
 
         let _ = translate_bytes("pastNeighbors", data, cryptde);
->>>>>>> 7b6428af
     }
 }