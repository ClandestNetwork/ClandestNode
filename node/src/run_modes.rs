// Copyright (c) 2017-2019, Substratum LLC (https://substratum.net) and/or its affiliates. All rights reserved.

use crate::daemon::daemon_initializer::{DaemonInitializer, RecipientsFactoryReal, RerunnerReal};
use crate::daemon::ChannelFactoryReal;
use crate::database::config_dumper;
use crate::node_configurator::node_configurator_generate_wallet::NodeConfiguratorGenerateWallet;
use crate::node_configurator::node_configurator_initialization::NodeConfiguratorInitialization;
use crate::node_configurator::node_configurator_recover_wallet::NodeConfiguratorRecoverWallet;
use crate::node_configurator::{NodeConfigurator, RealDirsWrapper, WalletCreationConfig};
use crate::privilege_drop::{PrivilegeDropper, PrivilegeDropperReal};
use crate::server_initializer::ServerInitializer;
use actix::System;
use futures::future::Future;
use masq_lib::command::{Command, StdStreams};

#[derive(Debug, PartialEq)]
enum Mode {
    GenerateWallet,
    RecoverWallet,
    DumpConfig,
    Initialization,
    RunTheNode,
}

pub fn go(args: &Vec<String>, streams: &mut StdStreams<'_>) -> i32 {
    match determine_mode(args) {
        Mode::GenerateWallet => generate_wallet(args, streams),
        Mode::RecoverWallet => recover_wallet(args, streams),
        Mode::DumpConfig => dump_config(args, streams),
        Mode::Initialization => initialization(args, streams),
        Mode::RunTheNode => run_service(args, streams),
    }
}

fn determine_mode(args: &Vec<String>) -> Mode {
    if args.contains(&"--dump-config".to_string()) {
        Mode::DumpConfig
    } else if args.contains(&"--recover-wallet".to_string()) {
        Mode::RecoverWallet
    } else if args.contains(&"--generate-wallet".to_string()) {
        Mode::GenerateWallet
    } else if args.contains(&"--initialization".to_string()) {
        Mode::Initialization
    } else {
        Mode::RunTheNode
    }
}

fn run_service(args: &Vec<String>, streams: &mut StdStreams<'_>) -> i32 {
    let system = System::new("main");

    pub fn go(&self, args: &[String], streams: &mut StdStreams<'_>) -> i32 {
        let (mode, privilege_required) = self.determine_mode_and_priv_req(args);
        let privilege_as_expected = self.privilege_dropper.expect_privilege(privilege_required);
        let help_or_version = Self::args_contain_help_or_version(args);
        if !help_or_version && !privilege_as_expected {
            write!(
                streams.stderr,
                "{}",
                Self::privilege_mismatch_message(&mode, privilege_required)
            )
            .expect("write! failed");
            if privilege_required && !help_or_version {
                return 1;
            }
        }
        match match mode {
            Mode::GenerateWallet => self.generate_wallet(args, streams),
            Mode::RecoverWallet => self.recover_wallet(args, streams),
            Mode::DumpConfig => self.runner.dump_config(args, streams),
            Mode::Initialization => self.runner.initialization(args, streams),
            Mode::Service => self.runner.run_service(args, streams),
        } {
            Ok(exit_code) => exit_code,
            Err(e) => {
                writeln!(streams.stderr, "Configuration error").expect("writeln! error");
                e.param_errors.into_iter().for_each(|required| {
                    writeln!(
                        streams.stderr,
                        "{} - {}",
                        required.parameter, required.reason
                    )
                    .expect("writeln! error")
                });
                1
            }
        }
    }

    fn args_contain_help_or_version(args: &[String]) -> bool {
        args.contains(&"--help".to_string())
            || args.contains(&"-h".to_string())
            || args.contains(&"--version".to_string())
            || args.contains(&"-V".to_string())
    }

    #[cfg(not(target_os = "windows"))]
    fn privilege_mismatch_message(mode: &Mode, need_but_dont_have: bool) -> String {
        let (requirement, recommendation) = if need_but_dont_have {
            ("must run with", "sudo")
        } else {
            ("does not require", "without sudo next time")
        };
        format!(
            "MASQNode in {:?} mode {} root privilege; try {}\n",
            mode, requirement, recommendation
        )
    }

    #[cfg(target_os = "windows")]
    fn privilege_mismatch_message(mode: &Mode, need_but_dont_have: bool) -> String {
        let suffix = if need_but_dont_have {
            "must run as Administrator."
        } else {
            "does not require Administrator privilege."
        };
        format!("MASQNode.exe in {:?} mode {}\n", mode, suffix)
    }

    fn determine_mode_and_priv_req(&self, args: &[String]) -> (Mode, bool) {
        if args.contains(&"--dump-config".to_string()) {
            (Mode::DumpConfig, false)
        } else if args.contains(&"--recover-wallet".to_string()) {
            (Mode::RecoverWallet, false)
        } else if args.contains(&"--generate-wallet".to_string()) {
            (Mode::GenerateWallet, false)
        } else if args.contains(&"--initialization".to_string()) {
            (Mode::Initialization, true)
        } else {
            (Mode::Service, true)
        }
    }

    fn generate_wallet(
        &self,
        args: &[String],
        streams: &mut StdStreams<'_>,
    ) -> Result<i32, ConfiguratorError> {
        let configurator = NodeConfiguratorGenerateWallet::new();
        self.runner.configuration_run(
            args,
            streams,
            &configurator,
            self.privilege_dropper.as_ref(),
        )
    }

    fn recover_wallet(
        &self,
        args: &[String],
        streams: &mut StdStreams<'_>,
    ) -> Result<i32, ConfiguratorError> {
        let configurator = NodeConfiguratorRecoverWallet::new();
        self.runner.configuration_run(
            args,
            streams,
            &configurator,
            self.privilege_dropper.as_ref(),
        )
    }
}

trait Runner {
    fn run_service(
        &self,
        args: &[String],
        streams: &mut StdStreams<'_>,
    ) -> Result<i32, ConfiguratorError>;
    fn dump_config(
        &self,
        args: &[String],
        streams: &mut StdStreams<'_>,
    ) -> Result<i32, ConfiguratorError>;
    fn initialization(
        &self,
        args: &[String],
        streams: &mut StdStreams<'_>,
    ) -> Result<i32, ConfiguratorError>;
    fn configuration_run(
        &self,
        args: &[String],
        streams: &mut StdStreams<'_>,
        configurator: &dyn NodeConfigurator<WalletCreationConfig>,
        privilege_dropper: &dyn PrivilegeDropper,
    ) -> Result<i32, ConfiguratorError>;
}

struct RunnerReal {}

impl Runner for RunnerReal {
    fn run_service(
        &self,
        args: &[String],
        streams: &mut StdStreams<'_>,
    ) -> Result<i32, ConfiguratorError> {
        let system = System::new("main");

        let mut server_initializer = ServerInitializer::new();
        server_initializer.go(streams, args);

        actix::spawn(server_initializer.map_err(|_| {
            System::current().stop_with_code(1);
        }));

        Ok(system.run())
    }

    fn dump_config(
        &self,
        args: &[String],
        streams: &mut StdStreams<'_>,
    ) -> Result<i32, ConfiguratorError> {
        config_dumper::dump_config(args, streams)
    }

    fn initialization(
        &self,
        args: &[String],
        streams: &mut StdStreams<'_>,
    ) -> Result<i32, ConfiguratorError> {
        let configurator = NodeConfiguratorInitialization {};
        let config = configurator.configure(args, streams)?;
        let mut initializer = DaemonInitializer::new(
            &RealDirsWrapper {},
            Box::new(LoggerInitializerWrapperReal {}),
            config,
            Box::new(ChannelFactoryReal::new()),
            Box::new(RecipientsFactoryReal::new()),
            Box::new(RerunnerReal::new()),
        );
        initializer.go(streams, args);
        Ok(1)
    }

    fn configuration_run(
        &self,
        args: &[String],
        streams: &mut StdStreams<'_>,
        configurator: &dyn NodeConfigurator<WalletCreationConfig>,
        _privilege_dropper: &dyn PrivilegeDropper,
    ) -> Result<i32, ConfiguratorError> {
        match configurator.configure(args, streams) {
            Ok(_) => Ok(0),
            Err(e) => Err(e),
        }
    }
}

fn initialization(args: &Vec<String>, streams: &mut StdStreams<'_>) -> i32 {
    let configurator = NodeConfiguratorInitialization {};
    let config = configurator.configure(args, streams);
    let mut initializer = DaemonInitializer::new(
        config,
        Box::new(ChannelFactoryReal::new()),
        Box::new(RecipientsFactoryReal::new()),
        Box::new(RerunnerReal::new()),
    );
    initializer.go(streams, args);
    1
}

fn initialization(args: &Vec<String>, streams: &mut StdStreams<'_>) -> i32 {
    let configurator = NodeConfiguratorInitialization {};
    let config = configurator.configure(args, streams);
    let mut initializer = DaemonInitializer::new(
        config,
        Box::new(ChannelFactoryReal::new()),
        Box::new(RecipientsFactoryReal::new()),
        Box::new(RerunnerReal::new()),
    );
    initializer.go(streams, args);
    1
}

fn configuration_run(
    args: &Vec<String>,
    streams: &mut StdStreams<'_>,
    configurator: &dyn NodeConfigurator<WalletCreationConfig>,
) -> i32 {
    let config = configurator.configure(args, streams);
    PrivilegeDropperReal::new().drop_privileges(&config.real_user);
    0
}

#[cfg(test)]
mod tests {
    use super::*;
    use crate::server_initializer::test_utils::PrivilegeDropperMock;
    use masq_lib::test_utils::fake_stream_holder::FakeStreamHolder;
    use std::cell::RefCell;
    use std::sync::{Arc, Mutex};

    pub struct RunnerMock {
        run_service_params: Arc<Mutex<Vec<Vec<String>>>>,
        run_service_results: RefCell<Vec<Result<i32, ConfiguratorError>>>,
        dump_config_params: Arc<Mutex<Vec<Vec<String>>>>,
        dump_config_results: RefCell<Vec<Result<i32, ConfiguratorError>>>,
        initialization_params: Arc<Mutex<Vec<Vec<String>>>>,
        initialization_results: RefCell<Vec<Result<i32, ConfiguratorError>>>,
        configuration_run_params: Arc<Mutex<Vec<Vec<String>>>>,
        configuration_run_results: RefCell<Vec<Result<i32, ConfiguratorError>>>,
    }

    impl Runner for RunnerMock {
        fn run_service(
            &self,
            args: &[String],
            _streams: &mut StdStreams<'_>,
        ) -> Result<i32, ConfiguratorError> {
            self.run_service_params.lock().unwrap().push(args.to_vec());
            self.run_service_results.borrow_mut().remove(0)
        }

        fn dump_config(
            &self,
            args: &[String],
            _streams: &mut StdStreams<'_>,
        ) -> Result<i32, ConfiguratorError> {
            self.dump_config_params.lock().unwrap().push(args.to_vec());
            self.dump_config_results.borrow_mut().remove(0)
        }

        fn initialization(
            &self,
            args: &[String],
            _streams: &mut StdStreams<'_>,
        ) -> Result<i32, ConfiguratorError> {
            self.initialization_params
                .lock()
                .unwrap()
                .push(args.to_vec());
            self.initialization_results.borrow_mut().remove(0)
        }

        fn configuration_run(
            &self,
            args: &[String],
            _streams: &mut StdStreams<'_>,
            _configurator: &dyn NodeConfigurator<WalletCreationConfig>,
            _privilege_dropper: &dyn PrivilegeDropper,
        ) -> Result<i32, ConfiguratorError> {
            self.configuration_run_params
                .lock()
                .unwrap()
                .push(args.to_vec());
            self.configuration_run_results.borrow_mut().remove(0)
        }
    }

    #[allow(dead_code)]
    impl RunnerMock {
        pub fn new() -> Self {
            Self {
                run_service_params: Arc::new(Mutex::new(vec![])),
                run_service_results: RefCell::new(vec![]),
                dump_config_params: Arc::new(Mutex::new(vec![])),
                dump_config_results: RefCell::new(vec![]),
                initialization_params: Arc::new(Mutex::new(vec![])),
                initialization_results: RefCell::new(vec![]),
                configuration_run_params: Arc::new(Mutex::new(vec![])),
                configuration_run_results: RefCell::new(vec![]),
            }
        }

        pub fn run_service_params(mut self, params: &Arc<Mutex<Vec<Vec<String>>>>) -> Self {
            self.run_service_params = params.clone();
            self
        }

        pub fn run_service_result(self, result: Result<i32, ConfiguratorError>) -> Self {
            self.run_service_results.borrow_mut().push(result);
            self
        }

        pub fn dump_config_params(mut self, params: &Arc<Mutex<Vec<Vec<String>>>>) -> Self {
            self.dump_config_params = params.clone();
            self
        }

        pub fn dump_config_result(self, result: Result<i32, ConfiguratorError>) -> Self {
            self.dump_config_results.borrow_mut().push(result);
            self
        }

        pub fn initialization_params(mut self, params: &Arc<Mutex<Vec<Vec<String>>>>) -> Self {
            self.initialization_params = params.clone();
            self
        }

        pub fn initialization_result(self, result: Result<i32, ConfiguratorError>) -> Self {
            self.initialization_results.borrow_mut().push(result);
            self
        }

        pub fn configuration_run_params(mut self, params: &Arc<Mutex<Vec<Vec<String>>>>) -> Self {
            self.configuration_run_params = params.clone();
            self
        }

        pub fn configuration_run_result(self, result: Result<i32, ConfiguratorError>) -> Self {
            self.configuration_run_results.borrow_mut().push(result);
            self
        }
    }

    #[test]
    fn generate_wallet() {
        [["--generate-wallet"]]
            .iter()
<<<<<<< HEAD
            .for_each(|args| check_mode(args, Mode::GenerateWallet, false));
=======
            .for_each(|args| check_mode(args, Mode::GenerateWallet));
>>>>>>> fc50977f
    }

    #[test]
    fn recover_wallet() {
        [["--recover-wallet"]]
            .iter()
<<<<<<< HEAD
            .for_each(|args| check_mode(args, Mode::RecoverWallet, false));
=======
            .for_each(|args| check_mode(args, Mode::RecoverWallet));
>>>>>>> fc50977f
    }

    #[test]
    fn dump_config() {
        [["--dump-config"]]
            .iter()
<<<<<<< HEAD
            .for_each(|args| check_mode(args, Mode::DumpConfig, false));
    }

    #[test]
    fn initialization() {
        [["--initialization"]]
            .iter()
            .for_each(|args| check_mode(args, Mode::Initialization, true));
    }

    #[test]
    fn initialization() {
        [["--initialization"]]
            .iter()
            .for_each(|args| check_mode(args, Mode::Initialization));
=======
            .for_each(|args| check_mode(args, Mode::DumpConfig));
>>>>>>> fc50977f
    }

    #[test]
    fn initialization() {
        [["--initialization"]]
            .iter()
            .for_each(|args| check_mode(args, Mode::Initialization));
    }

    #[test]
    fn both_generate_and_recover() {
        [
            ["--generate-wallet", "--recover-wallet"],
            ["--recover-wallet", "--generate-wallet"],
        ]
        .iter()
<<<<<<< HEAD
        .for_each(|args| check_mode(args, Mode::RecoverWallet, false));
    }

    #[test]
    fn everything_beats_initialization() {
        check_mode(
            &["--initialization", "--generate-wallet"],
            Mode::GenerateWallet,
            false,
        );
        check_mode(
            &["--initialization", "--recover-wallet"],
            Mode::RecoverWallet,
            false,
        );
        check_mode(
            &["--initialization", "--dump-config"],
            Mode::DumpConfig,
            false,
        );
        check_mode(
            &["--generate-wallet", "--initialization"],
            Mode::GenerateWallet,
            false,
        );
        check_mode(
            &["--recover-wallet", "--initialization"],
            Mode::RecoverWallet,
            false,
        );
        check_mode(
            &["--dump-config", "--initialization"],
            Mode::DumpConfig,
            false,
        );
    }

    #[test]
    fn everything_beats_initialization() {
        check_mode(
            &["--initialization", "--generate-wallet"],
            Mode::GenerateWallet,
        );
        check_mode(
            &["--initialization", "--recover-wallet"],
            Mode::RecoverWallet,
        );
        check_mode(&["--initialization", "--dump-config"], Mode::DumpConfig);
        check_mode(
            &["--generate-wallet", "--initialization"],
            Mode::GenerateWallet,
        );
        check_mode(
            &["--recover-wallet", "--initialization"],
            Mode::RecoverWallet,
        );
        check_mode(&["--dump-config", "--initialization"], Mode::DumpConfig);
=======
        .for_each(|args| check_mode(args, Mode::RecoverWallet));
>>>>>>> fc50977f
    }

    #[test]
    fn everything_beats_initialization() {
        check_mode(
            &["--initialization", "--generate-wallet"],
            Mode::GenerateWallet,
        );
        check_mode(
            &["--initialization", "--recover-wallet"],
            Mode::RecoverWallet,
        );
        check_mode(&["--initialization", "--dump-config"], Mode::DumpConfig);
        check_mode(
            &["--generate-wallet", "--initialization"],
            Mode::GenerateWallet,
        );
        check_mode(
            &["--recover-wallet", "--initialization"],
            Mode::RecoverWallet,
        );
        check_mode(&["--dump-config", "--initialization"], Mode::DumpConfig);
    }

    #[test]
    fn dump_config_rules_all() {
        [
            ["--booga", "--goober", "--generate-wallet", "--dump-config"],
            ["--booga", "--goober", "--recover-wallet", "--dump-config"],
            ["--booga", "--goober", "--initialization", "--dump-config"],
            [
                "--generate-wallet",
                "--recover_wallet",
                "--initialization",
                "--dump-config",
            ],
        ]
        .iter()
<<<<<<< HEAD
        .for_each(|args| check_mode(args, Mode::DumpConfig, false));
=======
        .for_each(|args| check_mode(args, Mode::DumpConfig));
>>>>>>> fc50977f
    }

    #[test]
    fn run_servers() {
        check_mode(&[], Mode::Service, true)
    }

    #[cfg(not(target_os = "windows"))]
    #[test]
    fn privilege_mismatch_messages() {
        let service_yes = RunModes::privilege_mismatch_message(&Mode::Service, true);
        let dump_config_no = RunModes::privilege_mismatch_message(&Mode::DumpConfig, false);

        assert_eq!(
            service_yes,
            "MASQNode in Service mode must run with root privilege; try sudo\n"
        );
        assert_eq! (dump_config_no, "MASQNode in DumpConfig mode does not require root privilege; try without sudo next time\n");
    }

    #[cfg(target_os = "windows")]
    #[test]
    fn privilege_mismatch_messages() {
        let service_yes = RunModes::privilege_mismatch_message(&Mode::Service, true);
        let dump_config_no = RunModes::privilege_mismatch_message(&Mode::DumpConfig, false);

        assert_eq!(
            service_yes,
            "MASQNode.exe in Service mode must run as Administrator.\n"
        );
        assert_eq!(
            dump_config_no,
            "MASQNode.exe in DumpConfig mode does not require Administrator privilege.\n"
        );
    }

    #[test]
    fn go_accepts_requireds_errors_and_renders_them() {
        let mut subject = RunModes::new();
        subject.runner = Box::new(RunnerMock::new().dump_config_result(Err(
            ConfiguratorError::required("parm1", "msg1").another_required("parm2", "msg2"),
        )));
        subject.privilege_dropper =
            Box::new(PrivilegeDropperMock::new().expect_privilege_result(true));
        let mut holder = FakeStreamHolder::new();

        let result = subject.go(&["--dump-config".to_string()], &mut holder.streams());

        assert_eq!(result, 1);
        assert_eq!(
            &holder.stderr.get_string(),
            "Configuration error\n\
parm1 - msg1\n\
parm2 - msg2\n"
        )
    }

    #[test]
    fn initialization_and_service_modes_complain_without_privilege() {
        let mut subject = RunModes::new();
        subject.runner = Box::new(RunnerMock::new()); // No prepared results: any calls to this will cause panics
        let params_arc = Arc::new(Mutex::new(vec![]));
        let privilege_dropper = PrivilegeDropperMock::new()
            .expect_privilege_params(&params_arc)
            .expect_privilege_result(false)
            .expect_privilege_result(false);
        subject.privilege_dropper = Box::new(privilege_dropper);
        let mut initialization_holder = FakeStreamHolder::new();
        let mut service_mode_holder = FakeStreamHolder::new();

        let initialization_exit_code = subject.go(
            &["--initialization".to_string()],
            &mut initialization_holder.streams(),
        );
        let service_mode_exit_code = subject.go(&[], &mut service_mode_holder.streams());

        assert_eq!(initialization_exit_code, 1);
        assert_eq!(initialization_holder.stdout.get_string(), "");
        assert_eq!(
            initialization_holder.stderr.get_string(),
            RunModes::privilege_mismatch_message(&Mode::Initialization, true)
        );
        assert_eq!(service_mode_exit_code, 1);
        assert_eq!(service_mode_holder.stdout.get_string(), "");
        assert_eq!(
            service_mode_holder.stderr.get_string(),
            RunModes::privilege_mismatch_message(&Mode::Service, true)
        );
        let params = params_arc.lock().unwrap();
        assert_eq!(*params, vec![true, true])
    }

    #[test]
    fn initialization_and_service_modes_do_not_complain_without_privilege_for_help_and_version() {
        let mut subject = RunModes::new();
        let run_params_arc = Arc::new(Mutex::new(vec![]));
        let runner = RunnerMock::new()
            .run_service_params(&run_params_arc)
            .run_service_result(Ok(0))
            .run_service_result(Ok(0))
            .initialization_params(&run_params_arc)
            .initialization_result(Ok(0))
            .initialization_result(Ok(0));
        subject.runner = Box::new(runner);
        let priv_params_arc = Arc::new(Mutex::new(vec![]));
        let privilege_dropper = PrivilegeDropperMock::new()
            .expect_privilege_params(&priv_params_arc)
            .expect_privilege_result(false)
            .expect_privilege_result(false)
            .expect_privilege_result(false)
            .expect_privilege_result(false);
        subject.privilege_dropper = Box::new(privilege_dropper);
        let mut initialization_h_holder = FakeStreamHolder::new();
        let mut initialization_v_holder = FakeStreamHolder::new();
        let mut service_mode_h_holder = FakeStreamHolder::new();
        let mut service_mode_v_holder = FakeStreamHolder::new();

        let initialization_h_exit_code = subject.go(
            &["--initialization".to_string(), "--help".to_string()],
            &mut initialization_h_holder.streams(),
        );
        let initialization_v_exit_code = subject.go(
            &["--initialization".to_string(), "--version".to_string()],
            &mut initialization_v_holder.streams(),
        );
        let service_mode_h_exit_code = subject.go(
            &["--help".to_string()],
            &mut service_mode_h_holder.streams(),
        );
        let service_mode_v_exit_code = subject.go(
            &["--version".to_string()],
            &mut service_mode_v_holder.streams(),
        );

        assert_eq!(initialization_h_exit_code, 0);
        assert_eq!(initialization_v_exit_code, 0);
        assert_eq!(initialization_h_holder.stdout.get_string(), "");
        assert_eq!(initialization_h_holder.stderr.get_string(), "");
        assert_eq!(initialization_v_holder.stdout.get_string(), "");
        assert_eq!(initialization_v_holder.stderr.get_string(), "");
        assert_eq!(service_mode_h_exit_code, 0);
        assert_eq!(service_mode_v_exit_code, 0);
        assert_eq!(service_mode_h_holder.stdout.get_string(), "");
        assert_eq!(service_mode_h_holder.stderr.get_string(), "");
        assert_eq!(service_mode_v_holder.stdout.get_string(), "");
        assert_eq!(service_mode_v_holder.stderr.get_string(), "");
        let params = priv_params_arc.lock().unwrap();
        assert_eq!(*params, vec![true, true, true, true]);
        let params = run_params_arc.lock().unwrap();
        assert_eq!(
            *params,
            vec![
                vec!["--initialization".to_string(), "--help".to_string()],
                vec!["--initialization".to_string(), "--version".to_string()],
                vec!["--help".to_string()],
                vec!["--version".to_string()],
            ]
        );
    }

    #[test]
    fn modes_other_than_initialization_and_service_mention_privilege_but_do_not_abort() {
        let mut subject = RunModes::new();
        let runner_params_arc = Arc::new(Mutex::new(vec![]));
        let runner = RunnerMock::new()
            .dump_config_params(&runner_params_arc)
            .dump_config_result(Ok(0))
            .configuration_run_params(&runner_params_arc)
            .configuration_run_result(Ok(0))
            .configuration_run_result(Ok(0));
        subject.runner = Box::new(runner);
        let dropper_params_arc = Arc::new(Mutex::new(vec![]));
        let privilege_dropper = PrivilegeDropperMock::new()
            .expect_privilege_params(&dropper_params_arc)
            .expect_privilege_result(false)
            .expect_privilege_result(false)
            .expect_privilege_result(false);
        subject.privilege_dropper = Box::new(privilege_dropper);
        let mut generate_wallet_holder = FakeStreamHolder::new();
        let mut recover_wallet_holder = FakeStreamHolder::new();
        let mut dump_config_holder = FakeStreamHolder::new();

        let generate_wallet_exit_code = subject.go(
            &["--generate-wallet".to_string()],
            &mut generate_wallet_holder.streams(),
        );
        let recover_wallet_exit_code = subject.go(
            &["--recover-wallet".to_string()],
            &mut recover_wallet_holder.streams(),
        );
        let dump_config_exit_code = subject.go(
            &["--dump-config".to_string()],
            &mut dump_config_holder.streams(),
        );

        assert_eq!(generate_wallet_exit_code, 0);
        assert_eq!(generate_wallet_holder.stdout.get_string(), "");
        assert_eq!(
            generate_wallet_holder.stderr.get_string(),
            RunModes::privilege_mismatch_message(&Mode::GenerateWallet, false)
        );
        assert_eq!(recover_wallet_exit_code, 0);
        assert_eq!(recover_wallet_holder.stdout.get_string(), "");
        assert_eq!(
            recover_wallet_holder.stderr.get_string(),
            RunModes::privilege_mismatch_message(&Mode::RecoverWallet, false)
        );
        assert_eq!(dump_config_exit_code, 0);
        assert_eq!(dump_config_holder.stdout.get_string(), "");
        assert_eq!(
            dump_config_holder.stderr.get_string(),
            RunModes::privilege_mismatch_message(&Mode::DumpConfig, false)
        );
        let params = dropper_params_arc.lock().unwrap();
        assert_eq!(*params, vec![false, false, false]);
        let params = runner_params_arc.lock().unwrap();
        assert_eq!(
            *params,
            vec![
                vec!["--generate-wallet"],
                vec!["--recover-wallet"],
                vec!["--dump-config"]
            ]
        )
    }

    fn check_mode(args: &[&str], expected_mode: Mode, privilege_required: bool) {
        let mut augmented_args: Vec<&str> = vec!["--unrelated"];
        augmented_args.extend(args);
        augmented_args.push("--unrelated");
        let args = strs_to_strings(augmented_args);
        let subject = RunModes::new();

        let (actual_mode, actual_privilege_required) = subject.determine_mode_and_priv_req(&args);

        assert_eq!(actual_mode, expected_mode, "args: {:?}", args);
    }

    fn strs_to_strings(strs: Vec<&str>) -> Vec<String> {
        strs.into_iter().map(|str| str.to_string()).collect()
    }
}<|MERGE_RESOLUTION|>--- conflicted
+++ resolved
@@ -6,7 +6,7 @@
 use crate::node_configurator::node_configurator_generate_wallet::NodeConfiguratorGenerateWallet;
 use crate::node_configurator::node_configurator_initialization::NodeConfiguratorInitialization;
 use crate::node_configurator::node_configurator_recover_wallet::NodeConfiguratorRecoverWallet;
-use crate::node_configurator::{NodeConfigurator, RealDirsWrapper, WalletCreationConfig};
+use crate::node_configurator::{NodeConfigurator, WalletCreationConfig};
 use crate::privilege_drop::{PrivilegeDropper, PrivilegeDropperReal};
 use crate::server_initializer::ServerInitializer;
 use actix::System;
@@ -49,214 +49,28 @@
 fn run_service(args: &Vec<String>, streams: &mut StdStreams<'_>) -> i32 {
     let system = System::new("main");
 
-    pub fn go(&self, args: &[String], streams: &mut StdStreams<'_>) -> i32 {
-        let (mode, privilege_required) = self.determine_mode_and_priv_req(args);
-        let privilege_as_expected = self.privilege_dropper.expect_privilege(privilege_required);
-        let help_or_version = Self::args_contain_help_or_version(args);
-        if !help_or_version && !privilege_as_expected {
-            write!(
-                streams.stderr,
-                "{}",
-                Self::privilege_mismatch_message(&mode, privilege_required)
-            )
-            .expect("write! failed");
-            if privilege_required && !help_or_version {
-                return 1;
-            }
-        }
-        match match mode {
-            Mode::GenerateWallet => self.generate_wallet(args, streams),
-            Mode::RecoverWallet => self.recover_wallet(args, streams),
-            Mode::DumpConfig => self.runner.dump_config(args, streams),
-            Mode::Initialization => self.runner.initialization(args, streams),
-            Mode::Service => self.runner.run_service(args, streams),
-        } {
-            Ok(exit_code) => exit_code,
-            Err(e) => {
-                writeln!(streams.stderr, "Configuration error").expect("writeln! error");
-                e.param_errors.into_iter().for_each(|required| {
-                    writeln!(
-                        streams.stderr,
-                        "{} - {}",
-                        required.parameter, required.reason
-                    )
-                    .expect("writeln! error")
-                });
-                1
-            }
-        }
-    }
+    let mut server_initializer = ServerInitializer::new();
+    server_initializer.go(streams, args);
 
-    fn args_contain_help_or_version(args: &[String]) -> bool {
-        args.contains(&"--help".to_string())
-            || args.contains(&"-h".to_string())
-            || args.contains(&"--version".to_string())
-            || args.contains(&"-V".to_string())
-    }
+    actix::spawn(server_initializer.map_err(|_| {
+        System::current().stop_with_code(1);
+    }));
 
-    #[cfg(not(target_os = "windows"))]
-    fn privilege_mismatch_message(mode: &Mode, need_but_dont_have: bool) -> String {
-        let (requirement, recommendation) = if need_but_dont_have {
-            ("must run with", "sudo")
-        } else {
-            ("does not require", "without sudo next time")
-        };
-        format!(
-            "MASQNode in {:?} mode {} root privilege; try {}\n",
-            mode, requirement, recommendation
-        )
-    }
-
-    #[cfg(target_os = "windows")]
-    fn privilege_mismatch_message(mode: &Mode, need_but_dont_have: bool) -> String {
-        let suffix = if need_but_dont_have {
-            "must run as Administrator."
-        } else {
-            "does not require Administrator privilege."
-        };
-        format!("MASQNode.exe in {:?} mode {}\n", mode, suffix)
-    }
-
-    fn determine_mode_and_priv_req(&self, args: &[String]) -> (Mode, bool) {
-        if args.contains(&"--dump-config".to_string()) {
-            (Mode::DumpConfig, false)
-        } else if args.contains(&"--recover-wallet".to_string()) {
-            (Mode::RecoverWallet, false)
-        } else if args.contains(&"--generate-wallet".to_string()) {
-            (Mode::GenerateWallet, false)
-        } else if args.contains(&"--initialization".to_string()) {
-            (Mode::Initialization, true)
-        } else {
-            (Mode::Service, true)
-        }
-    }
-
-    fn generate_wallet(
-        &self,
-        args: &[String],
-        streams: &mut StdStreams<'_>,
-    ) -> Result<i32, ConfiguratorError> {
-        let configurator = NodeConfiguratorGenerateWallet::new();
-        self.runner.configuration_run(
-            args,
-            streams,
-            &configurator,
-            self.privilege_dropper.as_ref(),
-        )
-    }
-
-    fn recover_wallet(
-        &self,
-        args: &[String],
-        streams: &mut StdStreams<'_>,
-    ) -> Result<i32, ConfiguratorError> {
-        let configurator = NodeConfiguratorRecoverWallet::new();
-        self.runner.configuration_run(
-            args,
-            streams,
-            &configurator,
-            self.privilege_dropper.as_ref(),
-        )
-    }
+    system.run()
 }
 
-trait Runner {
-    fn run_service(
-        &self,
-        args: &[String],
-        streams: &mut StdStreams<'_>,
-    ) -> Result<i32, ConfiguratorError>;
-    fn dump_config(
-        &self,
-        args: &[String],
-        streams: &mut StdStreams<'_>,
-    ) -> Result<i32, ConfiguratorError>;
-    fn initialization(
-        &self,
-        args: &[String],
-        streams: &mut StdStreams<'_>,
-    ) -> Result<i32, ConfiguratorError>;
-    fn configuration_run(
-        &self,
-        args: &[String],
-        streams: &mut StdStreams<'_>,
-        configurator: &dyn NodeConfigurator<WalletCreationConfig>,
-        privilege_dropper: &dyn PrivilegeDropper,
-    ) -> Result<i32, ConfiguratorError>;
+fn generate_wallet(args: &Vec<String>, streams: &mut StdStreams<'_>) -> i32 {
+    let configurator = NodeConfiguratorGenerateWallet::new();
+    configuration_run(args, streams, &configurator)
 }
 
-struct RunnerReal {}
-
-impl Runner for RunnerReal {
-    fn run_service(
-        &self,
-        args: &[String],
-        streams: &mut StdStreams<'_>,
-    ) -> Result<i32, ConfiguratorError> {
-        let system = System::new("main");
-
-        let mut server_initializer = ServerInitializer::new();
-        server_initializer.go(streams, args);
-
-        actix::spawn(server_initializer.map_err(|_| {
-            System::current().stop_with_code(1);
-        }));
-
-        Ok(system.run())
-    }
-
-    fn dump_config(
-        &self,
-        args: &[String],
-        streams: &mut StdStreams<'_>,
-    ) -> Result<i32, ConfiguratorError> {
-        config_dumper::dump_config(args, streams)
-    }
-
-    fn initialization(
-        &self,
-        args: &[String],
-        streams: &mut StdStreams<'_>,
-    ) -> Result<i32, ConfiguratorError> {
-        let configurator = NodeConfiguratorInitialization {};
-        let config = configurator.configure(args, streams)?;
-        let mut initializer = DaemonInitializer::new(
-            &RealDirsWrapper {},
-            Box::new(LoggerInitializerWrapperReal {}),
-            config,
-            Box::new(ChannelFactoryReal::new()),
-            Box::new(RecipientsFactoryReal::new()),
-            Box::new(RerunnerReal::new()),
-        );
-        initializer.go(streams, args);
-        Ok(1)
-    }
-
-    fn configuration_run(
-        &self,
-        args: &[String],
-        streams: &mut StdStreams<'_>,
-        configurator: &dyn NodeConfigurator<WalletCreationConfig>,
-        _privilege_dropper: &dyn PrivilegeDropper,
-    ) -> Result<i32, ConfiguratorError> {
-        match configurator.configure(args, streams) {
-            Ok(_) => Ok(0),
-            Err(e) => Err(e),
-        }
-    }
+fn recover_wallet(args: &Vec<String>, streams: &mut StdStreams<'_>) -> i32 {
+    let configurator = NodeConfiguratorRecoverWallet::new();
+    configuration_run(args, streams, &configurator)
 }
 
-fn initialization(args: &Vec<String>, streams: &mut StdStreams<'_>) -> i32 {
-    let configurator = NodeConfiguratorInitialization {};
-    let config = configurator.configure(args, streams);
-    let mut initializer = DaemonInitializer::new(
-        config,
-        Box::new(ChannelFactoryReal::new()),
-        Box::new(RecipientsFactoryReal::new()),
-        Box::new(RerunnerReal::new()),
-    );
-    initializer.go(streams, args);
-    1
+fn dump_config(args: &Vec<String>, streams: &mut StdStreams<'_>) -> i32 {
+    config_dumper::dump_config(args, streams)
 }
 
 fn initialization(args: &Vec<String>, streams: &mut StdStreams<'_>) -> i32 {
@@ -285,169 +99,26 @@
 #[cfg(test)]
 mod tests {
     use super::*;
-    use crate::server_initializer::test_utils::PrivilegeDropperMock;
-    use masq_lib::test_utils::fake_stream_holder::FakeStreamHolder;
-    use std::cell::RefCell;
-    use std::sync::{Arc, Mutex};
-
-    pub struct RunnerMock {
-        run_service_params: Arc<Mutex<Vec<Vec<String>>>>,
-        run_service_results: RefCell<Vec<Result<i32, ConfiguratorError>>>,
-        dump_config_params: Arc<Mutex<Vec<Vec<String>>>>,
-        dump_config_results: RefCell<Vec<Result<i32, ConfiguratorError>>>,
-        initialization_params: Arc<Mutex<Vec<Vec<String>>>>,
-        initialization_results: RefCell<Vec<Result<i32, ConfiguratorError>>>,
-        configuration_run_params: Arc<Mutex<Vec<Vec<String>>>>,
-        configuration_run_results: RefCell<Vec<Result<i32, ConfiguratorError>>>,
-    }
-
-    impl Runner for RunnerMock {
-        fn run_service(
-            &self,
-            args: &[String],
-            _streams: &mut StdStreams<'_>,
-        ) -> Result<i32, ConfiguratorError> {
-            self.run_service_params.lock().unwrap().push(args.to_vec());
-            self.run_service_results.borrow_mut().remove(0)
-        }
-
-        fn dump_config(
-            &self,
-            args: &[String],
-            _streams: &mut StdStreams<'_>,
-        ) -> Result<i32, ConfiguratorError> {
-            self.dump_config_params.lock().unwrap().push(args.to_vec());
-            self.dump_config_results.borrow_mut().remove(0)
-        }
-
-        fn initialization(
-            &self,
-            args: &[String],
-            _streams: &mut StdStreams<'_>,
-        ) -> Result<i32, ConfiguratorError> {
-            self.initialization_params
-                .lock()
-                .unwrap()
-                .push(args.to_vec());
-            self.initialization_results.borrow_mut().remove(0)
-        }
-
-        fn configuration_run(
-            &self,
-            args: &[String],
-            _streams: &mut StdStreams<'_>,
-            _configurator: &dyn NodeConfigurator<WalletCreationConfig>,
-            _privilege_dropper: &dyn PrivilegeDropper,
-        ) -> Result<i32, ConfiguratorError> {
-            self.configuration_run_params
-                .lock()
-                .unwrap()
-                .push(args.to_vec());
-            self.configuration_run_results.borrow_mut().remove(0)
-        }
-    }
-
-    #[allow(dead_code)]
-    impl RunnerMock {
-        pub fn new() -> Self {
-            Self {
-                run_service_params: Arc::new(Mutex::new(vec![])),
-                run_service_results: RefCell::new(vec![]),
-                dump_config_params: Arc::new(Mutex::new(vec![])),
-                dump_config_results: RefCell::new(vec![]),
-                initialization_params: Arc::new(Mutex::new(vec![])),
-                initialization_results: RefCell::new(vec![]),
-                configuration_run_params: Arc::new(Mutex::new(vec![])),
-                configuration_run_results: RefCell::new(vec![]),
-            }
-        }
-
-        pub fn run_service_params(mut self, params: &Arc<Mutex<Vec<Vec<String>>>>) -> Self {
-            self.run_service_params = params.clone();
-            self
-        }
-
-        pub fn run_service_result(self, result: Result<i32, ConfiguratorError>) -> Self {
-            self.run_service_results.borrow_mut().push(result);
-            self
-        }
-
-        pub fn dump_config_params(mut self, params: &Arc<Mutex<Vec<Vec<String>>>>) -> Self {
-            self.dump_config_params = params.clone();
-            self
-        }
-
-        pub fn dump_config_result(self, result: Result<i32, ConfiguratorError>) -> Self {
-            self.dump_config_results.borrow_mut().push(result);
-            self
-        }
-
-        pub fn initialization_params(mut self, params: &Arc<Mutex<Vec<Vec<String>>>>) -> Self {
-            self.initialization_params = params.clone();
-            self
-        }
-
-        pub fn initialization_result(self, result: Result<i32, ConfiguratorError>) -> Self {
-            self.initialization_results.borrow_mut().push(result);
-            self
-        }
-
-        pub fn configuration_run_params(mut self, params: &Arc<Mutex<Vec<Vec<String>>>>) -> Self {
-            self.configuration_run_params = params.clone();
-            self
-        }
-
-        pub fn configuration_run_result(self, result: Result<i32, ConfiguratorError>) -> Self {
-            self.configuration_run_results.borrow_mut().push(result);
-            self
-        }
-    }
 
     #[test]
     fn generate_wallet() {
         [["--generate-wallet"]]
             .iter()
-<<<<<<< HEAD
-            .for_each(|args| check_mode(args, Mode::GenerateWallet, false));
-=======
             .for_each(|args| check_mode(args, Mode::GenerateWallet));
->>>>>>> fc50977f
     }
 
     #[test]
     fn recover_wallet() {
         [["--recover-wallet"]]
             .iter()
-<<<<<<< HEAD
-            .for_each(|args| check_mode(args, Mode::RecoverWallet, false));
-=======
             .for_each(|args| check_mode(args, Mode::RecoverWallet));
->>>>>>> fc50977f
     }
 
     #[test]
     fn dump_config() {
         [["--dump-config"]]
             .iter()
-<<<<<<< HEAD
-            .for_each(|args| check_mode(args, Mode::DumpConfig, false));
-    }
-
-    #[test]
-    fn initialization() {
-        [["--initialization"]]
-            .iter()
-            .for_each(|args| check_mode(args, Mode::Initialization, true));
-    }
-
-    #[test]
-    fn initialization() {
-        [["--initialization"]]
-            .iter()
-            .for_each(|args| check_mode(args, Mode::Initialization));
-=======
             .for_each(|args| check_mode(args, Mode::DumpConfig));
->>>>>>> fc50977f
     }
 
     #[test]
@@ -464,67 +135,7 @@
             ["--recover-wallet", "--generate-wallet"],
         ]
         .iter()
-<<<<<<< HEAD
-        .for_each(|args| check_mode(args, Mode::RecoverWallet, false));
-    }
-
-    #[test]
-    fn everything_beats_initialization() {
-        check_mode(
-            &["--initialization", "--generate-wallet"],
-            Mode::GenerateWallet,
-            false,
-        );
-        check_mode(
-            &["--initialization", "--recover-wallet"],
-            Mode::RecoverWallet,
-            false,
-        );
-        check_mode(
-            &["--initialization", "--dump-config"],
-            Mode::DumpConfig,
-            false,
-        );
-        check_mode(
-            &["--generate-wallet", "--initialization"],
-            Mode::GenerateWallet,
-            false,
-        );
-        check_mode(
-            &["--recover-wallet", "--initialization"],
-            Mode::RecoverWallet,
-            false,
-        );
-        check_mode(
-            &["--dump-config", "--initialization"],
-            Mode::DumpConfig,
-            false,
-        );
-    }
-
-    #[test]
-    fn everything_beats_initialization() {
-        check_mode(
-            &["--initialization", "--generate-wallet"],
-            Mode::GenerateWallet,
-        );
-        check_mode(
-            &["--initialization", "--recover-wallet"],
-            Mode::RecoverWallet,
-        );
-        check_mode(&["--initialization", "--dump-config"], Mode::DumpConfig);
-        check_mode(
-            &["--generate-wallet", "--initialization"],
-            Mode::GenerateWallet,
-        );
-        check_mode(
-            &["--recover-wallet", "--initialization"],
-            Mode::RecoverWallet,
-        );
-        check_mode(&["--dump-config", "--initialization"], Mode::DumpConfig);
-=======
         .for_each(|args| check_mode(args, Mode::RecoverWallet));
->>>>>>> fc50977f
     }
 
     #[test]
@@ -563,245 +174,21 @@
             ],
         ]
         .iter()
-<<<<<<< HEAD
-        .for_each(|args| check_mode(args, Mode::DumpConfig, false));
-=======
         .for_each(|args| check_mode(args, Mode::DumpConfig));
->>>>>>> fc50977f
     }
 
     #[test]
     fn run_servers() {
-        check_mode(&[], Mode::Service, true)
+        check_mode(&[], Mode::RunTheNode)
     }
 
-    #[cfg(not(target_os = "windows"))]
-    #[test]
-    fn privilege_mismatch_messages() {
-        let service_yes = RunModes::privilege_mismatch_message(&Mode::Service, true);
-        let dump_config_no = RunModes::privilege_mismatch_message(&Mode::DumpConfig, false);
-
-        assert_eq!(
-            service_yes,
-            "MASQNode in Service mode must run with root privilege; try sudo\n"
-        );
-        assert_eq! (dump_config_no, "MASQNode in DumpConfig mode does not require root privilege; try without sudo next time\n");
-    }
-
-    #[cfg(target_os = "windows")]
-    #[test]
-    fn privilege_mismatch_messages() {
-        let service_yes = RunModes::privilege_mismatch_message(&Mode::Service, true);
-        let dump_config_no = RunModes::privilege_mismatch_message(&Mode::DumpConfig, false);
-
-        assert_eq!(
-            service_yes,
-            "MASQNode.exe in Service mode must run as Administrator.\n"
-        );
-        assert_eq!(
-            dump_config_no,
-            "MASQNode.exe in DumpConfig mode does not require Administrator privilege.\n"
-        );
-    }
-
-    #[test]
-    fn go_accepts_requireds_errors_and_renders_them() {
-        let mut subject = RunModes::new();
-        subject.runner = Box::new(RunnerMock::new().dump_config_result(Err(
-            ConfiguratorError::required("parm1", "msg1").another_required("parm2", "msg2"),
-        )));
-        subject.privilege_dropper =
-            Box::new(PrivilegeDropperMock::new().expect_privilege_result(true));
-        let mut holder = FakeStreamHolder::new();
-
-        let result = subject.go(&["--dump-config".to_string()], &mut holder.streams());
-
-        assert_eq!(result, 1);
-        assert_eq!(
-            &holder.stderr.get_string(),
-            "Configuration error\n\
-parm1 - msg1\n\
-parm2 - msg2\n"
-        )
-    }
-
-    #[test]
-    fn initialization_and_service_modes_complain_without_privilege() {
-        let mut subject = RunModes::new();
-        subject.runner = Box::new(RunnerMock::new()); // No prepared results: any calls to this will cause panics
-        let params_arc = Arc::new(Mutex::new(vec![]));
-        let privilege_dropper = PrivilegeDropperMock::new()
-            .expect_privilege_params(&params_arc)
-            .expect_privilege_result(false)
-            .expect_privilege_result(false);
-        subject.privilege_dropper = Box::new(privilege_dropper);
-        let mut initialization_holder = FakeStreamHolder::new();
-        let mut service_mode_holder = FakeStreamHolder::new();
-
-        let initialization_exit_code = subject.go(
-            &["--initialization".to_string()],
-            &mut initialization_holder.streams(),
-        );
-        let service_mode_exit_code = subject.go(&[], &mut service_mode_holder.streams());
-
-        assert_eq!(initialization_exit_code, 1);
-        assert_eq!(initialization_holder.stdout.get_string(), "");
-        assert_eq!(
-            initialization_holder.stderr.get_string(),
-            RunModes::privilege_mismatch_message(&Mode::Initialization, true)
-        );
-        assert_eq!(service_mode_exit_code, 1);
-        assert_eq!(service_mode_holder.stdout.get_string(), "");
-        assert_eq!(
-            service_mode_holder.stderr.get_string(),
-            RunModes::privilege_mismatch_message(&Mode::Service, true)
-        );
-        let params = params_arc.lock().unwrap();
-        assert_eq!(*params, vec![true, true])
-    }
-
-    #[test]
-    fn initialization_and_service_modes_do_not_complain_without_privilege_for_help_and_version() {
-        let mut subject = RunModes::new();
-        let run_params_arc = Arc::new(Mutex::new(vec![]));
-        let runner = RunnerMock::new()
-            .run_service_params(&run_params_arc)
-            .run_service_result(Ok(0))
-            .run_service_result(Ok(0))
-            .initialization_params(&run_params_arc)
-            .initialization_result(Ok(0))
-            .initialization_result(Ok(0));
-        subject.runner = Box::new(runner);
-        let priv_params_arc = Arc::new(Mutex::new(vec![]));
-        let privilege_dropper = PrivilegeDropperMock::new()
-            .expect_privilege_params(&priv_params_arc)
-            .expect_privilege_result(false)
-            .expect_privilege_result(false)
-            .expect_privilege_result(false)
-            .expect_privilege_result(false);
-        subject.privilege_dropper = Box::new(privilege_dropper);
-        let mut initialization_h_holder = FakeStreamHolder::new();
-        let mut initialization_v_holder = FakeStreamHolder::new();
-        let mut service_mode_h_holder = FakeStreamHolder::new();
-        let mut service_mode_v_holder = FakeStreamHolder::new();
-
-        let initialization_h_exit_code = subject.go(
-            &["--initialization".to_string(), "--help".to_string()],
-            &mut initialization_h_holder.streams(),
-        );
-        let initialization_v_exit_code = subject.go(
-            &["--initialization".to_string(), "--version".to_string()],
-            &mut initialization_v_holder.streams(),
-        );
-        let service_mode_h_exit_code = subject.go(
-            &["--help".to_string()],
-            &mut service_mode_h_holder.streams(),
-        );
-        let service_mode_v_exit_code = subject.go(
-            &["--version".to_string()],
-            &mut service_mode_v_holder.streams(),
-        );
-
-        assert_eq!(initialization_h_exit_code, 0);
-        assert_eq!(initialization_v_exit_code, 0);
-        assert_eq!(initialization_h_holder.stdout.get_string(), "");
-        assert_eq!(initialization_h_holder.stderr.get_string(), "");
-        assert_eq!(initialization_v_holder.stdout.get_string(), "");
-        assert_eq!(initialization_v_holder.stderr.get_string(), "");
-        assert_eq!(service_mode_h_exit_code, 0);
-        assert_eq!(service_mode_v_exit_code, 0);
-        assert_eq!(service_mode_h_holder.stdout.get_string(), "");
-        assert_eq!(service_mode_h_holder.stderr.get_string(), "");
-        assert_eq!(service_mode_v_holder.stdout.get_string(), "");
-        assert_eq!(service_mode_v_holder.stderr.get_string(), "");
-        let params = priv_params_arc.lock().unwrap();
-        assert_eq!(*params, vec![true, true, true, true]);
-        let params = run_params_arc.lock().unwrap();
-        assert_eq!(
-            *params,
-            vec![
-                vec!["--initialization".to_string(), "--help".to_string()],
-                vec!["--initialization".to_string(), "--version".to_string()],
-                vec!["--help".to_string()],
-                vec!["--version".to_string()],
-            ]
-        );
-    }
-
-    #[test]
-    fn modes_other_than_initialization_and_service_mention_privilege_but_do_not_abort() {
-        let mut subject = RunModes::new();
-        let runner_params_arc = Arc::new(Mutex::new(vec![]));
-        let runner = RunnerMock::new()
-            .dump_config_params(&runner_params_arc)
-            .dump_config_result(Ok(0))
-            .configuration_run_params(&runner_params_arc)
-            .configuration_run_result(Ok(0))
-            .configuration_run_result(Ok(0));
-        subject.runner = Box::new(runner);
-        let dropper_params_arc = Arc::new(Mutex::new(vec![]));
-        let privilege_dropper = PrivilegeDropperMock::new()
-            .expect_privilege_params(&dropper_params_arc)
-            .expect_privilege_result(false)
-            .expect_privilege_result(false)
-            .expect_privilege_result(false);
-        subject.privilege_dropper = Box::new(privilege_dropper);
-        let mut generate_wallet_holder = FakeStreamHolder::new();
-        let mut recover_wallet_holder = FakeStreamHolder::new();
-        let mut dump_config_holder = FakeStreamHolder::new();
-
-        let generate_wallet_exit_code = subject.go(
-            &["--generate-wallet".to_string()],
-            &mut generate_wallet_holder.streams(),
-        );
-        let recover_wallet_exit_code = subject.go(
-            &["--recover-wallet".to_string()],
-            &mut recover_wallet_holder.streams(),
-        );
-        let dump_config_exit_code = subject.go(
-            &["--dump-config".to_string()],
-            &mut dump_config_holder.streams(),
-        );
-
-        assert_eq!(generate_wallet_exit_code, 0);
-        assert_eq!(generate_wallet_holder.stdout.get_string(), "");
-        assert_eq!(
-            generate_wallet_holder.stderr.get_string(),
-            RunModes::privilege_mismatch_message(&Mode::GenerateWallet, false)
-        );
-        assert_eq!(recover_wallet_exit_code, 0);
-        assert_eq!(recover_wallet_holder.stdout.get_string(), "");
-        assert_eq!(
-            recover_wallet_holder.stderr.get_string(),
-            RunModes::privilege_mismatch_message(&Mode::RecoverWallet, false)
-        );
-        assert_eq!(dump_config_exit_code, 0);
-        assert_eq!(dump_config_holder.stdout.get_string(), "");
-        assert_eq!(
-            dump_config_holder.stderr.get_string(),
-            RunModes::privilege_mismatch_message(&Mode::DumpConfig, false)
-        );
-        let params = dropper_params_arc.lock().unwrap();
-        assert_eq!(*params, vec![false, false, false]);
-        let params = runner_params_arc.lock().unwrap();
-        assert_eq!(
-            *params,
-            vec![
-                vec!["--generate-wallet"],
-                vec!["--recover-wallet"],
-                vec!["--dump-config"]
-            ]
-        )
-    }
-
-    fn check_mode(args: &[&str], expected_mode: Mode, privilege_required: bool) {
+    fn check_mode(args: &[&str], expected_mode: Mode) {
         let mut augmented_args: Vec<&str> = vec!["--unrelated"];
         augmented_args.extend(args);
         augmented_args.push("--unrelated");
         let args = strs_to_strings(augmented_args);
-        let subject = RunModes::new();
 
-        let (actual_mode, actual_privilege_required) = subject.determine_mode_and_priv_req(&args);
+        let actual_mode = determine_mode(&args);
 
         assert_eq!(actual_mode, expected_mode, "args: {:?}", args);
     }
