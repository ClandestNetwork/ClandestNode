// Copyright (c) 2017-2019, Substratum LLC (https://substratum.net) and/or its affiliates. All rights reserved.

<<<<<<< HEAD
use crate::node_configurator::{app_head, ui_port_arg, NodeConfigurator};
=======
use crate::bootstrapper::RealUser;
use crate::node_configurator::{app_head, NodeConfigurator, DB_PASSWORD_HELP};
>>>>>>> 3f4abc33
use clap::{App, Arg};
use lazy_static::lazy_static;
use masq_lib::command::StdStreams;
use masq_lib::constants::{HIGHEST_USABLE_PORT, LOWEST_USABLE_INSECURE_PORT};
<<<<<<< HEAD
=======
use masq_lib::shared_schema::{
    chain_arg, data_directory_arg, db_password_arg, real_user_arg, ui_port_arg, CONFIG_FILE_HELP,
};
use std::path::PathBuf;
>>>>>>> 3f4abc33

lazy_static! {
    static ref UI_PORT_HELP: String = format!(
        "The port at which user interfaces will connect to the Daemon. (This is NOT the port at which \
        interfaces will connect to the Node: no one will know that until after the Node starts. \
        Best to accept the default unless you know what you're doing. Must be between {} and {}.",
        LOWEST_USABLE_INSECURE_PORT, HIGHEST_USABLE_PORT
    );
}

#[derive(Default, Clone, PartialEq, Debug)]
pub struct InitializationConfig {
    // pub chain_id: u8,
    // pub config_file_opt: Option<PathBuf>,
    // pub data_directory: PathBuf,
    // pub db_password_opt: Option<String>,
    // pub real_user: RealUser,
    pub ui_port: u16,
}

pub struct NodeConfiguratorInitialization {}

impl NodeConfigurator<InitializationConfig> for NodeConfiguratorInitialization {
    fn configure(&self, args: &Vec<String>, streams: &mut StdStreams) -> InitializationConfig {
        let app = app();
        let multi_config = crate::node_configurator::node_configurator_standard::standard::make_service_mode_multi_config(&app, args);
        let mut config = InitializationConfig::default();
        initialization::parse_args(&multi_config, &mut config, streams);
        config
    }
}

pub fn app() -> App<'static, 'static> {
    app_head()
        .arg(
            Arg::with_name("initialization")
                .long("initialization")
                .required(true)
                .takes_value(false),
        )
        // .arg(chain_arg())
        // .arg(
        //     Arg::with_name("config-file")
        //         .long("config-file")
        //         .value_name("FILE-PATH")
        //         .takes_value(true)
        //         .required(false)
        //         .help(CONFIG_FILE_HELP),
        // )
        // .arg(data_directory_arg())
        // .arg(db_password_arg(DB_PASSWORD_HELP))
        // .arg(real_user_arg())
        .arg(ui_port_arg(&UI_PORT_HELP))
}

mod initialization {
    use super::*;
    use clap::value_t;
    use masq_lib::constants::DEFAULT_UI_PORT;
    use masq_lib::multi_config::MultiConfig;

    pub fn parse_args(
        multi_config: &MultiConfig,
        config: &mut InitializationConfig,
        _streams: &mut StdStreams<'_>,
    ) {
        // let (real_user, data_directory, chain_id) =
        //     real_user_data_directory_and_chain_id(multi_config);

        // config.chain_id = chain_id;
        // config.data_directory = data_directory;
        // config.real_user = real_user;
        // config.config_file_opt = value_m!(multi_config, "config-file", PathBuf);
        // config.db_password_opt = value_m!(multi_config, "db-password", String);
        config.ui_port = value_m!(multi_config, "ui-port", u16).unwrap_or(DEFAULT_UI_PORT);
    }
}

#[cfg(test)]
mod tests {
    use super::*;
    use crate::test_utils::ArgsBuilder;
    use masq_lib::constants::DEFAULT_UI_PORT;
    use masq_lib::multi_config::{CommandLineVcl, MultiConfig, VirtualCommandLine};
    use masq_lib::test_utils::fake_stream_holder::FakeStreamHolder;
<<<<<<< HEAD
    use masq_lib::ui_gateway::DEFAULT_UI_PORT;
=======
    use masq_lib::test_utils::utils::ensure_node_home_directory_exists;
    use std::fs::File;
    use std::io::Write;
    use std::path::PathBuf;
    use std::str::FromStr;

    #[test]
    fn can_read_parameters_from_config_file() {
        let _guard = EnvironmentGuard::new();
        let home_dir = ensure_node_home_directory_exists(
            "node_configurator_initialization",
            "can_read_parameters_from_config_file",
        );
        let config_file_path = {
            let file_path = std::env::current_dir()
                .unwrap()
                .join(home_dir)
                .join("config.toml");
            let mut config_file = File::create(file_path.clone()).unwrap();
            config_file
                .write_all(b"chain = \"ropsten\"\ndb-password = \"booga\"\nui-port = 4321\n")
                .unwrap();
            file_path
        };
        let subject = NodeConfiguratorInitialization {};

        let config = subject.configure(
            &vec![
                "".to_string(),
                "--initialization".to_string(),
                "--config-file".to_string(),
                config_file_path.clone().to_str().unwrap().to_string(),
            ],
            &mut FakeStreamHolder::new().streams(),
        );

        assert_eq!(config.chain_id, chain_id_from_name("ropsten"));
        assert_eq!(config.config_file_opt, Some(config_file_path));
        assert_eq!(
            config.data_directory,
            RealDirsWrapper {}
                .data_dir()
                .unwrap()
                .join("MASQ")
                .join("ropsten")
        );
        assert_eq!(config.db_password_opt, Some("booga".to_string()));
        let default_real_user = RealUser::default().populate();
        assert_eq!(config.real_user.uid, default_real_user.uid);
        assert_eq!(config.real_user.gid, default_real_user.gid);
        assert_eq!(config.real_user.home_dir, default_real_user.home_dir);
        assert_eq!(config.ui_port, 4321);
    }
>>>>>>> 3f4abc33

    #[test]
    fn parse_args_creates_configuration_with_defaults() {
        let args = ArgsBuilder::new().opt("--initialization");
        let mut config = InitializationConfig::default();
        let vcls: Vec<Box<dyn VirtualCommandLine>> =
            vec![Box::new(CommandLineVcl::new(args.into()))];
        let multi_config = MultiConfig::new(&app(), vcls);

        initialization::parse_args(
            &multi_config,
            &mut config,
            &mut FakeStreamHolder::new().streams(),
        );

        assert_eq!(config.ui_port, DEFAULT_UI_PORT);
    }

    #[test]
    fn parse_args_creates_configuration_with_values() {
        let args = ArgsBuilder::new()
            .opt("--initialization")
            .param("--ui-port", "4321");
        let mut config = InitializationConfig::default();
        let vcls: Vec<Box<dyn VirtualCommandLine>> =
            vec![Box::new(CommandLineVcl::new(args.into()))];
        let multi_config = MultiConfig::new(&app(), vcls);

        initialization::parse_args(
            &multi_config,
            &mut config,
            &mut FakeStreamHolder::new().streams(),
        );

        assert_eq!(config.ui_port, 4321);
    }
}<|MERGE_RESOLUTION|>--- conflicted
+++ resolved
@@ -1,22 +1,11 @@
 // Copyright (c) 2017-2019, Substratum LLC (https://substratum.net) and/or its affiliates. All rights reserved.
 
-<<<<<<< HEAD
-use crate::node_configurator::{app_head, ui_port_arg, NodeConfigurator};
-=======
-use crate::bootstrapper::RealUser;
-use crate::node_configurator::{app_head, NodeConfigurator, DB_PASSWORD_HELP};
->>>>>>> 3f4abc33
+use crate::node_configurator::{app_head, NodeConfigurator};
 use clap::{App, Arg};
 use lazy_static::lazy_static;
 use masq_lib::command::StdStreams;
 use masq_lib::constants::{HIGHEST_USABLE_PORT, LOWEST_USABLE_INSECURE_PORT};
-<<<<<<< HEAD
-=======
-use masq_lib::shared_schema::{
-    chain_arg, data_directory_arg, db_password_arg, real_user_arg, ui_port_arg, CONFIG_FILE_HELP,
-};
-use std::path::PathBuf;
->>>>>>> 3f4abc33
+use masq_lib::shared_schema::ui_port_arg;
 
 lazy_static! {
     static ref UI_PORT_HELP: String = format!(
@@ -102,63 +91,6 @@
     use masq_lib::constants::DEFAULT_UI_PORT;
     use masq_lib::multi_config::{CommandLineVcl, MultiConfig, VirtualCommandLine};
     use masq_lib::test_utils::fake_stream_holder::FakeStreamHolder;
-<<<<<<< HEAD
-    use masq_lib::ui_gateway::DEFAULT_UI_PORT;
-=======
-    use masq_lib::test_utils::utils::ensure_node_home_directory_exists;
-    use std::fs::File;
-    use std::io::Write;
-    use std::path::PathBuf;
-    use std::str::FromStr;
-
-    #[test]
-    fn can_read_parameters_from_config_file() {
-        let _guard = EnvironmentGuard::new();
-        let home_dir = ensure_node_home_directory_exists(
-            "node_configurator_initialization",
-            "can_read_parameters_from_config_file",
-        );
-        let config_file_path = {
-            let file_path = std::env::current_dir()
-                .unwrap()
-                .join(home_dir)
-                .join("config.toml");
-            let mut config_file = File::create(file_path.clone()).unwrap();
-            config_file
-                .write_all(b"chain = \"ropsten\"\ndb-password = \"booga\"\nui-port = 4321\n")
-                .unwrap();
-            file_path
-        };
-        let subject = NodeConfiguratorInitialization {};
-
-        let config = subject.configure(
-            &vec![
-                "".to_string(),
-                "--initialization".to_string(),
-                "--config-file".to_string(),
-                config_file_path.clone().to_str().unwrap().to_string(),
-            ],
-            &mut FakeStreamHolder::new().streams(),
-        );
-
-        assert_eq!(config.chain_id, chain_id_from_name("ropsten"));
-        assert_eq!(config.config_file_opt, Some(config_file_path));
-        assert_eq!(
-            config.data_directory,
-            RealDirsWrapper {}
-                .data_dir()
-                .unwrap()
-                .join("MASQ")
-                .join("ropsten")
-        );
-        assert_eq!(config.db_password_opt, Some("booga".to_string()));
-        let default_real_user = RealUser::default().populate();
-        assert_eq!(config.real_user.uid, default_real_user.uid);
-        assert_eq!(config.real_user.gid, default_real_user.gid);
-        assert_eq!(config.real_user.home_dir, default_real_user.home_dir);
-        assert_eq!(config.ui_port, 4321);
-    }
->>>>>>> 3f4abc33
 
     #[test]
     fn parse_args_creates_configuration_with_defaults() {
