--- conflicted
+++ resolved
@@ -10,19 +10,24 @@
 use crate::blockchain::blockchain_interface::chain_id_from_name;
 use crate::bootstrapper::RealUser;
 use crate::database::db_initializer::{DbInitializer, DbInitializerReal, DATABASE_FILE};
-use crate::node_configurator::node_configurator_standard::DEFAULT_UI_PORT_VALUE;
 use crate::persistent_configuration::{
     PersistentConfigError, PersistentConfiguration, PersistentConfigurationReal,
 };
 use crate::sub_lib::cryptde::PlainData;
+use crate::sub_lib::utils::make_new_multi_config;
 use crate::sub_lib::wallet::Wallet;
 use crate::sub_lib::wallet::{DEFAULT_CONSUMING_DERIVATION_PATH, DEFAULT_EARNING_DERIVATION_PATH};
 use bip39::Language;
 use clap::{crate_description, value_t, App, AppSettings, Arg};
 use dirs::{data_local_dir, home_dir};
 use masq_lib::command::StdStreams;
+use masq_lib::constants::DEFAULT_CHAIN_NAME;
 use masq_lib::multi_config::{merge, CommandLineVcl, EnvironmentVcl, MultiConfig, VclArg};
-use rpassword;
+use masq_lib::shared_schema::{
+    chain_arg, config_file_arg, data_directory_arg, real_user_arg, ConfiguratorError,
+};
+use masq_lib::test_utils::fake_stream_holder::FakeStreamHolder;
+use masq_lib::utils::{exit_process, localhost};
 use rpassword::read_password_with_reader;
 use rustc_hex::FromHex;
 use std::fmt::Debug;
@@ -34,26 +39,13 @@
 use tiny_hderive::bip44::DerivationPath;
 
 pub trait NodeConfigurator<T> {
-    fn configure(&self, args: &Vec<String>, streams: &mut StdStreams<'_>) -> T;
-}
-
-const CHAIN_HELP: &str =
-    "The blockchain network MASQ Node will configure itself to use. You must ensure the \
-    Ethereum client specified by --blockchain-service-url communicates with the same blockchain network.";
-pub const CONFIG_FILE_HELP: &str =
-    "Optional TOML file containing configuration that doesn't often change. Should contain only \
-     scalar items, string or numeric, whose names are exactly the same as the command-line parameters \
-     they replace (except no '--' prefix). If you specify a relative path, or no path, the Node will \
-     look for your config file starting in the --data-directory. If you specify an absolute path, \
-     --data-directory will be ignored when searching for the config file. A few parameters \
-     (such as --config-file, --generate-wallet, and --recover-wallet) must not be specified in a config file.";
-pub const CONSUMING_PRIVATE_KEY_HELP: &str = "The private key for the Ethereum wallet from which you wish to pay \
-     other Nodes for routing and exit services. Mostly this is used for testing; be careful using it for real \
-     traffic, because this value is very sensitive: anyone who sees it can use it to drain your consuming wallet. \
-     If you use it, don't put it on the command line (the environment is good, the config file is less so), \
-     make sure you haven't already set up a consuming wallet with a derivation path, and make sure that you always \
-     supply exactly the same private key every time you run the Node. A consuming private key is 64 case-insensitive \
-     hexadecimal digits.";
+    fn configure(
+        &self,
+        args: &[String],
+        streams: &mut StdStreams<'_>,
+    ) -> Result<T, ConfiguratorError>;
+}
+
 pub const CONSUMING_WALLET_HELP: &str = "The BIP32 derivation path for the wallet from which your Node \
      should pay other Nodes for routing and exit services. (If the path includes single quotes, enclose it in \
      double quotes.) Defaults to m/44'/60'/0'/0/0.";
@@ -98,28 +90,6 @@
         .help(&CONSUMING_WALLET_HELP)
 }
 
-pub fn data_directory_arg<'a>() -> Arg<'a, 'a> {
-    Arg::with_name("data-directory")
-        .long("data-directory")
-        .value_name("DATA-DIRECTORY")
-        .required(false)
-        .takes_value(true)
-        .empty_values(false)
-        .help(DATA_DIRECTORY_HELP)
-}
-
-pub fn chain_arg<'a>() -> Arg<'a, 'a> {
-    Arg::with_name("chain")
-        .long("chain")
-        .value_name("CHAIN")
-        .min_values(1)
-        .max_values(1)
-        .takes_value(true)
-        .possible_values(&["dev", "mainnet", "ropsten"])
-        .default_value(DEFAULT_CHAIN_NAME)
-        .help(CHAIN_HELP)
-}
-
 pub fn earning_wallet_arg<F>(help: &str, validator: F) -> Arg
 where
     F: 'static,
@@ -157,50 +127,11 @@
         .help(MNEMONIC_PASSPHRASE_HELP)
 }
 
-#[cfg(not(target_os = "windows"))]
-pub fn real_user_arg<'a>() -> Arg<'a, 'a> {
-    Arg::with_name("real-user")
-        .long("real-user")
-        .value_name("REAL-USER")
-        .required(false)
-        .takes_value(true)
-        .validator(common_validators::validate_real_user)
-        .help(REAL_USER_HELP)
-}
-
-#[cfg(target_os = "windows")]
-pub fn real_user_arg<'a>() -> Arg<'a, 'a> {
-    Arg::with_name("real-user")
-        .long("real-user")
-        .value_name("REAL-USER")
-        .required(false)
-        .takes_value(true)
-        .validator(common_validators::validate_real_user)
-        .hidden(true)
-}
-
-pub fn ui_port_arg(help: &str) -> Arg {
-    Arg::with_name("ui-port")
-        .long("ui-port")
-        .value_name("UI-PORT")
-        .takes_value(true)
-        .default_value(&DEFAULT_UI_PORT_VALUE)
-        .validator(crate::node_configurator::common_validators::validate_ui_port)
-        .help(help)
-}
-
-pub fn db_password_arg(help: &str) -> Arg {
-    Arg::with_name("db-password")
-        .long("db-password")
-        .value_name("DB-PASSWORD")
-        .required(false)
-        .takes_value(true)
-        .min_values(0)
-        .max_values(1)
-        .help(help)
-}
-
-pub fn determine_config_file_path(app: &App, args: &Vec<String>) -> (PathBuf, bool) {
+pub fn determine_config_file_path(
+    dirs_wrapper: &dyn DirsWrapper,
+    app: &App,
+    args: &[String],
+) -> Result<(PathBuf, bool), ConfiguratorError> {
     let orientation_schema = App::new("MASQNode")
         .arg(chain_arg())
         .arg(real_user_arg())
@@ -221,12 +152,19 @@
     .map(|vcl_arg| vcl_arg.dup())
     .collect();
     let orientation_vcl = CommandLineVcl::from(orientation_args);
-    let multi_config = MultiConfig::new(&orientation_schema, vec![Box::new(orientation_vcl)]);
+    let multi_config = make_new_multi_config(
+        &orientation_schema,
+        vec![Box::new(orientation_vcl)],
+        &mut FakeStreamHolder::new().streams(),
+    )?;
     let config_file_path =
         value_m!(multi_config, "config-file", PathBuf).expect("config-file should be defaulted");
     let user_specified = multi_config.arg_matches().occurrences_of("config-file") > 0;
-    let (_, data_directory, _) = real_user_data_directory_and_chain_id(&multi_config);
-    (data_directory.join(config_file_path), user_specified)
+    let (real_user, data_directory_opt, chain_name) =
+        real_user_data_directory_opt_and_chain_name(dirs_wrapper, &multi_config);
+    let directory =
+        data_directory_from_context(dirs_wrapper, &real_user, &data_directory_opt, &chain_name);
+    Ok((directory.join(config_file_path), user_specified))
 }
 
 pub fn create_wallet(
@@ -288,11 +226,19 @@
         Some(real_user) => real_user.populate(dirs_wrapper),
     };
     let chain_name =
-        value_m!(multi_config, "chain", String).expect("--chain improperly defined in clap schema");
-    let dirs_wrapper = RealDirsWrapper {};
-
-    let data_directory = match value_m!(multi_config, "data-directory", PathBuf) {
-        Some(data_directory) => data_directory,
+        value_m!(multi_config, "chain", String).unwrap_or_else(|| DEFAULT_CHAIN_NAME.to_string());
+    let data_directory_opt = value_m!(multi_config, "data-directory", PathBuf);
+    (real_user, data_directory_opt, chain_name)
+}
+
+pub fn data_directory_from_context(
+    dirs_wrapper: &dyn DirsWrapper,
+    real_user: &RealUser,
+    data_directory_opt: &Option<PathBuf>,
+    chain_name: &str,
+) -> PathBuf {
+    match data_directory_opt {
+        Some(data_directory) => data_directory.clone(),
         None => {
             let right_home_dir = real_user
                 .home_dir
@@ -316,13 +262,7 @@
                 .join("MASQ")
                 .join(chain_name)
         }
-    };
-
-    (
-        real_user,
-        data_directory,
-        chain_id_from_name(chain_name.as_str()),
-    )
+    }
 }
 
 pub fn prepare_initialization_mode<'a>(
@@ -760,25 +700,17 @@
     use crate::sub_lib::utils::make_new_test_multi_config;
     use crate::sub_lib::wallet::{Wallet, DEFAULT_EARNING_DERIVATION_PATH};
     use crate::test_utils::persistent_configuration_mock::PersistentConfigurationMock;
-<<<<<<< HEAD
-    use crate::test_utils::{
-        ArgsBuilder, ByteArrayWriter, DEFAULT_CHAIN_ID, TEST_DEFAULT_CHAIN_NAME,
-    };
-=======
     use crate::test_utils::ArgsBuilder;
->>>>>>> e478c775
     use bip39::{Mnemonic, MnemonicType, Seed};
+    use masq_lib::constants::DEFAULT_CHAIN_NAME;
     use masq_lib::multi_config::MultiConfig;
+    use masq_lib::shared_schema::db_password_arg;
     use masq_lib::test_utils::environment_guard::EnvironmentGuard;
-<<<<<<< HEAD
-    use masq_lib::test_utils::utils::ensure_node_home_directory_exists;
-=======
     use masq_lib::test_utils::fake_stream_holder::{ByteArrayWriter, FakeStreamHolder};
     use masq_lib::test_utils::utils::{
         ensure_node_home_directory_exists, DEFAULT_CHAIN_ID, TEST_DEFAULT_CHAIN_NAME,
     };
     use masq_lib::utils::{find_free_port, running_test};
->>>>>>> e478c775
     use std::io::Cursor;
     use std::net::{SocketAddr, TcpListener};
     use std::sync::{Arc, Mutex};
@@ -1073,12 +1005,17 @@
     #[test]
     fn determine_config_file_path_finds_path_in_environment() {
         let _guard = EnvironmentGuard::new();
-        let args = ArgsBuilder::new().param("--dns-servers", "1.2.3.4");
+        let args = ArgsBuilder::new();
+        let args_vec: Vec<String> = args.into();
         std::env::set_var("MASQ_DATA_DIRECTORY", "data_dir");
         std::env::set_var("MASQ_CONFIG_FILE", "booga.toml");
 
-        let (config_file_path, user_specified) =
-            determine_config_file_path(&determine_config_file_path_app(), &args.into());
+        let (config_file_path, user_specified) = determine_config_file_path(
+            &RealDirsWrapper {},
+            &determine_config_file_path_app(),
+            args_vec.as_slice(),
+        )
+        .unwrap();
 
         assert_eq!(
             "data_dir",
