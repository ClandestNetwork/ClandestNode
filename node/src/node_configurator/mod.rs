--- conflicted
+++ resolved
@@ -290,19 +290,7 @@
     );
     let persistent_config_box = initialize_database(&directory, chain_id_from_name(&chain_name));
     if mnemonic_seed_exists(persistent_config_box.as_ref()) {
-<<<<<<< HEAD
-        #[cfg(test)]
-        let running_test = true;
-        #[cfg(not(test))]
-        let running_test = false;
-        exit_process(
-            1,
-            "Cannot re-initialize Node: already initialized",
-            running_test,
-        )
-=======
         exit_process(1, "Cannot re-initialize Node: already initialized")
->>>>>>> d91492bd
     }
     Ok((multi_config, persistent_config_box))
 }
@@ -722,15 +710,10 @@
     use masq_lib::shared_schema::db_password_arg;
     use masq_lib::test_utils::environment_guard::EnvironmentGuard;
     use masq_lib::test_utils::fake_stream_holder::{ByteArrayWriter, FakeStreamHolder};
-<<<<<<< HEAD
-    use masq_lib::test_utils::utils::ensure_node_home_directory_exists;
-    use masq_lib::utils::{find_free_port, localhost};
-=======
     use masq_lib::test_utils::utils::{
         ensure_node_home_directory_exists, DEFAULT_CHAIN_ID, TEST_DEFAULT_CHAIN_NAME,
     };
-    use masq_lib::utils::{find_free_port, localhost, running_test};
->>>>>>> d91492bd
+    use masq_lib::utils::{find_free_port, running_test};
     use std::io::Cursor;
     use std::net::{SocketAddr, TcpListener};
     use std::sync::{Arc, Mutex};
