// Copyright (c) 2017-2019, Substratum LLC (https://substratum.net) and/or its affiliates. All rights reserved.

use crate::blockchain::bip39::Bip39;
use crate::node_configurator::{
    app_head, common_validators, consuming_wallet_arg, create_wallet, earning_wallet_arg,
    flushed_write, language_arg, mnemonic_passphrase_arg, mnemonic_seed_exists,
    prepare_initialization_mode, request_password_with_confirmation, request_password_with_retry,
    update_db_password, DirsWrapper, Either, NodeConfigurator, RealDirsWrapper,
    WalletCreationConfig, WalletCreationConfigMaker, DB_PASSWORD_HELP, EARNING_WALLET_HELP,
};
use crate::persistent_configuration::PersistentConfiguration;
use crate::sub_lib::cryptde::PlainData;
use bip39::{Language, Mnemonic};
use clap::{value_t, values_t, App, Arg};
use indoc::indoc;
use masq_lib::command::StdStreams;
use masq_lib::multi_config::MultiConfig;
use masq_lib::shared_schema::{
    chain_arg, data_directory_arg, db_password_arg, real_user_arg, ConfiguratorError,
};
use masq_lib::utils::exit_process;

pub struct NodeConfiguratorRecoverWallet {
    dirs_wrapper: Box<dyn DirsWrapper>,
    app: App<'static, 'static>,
}

impl NodeConfigurator<WalletCreationConfig> for NodeConfiguratorRecoverWallet {
    fn configure(
        &self,
        args: &[String],
        streams: &mut StdStreams<'_>,
    ) -> Result<WalletCreationConfig, ConfiguratorError> {
        let (multi_config, persistent_config_box) =
            prepare_initialization_mode(self.dirs_wrapper.as_ref(), &self.app, args, streams)?;
        let persistent_config = persistent_config_box.as_ref();

        let config = self.parse_args(&multi_config, streams, persistent_config);

        create_wallet(&config, persistent_config);
        update_db_password(&config, persistent_config);

        Ok(config)
    }
}

const RECOVER_WALLET_HELP: &str =
    "Import an existing set of HD wallets with mnemonic recovery phrase from the standard \
     BIP39 predefined list of words. Not valid as an environment variable.";
const MNEMONIC_HELP: &str =
    "An HD wallet mnemonic recovery phrase using predefined BIP39 word lists. This is a secret; providing it on the \
     command line or in a config file is insecure and unwise. If you don't specify it anywhere, you'll be prompted \
     for it at the console. If you do specify it on the command line or in the environment or a config file, be sure \
     to surround it with double quotes.";

const HELP_TEXT: &str = indoc!(
    r"ADDITIONAL HELP:
    If you want to start the MASQ Daemon to manage the MASQ Node and the MASQ UIs, try:

        MASQNode --help --initialization

    If you want to dump the contents of the configuration table in the database so that
    you can see what's in it, try:

        MASQNode --help --dump-config

    If you already have a set of wallets you want Node to use, try:

        MASQNode --help --recover-wallet

    If you want to generate wallets to earn money into and spend money from, try:

        MASQNode --help --generate-wallet

    If the Node is already configured with your wallets, and you want to start the Node so that it
    stays running:

        MASQNode --help"
);

impl WalletCreationConfigMaker for NodeConfiguratorRecoverWallet {
    fn make_mnemonic_passphrase(
        &self,
        multi_config: &MultiConfig,
        streams: &mut StdStreams,
    ) -> String {
        match value_m!(multi_config, "mnemonic-passphrase", String) {
            Some(mp) => mp,
            None => match Self::request_mnemonic_passphrase(streams) {
                Some(mp) => mp,
                None => "".to_string(),
            },
        }
    }

    fn make_mnemonic_seed(
        &self,
        multi_config: &MultiConfig,
        streams: &mut StdStreams,
        mnemonic_passphrase: &str,
        _consuming_derivation_path: &str,
        _earning_wallet_info: &Either<String, String>,
    ) -> PlainData {
        let language_str =
            value_m!(multi_config, "language", String).expect("--language is not defaulted");
        let language = Bip39::language_from_name(&language_str);
        let mnemonic = Self::get_mnemonic(language, multi_config, streams);
        PlainData::new(Bip39::seed(&mnemonic, &mnemonic_passphrase).as_ref())
    }
}

impl Default for NodeConfiguratorRecoverWallet {
    fn default() -> Self {
        Self::new()
    }
}

impl NodeConfiguratorRecoverWallet {
    pub fn new() -> NodeConfiguratorRecoverWallet {
        NodeConfiguratorRecoverWallet {
            dirs_wrapper: Box::new(RealDirsWrapper {}),
            app: app_head()
                .after_help(HELP_TEXT)
                .arg(
                    Arg::with_name("recover-wallet")
                        .long("recover-wallet")
                        .required(true)
                        .takes_value(false)
                        .requires_all(&["language"])
                        .help(RECOVER_WALLET_HELP),
                )
                .arg(chain_arg())
                .arg(consuming_wallet_arg())
                .arg(data_directory_arg())
                .arg(earning_wallet_arg(
                    EARNING_WALLET_HELP,
                    common_validators::validate_earning_wallet,
                ))
                .arg(language_arg())
                .arg(
                    Arg::with_name("mnemonic")
                        .long("mnemonic")
                        .value_name("MNEMONIC-WORDS")
                        .required(false)
                        .empty_values(false)
                        .require_delimiter(true)
                        .value_delimiter(" ")
                        .min_values(12)
                        .max_values(24)
                        .help(MNEMONIC_HELP),
                )
                .arg(mnemonic_passphrase_arg())
                .arg(real_user_arg())
                .arg(db_password_arg(DB_PASSWORD_HELP)),
        }
    }

    fn parse_args(
        &self,
        multi_config: &MultiConfig,
        streams: &mut StdStreams<'_>,
        persistent_config: &dyn PersistentConfiguration,
    ) -> WalletCreationConfig {
        if mnemonic_seed_exists(persistent_config) {
<<<<<<< HEAD
            #[cfg(test)]
            let running_test = true;
            #[cfg(not(test))]
            let running_test = false;
=======
>>>>>>> d91492bd
            exit_process(
                1,
                "Can't recover wallets: mnemonic seed has already been created",
                running_test,
            )
        }
        self.make_wallet_creation_config(multi_config, streams)
    }

    fn request_mnemonic_passphrase(streams: &mut StdStreams) -> Option<String> {
        flushed_write(
            streams.stdout,
            "\nPlease enter the passphrase for your mnemonic, or Enter if there is none.\n\
             You will encrypt your wallet in a following step...\n",
        );
        match request_password_with_retry("  Mnemonic passphrase: ", streams, |streams| {
            request_password_with_confirmation(
                "  Confirm mnemonic passphrase: ",
                "\nPassphrases do not match.",
                streams,
                |_| Ok(()),
            )
        }) {
            Ok(mp) => {
                if mp.is_empty() {
                    flushed_write (
                        streams.stdout,
                        "\nWhile ill-advised, proceeding with no mnemonic passphrase.\nPress Enter to continue...",
                    );
                    let _ = streams.stdin.read(&mut [0u8]).is_ok();
                    None
                } else {
                    Some(mp)
                }
            }
            Err(e) => panic!("{:?}", e),
        }
    }

    fn get_mnemonic(
        language: Language,
        multi_config: &MultiConfig,
        streams: &mut StdStreams,
    ) -> Mnemonic {
        let phrase_words = {
            let arg_phrase_words = values_m!(multi_config, "mnemonic", String);
            if arg_phrase_words.is_empty() {
                Self::request_mnemonic_phrase(streams)
            } else {
                arg_phrase_words
            }
        };
        let phrase = phrase_words.join(" ");
        match Validators::validate_mnemonic_words(phrase.clone(), language) {
            Ok(_) => (),
<<<<<<< HEAD
            Err(e) => {
                #[cfg(test)]
                let running_test = true;
                #[cfg(not(test))]
                let running_test = false;
                exit_process(1, &e, running_test)
            }
=======
            Err(e) => exit_process(1, &e),
>>>>>>> d91492bd
        }
        Mnemonic::from_phrase(phrase, language).expect("Error creating Mnemonic")
    }

    fn request_mnemonic_phrase(streams: &mut StdStreams) -> Vec<String> {
        flushed_write(streams.stdout, "\nPlease provide your wallet's mnemonic phrase.\nIt must be 12, 15, 18, 21, or 24 words long.\n");
        flushed_write(streams.stdout, "Mnemonic phrase: ");
        let mut buf = [0u8; 16384];
        let phrase = match streams.stdin.read(&mut buf) {
            Ok(len) => String::from_utf8(Vec::from(&buf[0..len]))
                .expect("Mnemonic may not contain non-UTF-8 characters"),
            Err(e) => panic!("{:?}", e),
        };
        phrase
            .split(|c| " \t\n".contains(c))
            .filter(|s| !s.is_empty())
            .map(|s| s.trim().to_string())
            .collect()
    }
}

struct Validators {}

impl Validators {
    fn validate_mnemonic_words(phrase: String, language: Language) -> Result<(), String> {
        match Mnemonic::validate(phrase.as_str(), language) {
            Ok(()) => Ok(()),
            Err(e) => Err(format!(
                "\"{}\" is not valid for {} ({})",
                phrase,
                Bip39::name_from_language(language),
                e
            )),
        }
    }
}

#[cfg(test)]
mod tests {
    use super::*;
    use crate::blockchain::bip32::Bip32ECKeyPair;
    use crate::bootstrapper::RealUser;
    use crate::config_dao::ConfigDaoReal;
    use crate::database::db_initializer;
    use crate::database::db_initializer::DbInitializer;
    use crate::node_configurator::{initialize_database, DerivationPathWalletInfo};
    use crate::persistent_configuration::PersistentConfigurationReal;
    use crate::sub_lib::cryptde::PlainData;
    use crate::sub_lib::utils::make_new_test_multi_config;
    use crate::sub_lib::wallet::{
        Wallet, DEFAULT_CONSUMING_DERIVATION_PATH, DEFAULT_EARNING_DERIVATION_PATH,
    };
    use crate::test_utils::*;
    use bip39::Seed;
    use masq_lib::multi_config::{CommandLineVcl, VirtualCommandLine};
    use masq_lib::test_utils::environment_guard::ClapGuard;
    use masq_lib::test_utils::fake_stream_holder::{ByteArrayWriter, FakeStreamHolder};
    use masq_lib::test_utils::utils::{
        ensure_node_home_directory_exists, DEFAULT_CHAIN_ID, TEST_DEFAULT_CHAIN_NAME,
    };
    use masq_lib::utils::running_test;
    use std::io::Cursor;

    #[test]
    fn validate_mnemonic_words_if_provided_in_chinese_simplified() {
        assert!(Validators::validate_mnemonic_words(
            "昨 据 肠 介 甘 橡 峰 冬 点 显 假 覆 归 了 曰 露 胀 偷 盆 缸 操 举 除 喜".to_string(),
            Language::ChineseSimplified,
        )
        .is_ok());
    }

    #[test]
    fn validate_mnemonic_words_if_provided_in_chinese_traditional() {
        assert!(Validators::validate_mnemonic_words(
            "昨 據 腸 介 甘 橡 峰 冬 點 顯 假 覆 歸 了 曰 露 脹 偷 盆 缸 操 舉 除 喜".to_string(),
            Language::ChineseTraditional,
        )
        .is_ok());
    }

    #[test]
    fn validate_mnemonic_words_if_provided_in_english() {
        assert!(Validators::validate_mnemonic_words(
            "timber cage wide hawk phone shaft pattern movie army dizzy hen tackle lamp \
             absent write kind term toddler sphere ripple idle dragon curious hold"
                .to_string(),
            Language::English,
        )
        .is_ok());
    }

    #[test]
    fn fails_to_validate_nonsense_words_if_provided_in_english() {
        let phrase =
            "ooga booga gahooga zoo fail test twelve twenty four token smoke fire".to_string();
        let result = Validators::validate_mnemonic_words(phrase.clone(), Language::English);

        assert_eq!(
            result.unwrap_err(),
            format!(
                "\"{}\" is not valid for English (invalid word in phrase)",
                phrase
            )
        );
    }

    #[test]
    fn fails_to_validate_english_words_with_french() {
        let phrase =
            "timber cage wide hawk phone shaft pattern movie army dizzy hen tackle lamp absent write kind term \
            toddler sphere ripple idle dragon curious hold".to_string();
        let result = Validators::validate_mnemonic_words(phrase.clone(), Language::French);

        assert_eq!(
            result.unwrap_err(),
            format!(
                "\"{}\" is not valid for Français (invalid word in phrase)",
                phrase
            )
        );
    }

    #[test]
    fn fails_to_validate_sorted_wordlist_words_if_provided_in_english() {
        assert!(Validators::validate_mnemonic_words(
            "absent army cage curious dizzy dragon hawk hen hold idle kind lamp movie \
             pattern phone ripple shaft sphere tackle term timber toddler wide write"
                .to_string(),
            Language::English,
        )
        .is_err());
    }

    #[test]
    fn validate_mnemonic_words_if_provided_in_french() {
        assert!(Validators::validate_mnemonic_words(
            "stable bolide vignette fluvial ne\u{301}faste purifier muter lombric amour \
             de\u{301}cupler fouge\u{300}re silicium humble aborder vortex histoire somnoler \
             substrat rompre pivoter gendarme demeurer colonel frelon"
                .to_string(),
            Language::French,
        )
        .is_ok());
    }

    #[test]
    fn validate_mnemonic_words_if_provided_in_italian() {
        assert!(Validators::validate_mnemonic_words(
            "tampone bravura viola inodore poderoso scheda pimpante onice anca dote \
             intuito stizzoso mensola abolire zenzero massaia supporto taverna sistole riverso \
             lentezza ecco curatore ironico"
                .to_string(),
            Language::Italian,
        )
        .is_ok());
    }

    #[test]
    fn validate_mnemonic_words_if_provided_in_japanese() {
        assert!(Validators::validate_mnemonic_words(
            "まよう おおう るいせき しゃちょう てんし はっほ\u{309a}う てほと\u{3099}き た\u{3099}んな \
            いつか けいかく しゅらは\u{3099} ほけん そうか\u{3099}んきょう あきる ろんは\u{309a} せんぬき ほんき \
            みうち ひんは\u{309a}ん ねわさ\u{3099} すのこ け\u{3099}きとつ きふく し\u{3099}んし\u{3099}ゃ"
                .to_string(), Language::Japanese,
        )
            .is_ok());
    }

    #[test]
    fn validate_mnemonic_words_if_provided_in_korean() {
        assert!(Validators::validate_mnemonic_words(
            "텔레비전 기법 확보 성당 음주 주문 유물 연휴 경주 무릎 세월 캐릭터 \
             신고 가르침 흐름 시중 큰아들 통장 창밖 전쟁 쇠고기 물가 마사지 소득"
                .to_string(),
            Language::Korean,
        )
        .is_ok());
    }

    #[test]
    fn validate_mnemonic_words_if_provided_in_spanish() {
        assert!(Validators::validate_mnemonic_words(
            "tarro bolero villa hacha opaco regalo oferta mochila amistad definir helio \
             suerte leer abono yeso lana taco tejado salto premio iglesia destino colcha himno"
                .to_string(),
            Language::Spanish,
        )
        .is_ok());
    }

    #[test]
    fn exercise_configure() {
        let _clap_guard = ClapGuard::new();
        let home_dir = ensure_node_home_directory_exists(
            "node_configurator_recover_wallet",
            "exercise_configure",
        );
        let password = "secret-db-password";
        let phrase = "llanto elipse chaleco factor setenta dental moneda rasgo gala rostro taco nudillo orador temor puesto";
        let consuming_path = "m/44'/60'/0'/77/78";
        let earning_path = "m/44'/60'/0'/78/77";
        let args_vec: Vec<String> = ArgsBuilder::new()
            .opt("--recover-wallet")
            .param("--chain", TEST_DEFAULT_CHAIN_NAME)
            .param("--data-directory", home_dir.to_str().unwrap())
            .param("--db-password", password)
            .param("--consuming-wallet", consuming_path)
            .param("--earning-wallet", earning_path)
            .param("--language", "español")
            .param("--mnemonic", phrase)
            .param("--mnemonic-passphrase", "Mortimer")
            .param("--real-user", "123:456:/home/booga")
            .into();
        let subject = NodeConfiguratorRecoverWallet::new();

        let config = subject
            .configure(args_vec.as_slice(), &mut FakeStreamHolder::new().streams())
            .unwrap();

        let persistent_config = initialize_database(&home_dir, DEFAULT_CHAIN_ID);
        assert_eq!(persistent_config.check_password(password), Some(true));
        let expected_mnemonic = Mnemonic::from_phrase(phrase, Language::Spanish).unwrap();
        let seed = Seed::new(&expected_mnemonic, "Mortimer");
        let earning_wallet =
            Wallet::from(Bip32ECKeyPair::from_raw(seed.as_ref(), earning_path).unwrap());
        assert_eq!(
            config,
            WalletCreationConfig {
                earning_wallet_address_opt: Some(earning_wallet.to_string()),
                derivation_path_info_opt: Some(DerivationPathWalletInfo {
                    mnemonic_seed: PlainData::new(
                        Seed::new(&expected_mnemonic, "Mortimer").as_ref()
                    ),
                    db_password: password.to_string(),
                    consuming_derivation_path_opt: Some(consuming_path.to_string()),
                }),
                real_user: RealUser::new(Some(123), Some(456), Some("/home/booga".into()))
            },
        );
    }

    #[test]
    fn parse_args_creates_configuration_with_defaults() {
        running_test();
        let password = "secret-db-password";
        let phrase = "company replace elder oxygen access into pair squeeze clip occur world crowd";
        let args = ArgsBuilder::new()
            .opt("--recover-wallet")
            .param("--chain", TEST_DEFAULT_CHAIN_NAME)
            .param("--db-password", password)
            .param("--mnemonic", phrase)
            .param("--mnemonic-passphrase", "Mortimer");
        let subject = NodeConfiguratorRecoverWallet::new();
        let vcls: Vec<Box<dyn VirtualCommandLine>> =
            vec![Box::new(CommandLineVcl::new(args.into()))];
        let multi_config = make_new_test_multi_config(&subject.app, vcls).unwrap();

        let config = subject.parse_args(
            &multi_config,
            &mut FakeStreamHolder::new().streams(),
            &make_default_persistent_configuration(),
        );

        let expected_mnemonic = Mnemonic::from_phrase(phrase, Language::English).unwrap();
        let seed = Seed::new(&expected_mnemonic, "Mortimer");
        let earning_wallet = Wallet::from(
            Bip32ECKeyPair::from_raw(seed.as_ref(), DEFAULT_EARNING_DERIVATION_PATH).unwrap(),
        );
        assert_eq!(
            config,
            WalletCreationConfig {
                earning_wallet_address_opt: Some(earning_wallet.to_string()),
                derivation_path_info_opt: Some(DerivationPathWalletInfo {
                    mnemonic_seed: PlainData::new(seed.as_ref()),
                    db_password: password.to_string(),
                    consuming_derivation_path_opt: Some(
                        DEFAULT_CONSUMING_DERIVATION_PATH.to_string()
                    ),
                }),
                real_user: RealUser::null(),
            },
        );
    }

    #[test]
    #[should_panic(
        expected = "\"one two three four five six seven eight nine ten eleven twelve\" is not valid for English (invalid word in phrase)"
    )]
    fn mnemonic_argument_fails_with_invalid_words() {
        running_test();
        let args = ArgsBuilder::new()
            .opt("--recover-wallet")
            .param("--chain", TEST_DEFAULT_CHAIN_NAME)
            .param(
                "--mnemonic",
                "one two three four five six seven eight nine ten eleven twelve",
            )
            .param("--db-password", "db-password")
            .param("--mnemonic-passphrase", "mnemonic passphrase");
        let subject = NodeConfiguratorRecoverWallet::new();
        let vcl = Box::new(CommandLineVcl::new(args.into()));
        let multi_config = make_new_test_multi_config(&subject.app, vec![vcl]).unwrap();

        subject.parse_args(
            &multi_config,
            &mut FakeStreamHolder::new().streams(),
            &make_default_persistent_configuration(),
        );
    }

    #[test]
    fn request_mnemonic_passphrase_happy_path() {
        let stdout_writer = &mut ByteArrayWriter::new();
        let streams = &mut StdStreams {
            stdin: &mut Cursor::new(&b"a very poor passphrase\na very poor passphrase\n"[..]),
            stdout: stdout_writer,
            stderr: &mut ByteArrayWriter::new(),
        };

        let actual = NodeConfiguratorRecoverWallet::request_mnemonic_passphrase(streams);

        assert_eq!(actual, Some("a very poor passphrase".to_string()));
        assert_eq!(
            stdout_writer.get_string(),
            "\nPlease enter the passphrase for your mnemonic, or Enter if there is none.\n\
             You will encrypt your wallet in a following step...\n  Mnemonic passphrase:   \
             Confirm mnemonic passphrase: "
                .to_string()
        );
    }

    #[test]
    fn request_mnemonic_passphrase_sad_path() {
        let stdout_writer = &mut ByteArrayWriter::new();
        let streams = &mut StdStreams {
            stdin: &mut Cursor::new(&b"a very great passphrase\na very poor passphrase\n"[..]),
            stdout: stdout_writer,
            stderr: &mut ByteArrayWriter::new(),
        };

        let actual = NodeConfiguratorRecoverWallet::request_mnemonic_passphrase(streams);

        assert_eq!(actual, None);
        assert_eq!(
            stdout_writer.get_string(),
            "\nPlease enter the passphrase for your mnemonic, or Enter if there is none.\n\
             You will encrypt your wallet in a following step...\n  Mnemonic passphrase:   \
             Confirm mnemonic passphrase: \nPassphrases do not match. Try again.\n  Mnemonic passphrase:   Confirm mnemonic passphrase: \nWhile ill-advised, proceeding with no mnemonic passphrase.\nPress Enter to continue..."
                .to_string()
        );
    }

    #[test]
    fn request_mnemonic_passphrase_given_blank_is_allowed_with_no_scolding() {
        let stdout_writer = &mut ByteArrayWriter::new();
        let streams = &mut StdStreams {
            stdin: &mut Cursor::new(&b"\n"[..]),
            stdout: stdout_writer,
            stderr: &mut ByteArrayWriter::new(),
        };

        let actual = NodeConfiguratorRecoverWallet::request_mnemonic_passphrase(streams);

        assert_eq!(actual, None);
        assert_eq!(
            stdout_writer.get_string(),
            "\nPlease enter the passphrase for your mnemonic, or Enter if there is none.\n\
             You will encrypt your wallet in a following step...\n  Mnemonic passphrase:   \
             Confirm mnemonic passphrase: \
             \nWhile ill-advised, proceeding with no mnemonic passphrase.\
             \nPress Enter to continue..."
                .to_string()
        );
    }

    #[test]
    #[should_panic(expected = "Can't recover wallets: mnemonic seed has already been created")]
    fn preexisting_mnemonic_seed_causes_collision_and_panics() {
        running_test();
        let data_directory = ensure_node_home_directory_exists(
            "node_configurator_recover_wallet",
            "preexisting_mnemonic_seed_causes_collision_and_panics",
        );

        let conn = db_initializer::DbInitializerReal::new()
            .initialize(&data_directory, DEFAULT_CHAIN_ID, true)
            .unwrap();
        let persistent_config =
            PersistentConfigurationReal::new(Box::new(ConfigDaoReal::new(conn)));
        persistent_config
            .set_mnemonic_seed(b"booga booga", "rick-rolled")
            .unwrap();
        let args = ArgsBuilder::new()
            .opt("--recover-wallet")
            .param("--chain", TEST_DEFAULT_CHAIN_NAME)
            .param("--data-directory", data_directory.to_str().unwrap())
            .param("--db-password", "rick-rolled");
        let subject = NodeConfiguratorRecoverWallet::new();
        let vcl = Box::new(CommandLineVcl::new(args.into()));
        let multi_config = make_new_test_multi_config(&subject.app, vec![vcl]).unwrap();

        subject.parse_args(
            &multi_config,
            &mut FakeStreamHolder::new().streams(),
            &persistent_config,
        );
    }

    #[test]
    fn request_mnemonic_phrase_happy_path() {
        let phrase = "aim special peace\t stumble torch   spatial timber \t \tpayment lunar\tworld\tpretty high\n";
        let mut streams = StdStreams {
            stdin: &mut Cursor::new(phrase.as_bytes()),
            stdout: &mut ByteArrayWriter::new(),
            stderr: &mut ByteArrayWriter::new(),
        };

        let result = NodeConfiguratorRecoverWallet::request_mnemonic_phrase(&mut streams);

        assert_eq!(
            result,
            vec![
                "aim".to_string(),
                "special".to_string(),
                "peace".to_string(),
                "stumble".to_string(),
                "torch".to_string(),
                "spatial".to_string(),
                "timber".to_string(),
                "payment".to_string(),
                "lunar".to_string(),
                "world".to_string(),
                "pretty".to_string(),
                "high".to_string(),
            ]
        )
    }
}<|MERGE_RESOLUTION|>--- conflicted
+++ resolved
@@ -162,17 +162,9 @@
         persistent_config: &dyn PersistentConfiguration,
     ) -> WalletCreationConfig {
         if mnemonic_seed_exists(persistent_config) {
-<<<<<<< HEAD
-            #[cfg(test)]
-            let running_test = true;
-            #[cfg(not(test))]
-            let running_test = false;
-=======
->>>>>>> d91492bd
             exit_process(
                 1,
                 "Can't recover wallets: mnemonic seed has already been created",
-                running_test,
             )
         }
         self.make_wallet_creation_config(multi_config, streams)
@@ -224,17 +216,7 @@
         let phrase = phrase_words.join(" ");
         match Validators::validate_mnemonic_words(phrase.clone(), language) {
             Ok(_) => (),
-<<<<<<< HEAD
-            Err(e) => {
-                #[cfg(test)]
-                let running_test = true;
-                #[cfg(not(test))]
-                let running_test = false;
-                exit_process(1, &e, running_test)
-            }
-=======
             Err(e) => exit_process(1, &e),
->>>>>>> d91492bd
         }
         Mnemonic::from_phrase(phrase, language).expect("Error creating Mnemonic")
     }
