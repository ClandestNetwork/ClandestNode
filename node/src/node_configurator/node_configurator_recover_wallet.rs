--- conflicted
+++ resolved
@@ -274,14 +274,10 @@
     use masq_lib::multi_config::{CommandLineVcl, VirtualCommandLine};
     use masq_lib::test_utils::environment_guard::ClapGuard;
     use masq_lib::test_utils::fake_stream_holder::{ByteArrayWriter, FakeStreamHolder};
-<<<<<<< HEAD
-    use masq_lib::test_utils::utils::ensure_node_home_directory_exists;
-    use masq_lib::utils::running_test;
-=======
     use masq_lib::test_utils::utils::{
         ensure_node_home_directory_exists, DEFAULT_CHAIN_ID, TEST_DEFAULT_CHAIN_NAME,
     };
->>>>>>> 21cd63d8
+    use masq_lib::utils::running_test;
     use std::io::Cursor;
 
     #[test]
