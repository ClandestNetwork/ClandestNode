use std::path::PathBuf;

use actix::{Actor, Context, Handler, Recipient};

use masq_lib::messages::{
    FromMessageBody, ToMessageBody, UiChangePasswordRequest, UiChangePasswordResponse,
    UiCheckPasswordRequest, UiCheckPasswordResponse, UiGenerateWalletsRequest,
    UiGenerateWalletsResponse, UiNewPasswordBroadcast, UiRecoverWalletsRequest,
    UiRecoverWalletsResponse, UiWalletAddressesRequest, UiWalletAddressesResponse,
};
use masq_lib::ui_gateway::MessageTarget::ClientId;
use masq_lib::ui_gateway::{
    MessageBody, MessagePath, MessageTarget, NodeFromUiMessage, NodeToUiMessage,
};

use crate::blockchain::bip32::Bip32ECKeyPair;
use crate::blockchain::bip39::Bip39;
use crate::database::db_initializer::{DbInitializer, DbInitializerReal};
use crate::db_config::config_dao::ConfigDaoReal;
use crate::db_config::persistent_configuration::{
    PersistentConfigError, PersistentConfiguration, PersistentConfigurationReal,
};
use crate::sub_lib::configurator::NewPasswordMessage;
use crate::sub_lib::cryptde::PlainData;
use crate::sub_lib::logger::Logger;
use crate::sub_lib::peer_actors::BindMessage;
use crate::sub_lib::wallet::{Wallet, WalletError};
use bip39::{Language, Mnemonic, MnemonicType, Seed};
use std::str::FromStr;

pub const CONFIGURATOR_PREFIX: u64 = 0x0001_0000_0000_0000;
pub const CONFIGURATOR_READ_ERROR: u64 = CONFIGURATOR_PREFIX | 1;
pub const CONFIGURATOR_WRITE_ERROR: u64 = CONFIGURATOR_PREFIX | 2;
pub const UNRECOGNIZED_MNEMONIC_LANGUAGE_ERROR: u64 = CONFIGURATOR_PREFIX | 3;
pub const ILLEGAL_MNEMONIC_WORD_COUNT_ERROR: u64 = CONFIGURATOR_PREFIX | 4;
pub const KEY_PAIR_CONSTRUCTION_ERROR: u64 = CONFIGURATOR_PREFIX | 5;
pub const BAD_PASSWORD_ERROR: u64 = CONFIGURATOR_PREFIX | 6;
pub const ALREADY_INITIALIZED_ERROR: u64 = CONFIGURATOR_PREFIX | 7;
pub const DERIVATION_PATH_ERROR: u64 = CONFIGURATOR_PREFIX | 8;
pub const MNEMONIC_PHRASE_ERROR: u64 = CONFIGURATOR_PREFIX | 9;
pub const EARLY_QUESTIONING_ABOUT_DATA: u64 = CONFIGURATOR_PREFIX | 10;

pub struct Configurator {
    persistent_config: Box<dyn PersistentConfiguration>,
    node_to_ui_sub: Option<Recipient<NodeToUiMessage>>,
    new_password_subs: Option<Vec<Recipient<NewPasswordMessage>>>,
    logger: Logger,
}

impl Actor for Configurator {
    type Context = Context<Self>;
}

impl Handler<BindMessage> for Configurator {
    type Result = ();

    fn handle(&mut self, msg: BindMessage, _ctx: &mut Self::Context) -> Self::Result {
        self.node_to_ui_sub = Some(msg.peer_actors.ui_gateway.node_to_ui_message_sub.clone());
        self.new_password_subs = Some(vec![msg.peer_actors.neighborhood.new_password_sub])
    }
}

impl Handler<NodeFromUiMessage> for Configurator {
    type Result = ();

    fn handle(&mut self, msg: NodeFromUiMessage, _ctx: &mut Self::Context) -> Self::Result {
        if let Ok((body, context_id)) = UiCheckPasswordRequest::fmb(msg.clone().body) {
            debug!(
                &self.logger,
                "Handling {} message from client {}", msg.body.opcode, msg.client_id
            );
            let response = self.handle_check_password(body, context_id);
            debug!(
                &self.logger,
                "Sending response to checkPassword command:\n{:?}", response
            );
            self.send_to_ui_gateway(ClientId(msg.client_id), response);
        } else if let Ok((body, context_id)) = UiChangePasswordRequest::fmb(msg.clone().body) {
            debug!(
                &self.logger,
                "Handling {} message from client {}", msg.body.opcode, msg.client_id
            );
            let response = self.handle_change_password(body, msg.client_id, context_id);
            debug!(
                &self.logger,
                "Sending response to changePassword command:\n{:?}", response
            );
            self.send_to_ui_gateway(ClientId(msg.client_id), response);
        } else if let Ok((body, context_id)) = UiGenerateWalletsRequest::fmb(msg.clone().body) {
            debug!(
                &self.logger,
                "Handling {} message from client {}", msg.body.opcode, msg.client_id
            );
            let response = self.handle_generate_wallets(body, context_id);
            debug!(
                &self.logger,
                "Sending response to generateWallets command:\n{:?}", response
            );
            self.send_to_ui_gateway(ClientId(msg.client_id), response);
        } else if let Ok((body, context_id)) = UiRecoverWalletsRequest::fmb(msg.clone().body) {
            debug!(
                &self.logger,
                "Handling {} message from client {}", msg.body.opcode, msg.client_id
            );
            let response = self.handle_recover_wallets(body, context_id);
            debug!(
                &self.logger,
                "Sending response to recoverWallets command:\n{:?}", response
            );
            self.send_to_ui_gateway(ClientId(msg.client_id), response);
        } else if let Ok((body, context_id)) = UiWalletAddressesRequest::fmb(msg.clone().body) {
            debug!(
                &self.logger,
                "Handling {} message from client {}", msg.body.opcode, msg.client_id
            );
            let response = self.handle_wallet_addresses(body, context_id);
            debug!(
                &self.logger,
                "Sending response to walletAddresses command:\n{:?}", response
            );
            self.send_to_ui_gateway(ClientId(msg.client_id), response);
        }
    }
}

impl From<Box<dyn PersistentConfiguration>> for Configurator {
    fn from(persistent_config: Box<dyn PersistentConfiguration>) -> Self {
        Configurator {
            persistent_config,
            node_to_ui_sub: None,
            new_password_subs: None,
            logger: Logger::new("Configurator"),
        }
    }
}

type MessageError = (u64, String);

impl Configurator {
    pub fn new(data_directory: PathBuf, chain_id: u8) -> Self {
        let initializer = DbInitializerReal::new();
        let conn = initializer
            .initialize(&data_directory, chain_id, false)
            .expect("Couldn't initialize database");
        let config_dao = ConfigDaoReal::new(conn);
        let persistent_config: Box<dyn PersistentConfiguration> =
            Box::new(PersistentConfigurationReal::new(Box::new(config_dao)));
        Configurator::from(persistent_config)
    }

    fn handle_check_password(
        &mut self,
        msg: UiCheckPasswordRequest,
        context_id: u64,
    ) -> MessageBody {
        match self
            .persistent_config
            .check_password(msg.db_password_opt.clone())
        {
            Ok(matches) => UiCheckPasswordResponse { matches }.tmb(context_id),
            Err(e) => {
                warning!(self.logger, "Failed to check password: {:?}", e);
                MessageBody {
                    opcode: msg.opcode().to_string(),
                    path: MessagePath::Conversation(context_id),
                    payload: Err((CONFIGURATOR_READ_ERROR, format!("{:?}", e))),
                }
            }
        }
    }

    fn handle_change_password(
        &mut self,
        msg: UiChangePasswordRequest,
        client_id: u64,
        context_id: u64,
    ) -> MessageBody {
        match self
            .persistent_config
            .change_password(msg.old_password_opt.clone(), &msg.new_password)
        {
            Ok(_) => {
                let broadcast = UiNewPasswordBroadcast {}.tmb(0);
                self.send_password_changes(msg.new_password.clone());
                self.send_to_ui_gateway(MessageTarget::AllExcept(client_id), broadcast);
                UiChangePasswordResponse {}.tmb(context_id)
            }

            Err(e) => {
                let error_m = if msg.old_password_opt.is_none()
                    && e == PersistentConfigError::PasswordError
                {
                    "The database already has its password. Use change-password command instead"
                        .to_string()
                } else {
                    format!("{:?}", e)
                };
                warning!(self.logger, "Failed to change password: {}", error_m);
                MessageBody {
                    opcode: msg.opcode().to_string(),
                    path: MessagePath::Conversation(context_id),
                    payload: Err((CONFIGURATOR_WRITE_ERROR, error_m)),
                }
            }
        }
    }

    fn handle_wallet_addresses(
        &self,
        msg: UiWalletAddressesRequest,
        context_id: u64,
    ) -> MessageBody {
        match self.get_wallet_addresses(msg.db_password.clone()) {
            Ok((consuming, earning)) => UiWalletAddressesResponse {
                consuming_wallet_address: consuming,
                earning_wallet_address: earning,
            }
            .tmb(context_id),
            Err((code, e_msg)) => {
                warning!(
                    self.logger,
                    "Failed to obtain wallet addresses: {}, {}",
                    code,
                    e_msg
                );
                MessageBody {
                    opcode: msg.opcode().to_string(),
                    path: MessagePath::Conversation(context_id),
                    payload: Err((code, e_msg)),
                }
            }
        }
    }

    fn get_wallet_addresses(&self, db_password: String) -> Result<(String, String), (u64, String)> {
        let mnemonic = match self.persistent_config.mnemonic_seed(&db_password){
            Ok(mnemonic_opt) => match mnemonic_opt{
                None => return Err(( EARLY_QUESTIONING_ABOUT_DATA,"Wallets must exist prior to demanding info on them (recover or generate wallets first)".to_string())),
                Some(mnemonic) => mnemonic
            }
            Err(e) => return Err((CONFIGURATOR_READ_ERROR, format!("{:?}",e)))
        };
        let derivation_path = match self.persistent_config.consuming_wallet_derivation_path() {
            Ok(deriv_path_opt) => match deriv_path_opt {
                None => panic!("Database corrupted: consuming derivation path not present despite mnemonic seed in place!"),
                Some(deriv_path) => deriv_path,
            },
            Err(e) => return Err((CONFIGURATOR_READ_ERROR, format!("{:?}", e))),
        };
        let consuming_wallet_address =
            match Self::recalculate_consuming_wallet(mnemonic, derivation_path) {
                Ok(wallet) => wallet.string_address_from_keypair(),
                Err(e) => return Err((KEY_PAIR_CONSTRUCTION_ERROR, e)),
            };
        let earning_wallet_address = match self.persistent_config.earning_wallet_address() {
            Ok(address) => match address{
                None => panic!("Database corrupted: missing earning wallet address despite other values for wallets in place!"),
                Some(address) => address,
            },
            Err(e) => return Err((CONFIGURATOR_READ_ERROR, format!("{:?}", e))),
        };

        Ok((consuming_wallet_address, earning_wallet_address))
    }

    fn recalculate_consuming_wallet(
        seed: PlainData,
        derivation_path: String,
    ) -> Result<Wallet, String> {
        match Bip32ECKeyPair::from_raw(seed.as_ref(), &derivation_path) {
            Err(e) => Err(format!(
                "Consuming wallet address error during generation: {}",
                e
            )),
            Ok(kp) => Ok(Wallet::from(kp)),
        }
    }

    fn handle_generate_wallets(
        &mut self,
        msg: UiGenerateWalletsRequest,
        context_id: u64,
    ) -> MessageBody {
        match Self::unfriendly_handle_generate_wallets(msg, context_id, &mut self.persistent_config)
        {
            Ok(message_body) => message_body,
            Err((code, msg)) => MessageBody {
                opcode: "generateWallets".to_string(),
                path: MessagePath::Conversation(context_id),
                payload: Err((code, msg)),
            },
        }
    }

    fn handle_recover_wallets(
        &mut self,
        msg: UiRecoverWalletsRequest,
        context_id: u64,
    ) -> MessageBody {
        match Self::unfriendly_handle_recover_wallets(msg, context_id, &mut self.persistent_config)
        {
            Ok(message_body) => message_body,
            Err((code, msg)) => MessageBody {
                opcode: "recoverWallets".to_string(),
                path: MessagePath::Conversation(context_id),
                payload: Err((code, msg)),
            },
        }
    }

    fn unfriendly_handle_generate_wallets(
        msg: UiGenerateWalletsRequest,
        context_id: u64,
        persistent_config: &mut Box<dyn PersistentConfiguration>,
    ) -> Result<MessageBody, MessageError> {
        Self::check_preconditions(persistent_config, "generate", &msg.db_password)?;
        let (seed, mnemonic_phrase) = Self::generate_mnemonic(
            &msg.mnemonic_passphrase_opt,
            &msg.mnemonic_phrase_language,
            msg.mnemonic_phrase_size,
        )?;
        let consuming_wallet = Self::generate_wallet(&seed, &msg.consuming_derivation_path)?;
        let earning_wallet = Self::generate_wallet(&seed, &msg.earning_derivation_path)?;
        Self::set_wallet_info(
            persistent_config,
            &seed,
            &msg.consuming_derivation_path,
            &earning_wallet.string_address_from_keypair(),
            &msg.db_password,
        )?;
        Ok(UiGenerateWalletsResponse {
            mnemonic_phrase,
            consuming_wallet_address: consuming_wallet.string_address_from_keypair(),
            earning_wallet_address: earning_wallet.string_address_from_keypair(),
        }
        .tmb(context_id))
    }

    fn unfriendly_handle_recover_wallets(
        msg: UiRecoverWalletsRequest,
        context_id: u64,
        persistent_config: &mut Box<dyn PersistentConfiguration>,
    ) -> Result<MessageBody, MessageError> {
        Self::check_preconditions(persistent_config, "recover", &msg.db_password)?;
        let language = Self::parse_language(&msg.mnemonic_phrase_language)?;
        let mnemonic = match Mnemonic::from_phrase(msg.mnemonic_phrase.join(" "), language) {
            Ok(m) => m,
            Err(e) => {
                return Err((
                    MNEMONIC_PHRASE_ERROR,
                    format!("Couldn't make a mnemonic out of the supplied phrase: {}", e),
                ))
            }
        };
        let passphrase = msg.mnemonic_passphrase_opt.unwrap_or_default();
        let seed = Seed::new(&mnemonic, &passphrase);
        let _ = Self::generate_wallet(&seed, &msg.consuming_derivation_path)?;
        let earning_wallet = match Wallet::from_str(&msg.earning_wallet) {
            Ok(w) => w,
            Err(WalletError::InvalidAddress) => Self::generate_wallet(&seed, &msg.earning_wallet)?,
            Err(e) => panic!("Unexpected error making Wallet from address: {:?}", e),
        };
        Self::set_wallet_info(
            persistent_config,
            &seed,
            &msg.consuming_derivation_path,
            &earning_wallet.string_address_from_keypair(),
            &msg.db_password,
        )?;
        Ok(UiRecoverWalletsResponse {}.tmb(context_id))
    }

    #[allow(clippy::borrowed_box)]
    fn check_preconditions(
        persistent_config: &Box<dyn PersistentConfiguration>,
        operation: &str,
        db_password: &str,
    ) -> Result<(), MessageError> {
        match persistent_config.check_password(Some(db_password.to_string())) {
            Err(e) => {
                return Err((
                    CONFIGURATOR_READ_ERROR,
                    format!("Error checking password: {:?}", e),
                ))
            }
            Ok(true) => (),
            Ok(false) => {
                return Err((
                    BAD_PASSWORD_ERROR,
                    format!("Bad password; can't {} wallets", operation),
                ))
            }
        }
        match persistent_config.mnemonic_seed_exists() {
            Err(e) => {
                return Err((
                    CONFIGURATOR_READ_ERROR,
                    format!("Error checking mnemonic seed: {:?}", e),
                ))
            }
            Ok(true) => {
                return Err((
                    ALREADY_INITIALIZED_ERROR,
                    format!(
                        "Node already has a wallet pair; can't {} another",
                        operation
                    ),
                ))
            }
            Ok(false) => (),
        }
        Ok(())
    }

    fn generate_mnemonic(
        passphrase_opt: &Option<String>,
        language_str: &str,
        word_count: usize,
    ) -> Result<(Seed, Vec<String>), MessageError> {
        let language = Self::parse_language(language_str)?;
        let mnemonic_type = Self::parse_word_count(word_count)?;
        let mnemonic = Bip39::mnemonic(mnemonic_type, language);
        let mnemonic_passphrase = match passphrase_opt {
            Some(phrase) => phrase.to_string(),
            None => "".to_string(),
        };
        let seed = Bip39::seed(&mnemonic, &mnemonic_passphrase);
        let phrase_words: Vec<String> = mnemonic
            .into_phrase()
            .split(' ')
            .map(|w| w.to_string())
            .collect();
        Ok((seed, phrase_words))
    }

    fn parse_language(language_str: &str) -> Result<Language, MessageError> {
        match vec![
            ("English", Language::English),
            ("Chinese", Language::ChineseSimplified),
            ("Traditional Chinese", Language::ChineseTraditional),
            ("French", Language::French),
            ("Italian", Language::Italian),
            ("Japanese", Language::Japanese),
            ("Korean", Language::Korean),
            ("Spanish", Language::Spanish),
        ]
        .into_iter()
        .find(|(name, _)| name == &language_str)
        {
            Some((_, language)) => Ok(language),
            None => Err((
                UNRECOGNIZED_MNEMONIC_LANGUAGE_ERROR,
                language_str.to_string(),
            )),
        }
    }

    fn parse_word_count(word_count: usize) -> Result<MnemonicType, MessageError> {
        match vec![
            MnemonicType::Words12,
            MnemonicType::Words15,
            MnemonicType::Words18,
            MnemonicType::Words21,
            MnemonicType::Words24,
        ]
        .into_iter()
        .find(|mt| mt.word_count() == word_count)
        {
            Some(mt) => Ok(mt),
            None => Err((ILLEGAL_MNEMONIC_WORD_COUNT_ERROR, word_count.to_string())),
        }
    }

    fn generate_wallet(seed: &Seed, derivation_path: &str) -> Result<Wallet, MessageError> {
        match Bip32ECKeyPair::from_raw(seed.as_bytes(), derivation_path) {
            Err(e) => Err((
                DERIVATION_PATH_ERROR,
                format!("Bad derivation-path syntax: {}: {}", e, derivation_path),
            )),
            Ok(kp) => Ok(Wallet::from(kp)),
        }
    }

    fn set_wallet_info(
        persistent_config: &mut Box<dyn PersistentConfiguration>,
        seed: &dyn AsRef<[u8]>,
        consuming_derivation_path: &str,
        earning_wallet_address: &str,
        db_password: &str,
    ) -> Result<(), MessageError> {
        if let Err(e) = persistent_config.set_wallet_info(
            seed,
            consuming_derivation_path,
            earning_wallet_address,
            db_password,
        ) {
            return Err((
                CONFIGURATOR_WRITE_ERROR,
                format!("Wallet information could not be set: {:?}", e),
            ));
        }
        Ok(())
    }

    fn send_to_ui_gateway(&self, target: MessageTarget, body: MessageBody) {
        let msg = NodeToUiMessage { target, body };
        self.node_to_ui_sub
            .as_ref()
            .expect("Configurator is unbound")
            .try_send(msg)
            .expect("UiGateway is dead");
    }

    fn send_password_changes(&self, new_password: String) {
        let msg = NewPasswordMessage { new_password };
        self.new_password_subs
            .as_ref()
            .expect("Configurator is unbound")
            .iter()
            .for_each(|sub| {
                sub.try_send(msg.clone())
                    .expect("New password recipient is dead")
            });
    }
}

#[cfg(test)]
mod tests {
    use std::sync::{Arc, Mutex};

    use actix::System;

    use masq_lib::messages::{
        ToMessageBody, UiChangePasswordResponse, UiCheckPasswordRequest, UiCheckPasswordResponse,
        UiGenerateWalletsResponse, UiNewPasswordBroadcast, UiStartOrder, UiWalletAddressesRequest,
        UiWalletAddressesResponse,
    };
    use masq_lib::ui_gateway::{MessagePath, MessageTarget};

    use crate::db_config::persistent_configuration::{
        PersistentConfigError, PersistentConfigurationReal,
    };
    use crate::test_utils::logging::{init_test_logging, TestLogHandler};
    use crate::test_utils::persistent_configuration_mock::PersistentConfigurationMock;
    use crate::test_utils::recorder::{make_recorder, peer_actors_builder};

    use super::*;
    use crate::blockchain::bip32::Bip32ECKeyPair;
    use crate::blockchain::bip39::Bip39;
    use crate::database::db_initializer::{DbInitializer, DbInitializerReal};
    use crate::node_configurator::configurator::MNEMONIC_PHRASE_ERROR;
    use crate::sub_lib::cryptde::PlainData;
    use crate::sub_lib::wallet::Wallet;
    use bip39::{Language, Mnemonic};
    use masq_lib::test_utils::utils::{ensure_node_home_directory_exists, DEFAULT_CHAIN_ID};
    use masq_lib::utils::derivation_path;

    #[test]
    fn constructor_connects_with_database() {
        let data_dir =
            ensure_node_home_directory_exists("configurator", "constructor_connects_with_database");
        let verifier = PersistentConfigurationReal::new(Box::new(ConfigDaoReal::new(
            DbInitializerReal::new()
                .initialize(&data_dir, DEFAULT_CHAIN_ID, true)
                .unwrap(),
        )));
        let (recorder, _, _) = make_recorder();
        let recorder_addr = recorder.start();
        let mut subject = Configurator::new(data_dir, DEFAULT_CHAIN_ID);
        subject.node_to_ui_sub = Some(recorder_addr.recipient());
        subject.new_password_subs = Some(vec![]);

        let _ = subject.handle_change_password(
            UiChangePasswordRequest {
                old_password_opt: None,
                new_password: "password".to_string(),
            },
            0,
            0,
        );

        assert_eq!(
            verifier.check_password(Some("password".to_string())),
            Ok(true)
        )
    }

    #[test]
    fn ignores_unexpected_message() {
        let system = System::new("test");
        let subject = make_subject(None);
        let subject_addr = subject.start();
        let (ui_gateway, _, ui_gateway_recording) = make_recorder();
        let peer_actors = peer_actors_builder().ui_gateway(ui_gateway).build();
        subject_addr.try_send(BindMessage { peer_actors }).unwrap();

        subject_addr
            .try_send(NodeFromUiMessage {
                client_id: 1234,
                body: UiStartOrder {}.tmb(4321),
            })
            .unwrap();

        System::current().stop();
        system.run();
        let recording = ui_gateway_recording.lock().unwrap();
        assert_eq!(recording.len(), 0);
    }

    #[test]
    fn check_password_works() {
        let system = System::new("test");
        let check_password_params_arc = Arc::new(Mutex::new(vec![]));
        let persistent_config = PersistentConfigurationMock::new()
            .check_password_params(&check_password_params_arc)
            .check_password_result(Ok(false));
        let subject = make_subject(Some(persistent_config));
        let subject_addr = subject.start();
        let (ui_gateway, _, ui_gateway_recording_arc) = make_recorder();
        let peer_actors = peer_actors_builder().ui_gateway(ui_gateway).build();
        subject_addr.try_send(BindMessage { peer_actors }).unwrap();

        subject_addr
            .try_send(NodeFromUiMessage {
                client_id: 1234,
                body: UiCheckPasswordRequest {
                    db_password_opt: Some("password".to_string()),
                }
                .tmb(4321),
            })
            .unwrap();

        System::current().stop();
        system.run();
        let check_password_params = check_password_params_arc.lock().unwrap();
        assert_eq!(*check_password_params, vec![Some("password".to_string())]);
        let ui_gateway_recording = ui_gateway_recording_arc.lock().unwrap();
        assert_eq!(
            ui_gateway_recording.get_record::<NodeToUiMessage>(0),
            &NodeToUiMessage {
                target: MessageTarget::ClientId(1234),
                body: UiCheckPasswordResponse { matches: false }.tmb(4321)
            }
        );
        assert_eq!(ui_gateway_recording.len(), 1);
    }

    #[test]
    fn handle_check_password_handles_error() {
        init_test_logging();
        let persistent_config = PersistentConfigurationMock::new()
            .check_password_result(Err(PersistentConfigError::NotPresent));
        let mut subject = make_subject(Some(persistent_config));
        let msg = UiCheckPasswordRequest {
            db_password_opt: None,
        };

        let result = subject.handle_check_password(msg, 4321);

        assert_eq!(
            result,
            MessageBody {
                opcode: "checkPassword".to_string(),
                path: MessagePath::Conversation(4321),
                payload: Err((CONFIGURATOR_READ_ERROR, "NotPresent".to_string()))
            }
        );
        TestLogHandler::new()
            .exists_log_containing("WARN: Configurator: Failed to check password: NotPresent");
    }

    #[test]
    fn change_password_works() {
        let system = System::new("test");
        let change_password_params_arc = Arc::new(Mutex::new(vec![]));
        let persistent_config = PersistentConfigurationMock::new()
            .change_password_params(&change_password_params_arc)
            .change_password_result(Ok(()));
        let subject = make_subject(Some(persistent_config));
        let subject_addr = subject.start();
        let (ui_gateway, _, ui_gateway_recording_arc) = make_recorder();
        let (neighborhood, _, neighborhood_recording_arc) = make_recorder();
        let peer_actors = peer_actors_builder()
            .ui_gateway(ui_gateway)
            .neighborhood(neighborhood)
            .build();
        subject_addr.try_send(BindMessage { peer_actors }).unwrap();

        subject_addr
            .try_send(NodeFromUiMessage {
                client_id: 1234,
                body: UiChangePasswordRequest {
                    old_password_opt: Some("old_password".to_string()),
                    new_password: "new_password".to_string(),
                }
                .tmb(4321),
            })
            .unwrap();

        System::current().stop();
        system.run();
        let change_password_params = change_password_params_arc.lock().unwrap();
        assert_eq!(
            *change_password_params,
            vec![(Some("old_password".to_string()), "new_password".to_string())]
        );
        let ui_gateway_recording = ui_gateway_recording_arc.lock().unwrap();
        assert_eq!(
            ui_gateway_recording.get_record::<NodeToUiMessage>(0),
            &NodeToUiMessage {
                target: MessageTarget::AllExcept(1234),
                body: UiNewPasswordBroadcast {}.tmb(0)
            }
        );
        assert_eq!(
            ui_gateway_recording.get_record::<NodeToUiMessage>(1),
            &NodeToUiMessage {
                target: MessageTarget::ClientId(1234),
                body: UiChangePasswordResponse {}.tmb(4321)
            }
        );
        let neighborhood_recording = neighborhood_recording_arc.lock().unwrap();
        assert_eq!(
            neighborhood_recording.get_record::<NewPasswordMessage>(0),
            &NewPasswordMessage {
                new_password: "new_password".to_string()
            }
        );
        assert_eq!(neighborhood_recording.len(), 1);
    }

    #[test]
<<<<<<< HEAD
    fn handle_change_password_handles_common_error() {
=======
    fn handle_change_password_can_process_error() {
>>>>>>> 7b6428af
        init_test_logging();
        let persistent_config = PersistentConfigurationMock::new().change_password_result(Err(
            PersistentConfigError::DatabaseError("Didn't work good".to_string()),
        ));
        let mut subject = make_subject(Some(persistent_config));
        let msg = UiChangePasswordRequest {
            old_password_opt: None,
            new_password: "".to_string(),
        };

        let result = subject.handle_change_password(msg, 1234, 4321);

        assert_eq!(
            result,
            MessageBody {
                opcode: "changePassword".to_string(),
                path: MessagePath::Conversation(4321),
                payload: Err((
                    CONFIGURATOR_WRITE_ERROR,
                    r#"DatabaseError("Didn\'t work good")"#.to_string()
                )),
            }
        );
        TestLogHandler::new().exists_log_containing(
            r#"WARN: Configurator: Failed to change password: DatabaseError("Didn\'t work good")"#,
        );
    }

    #[test]
<<<<<<< HEAD
    fn handle_change_password_being_set_password_variation_advices_to_use_change_password_next_time(
    ) {
        init_test_logging();
        let persistent_config = PersistentConfigurationMock::new()
            .change_password_result(Err(PersistentConfigError::PasswordError));
        let mut subject = make_subject(Some(persistent_config));
        let msg = UiChangePasswordRequest {
            old_password_opt: None,
            new_password: "IAmSureThisPasswordMustBeRightDamn".to_string(),
        };

        let result = subject.handle_change_password(msg, 1234, 4321);
=======
    fn handle_wallet_addresses_works() {
        let system = System::new("test");
        let mnemonic_seed_params_arc = Arc::new(Mutex::new(vec![]));
        let persistent_config = PersistentConfigurationMock::new()
            .check_password_result(Ok(true))
            .mnemonic_seed_params(&mnemonic_seed_params_arc)
            .mnemonic_seed_result(Ok(Some(PlainData::new(
                "snake, goal, cook, doom".as_bytes(),
            ))))
            .consuming_wallet_derivation_path_result(Ok(Some(String::from(derivation_path(0, 4)))))
            .earning_wallet_address_result(Ok(Some(String::from(
                "0x01234567890aa345678901234567890123456789",
            ))));
        let subject = make_subject(Some(persistent_config));
        let subject_addr = subject.start();
        let (ui_gateway, _, ui_gateway_recording_arc) = make_recorder();
        let peer_actors = peer_actors_builder().ui_gateway(ui_gateway).build();
        subject_addr.try_send(BindMessage { peer_actors }).unwrap();

        subject_addr
            .try_send(NodeFromUiMessage {
                client_id: 1234,
                body: UiWalletAddressesRequest {
                    db_password: "123password".to_string(),
                }
                .tmb(4321),
            })
            .unwrap();

        System::current().stop();
        system.run();
        let mnemonic_seed_params = mnemonic_seed_params_arc.lock().unwrap();
        assert_eq!(*mnemonic_seed_params, vec!["123password".to_string()]);
        let ui_gateway_recording = ui_gateway_recording_arc.lock().unwrap();
        assert_eq!(
            ui_gateway_recording.get_record::<NodeToUiMessage>(0),
            &NodeToUiMessage {
                target: MessageTarget::ClientId(1234),
                body: UiWalletAddressesResponse {
                    consuming_wallet_address: "0x84646fb4dd69dd12fd779a569f7cdbe1e133b29b"
                        .to_string(),
                    earning_wallet_address: "0x01234567890aa345678901234567890123456789"
                        .to_string()
                }
                .tmb(4321)
            }
        );
        assert_eq!(ui_gateway_recording.len(), 1);
    }

    #[test]
    fn handle_wallet_addresses_works_if_mnemonic_seed_causes_error() {
        // also consider as a test for bad password supplied; mnemonic_seed solves that within
        init_test_logging();
        let persistent_config = PersistentConfigurationMock::new().mnemonic_seed_result(Err(
            PersistentConfigError::DatabaseError("Unknown error".to_string()),
        ));
        let subject = make_subject(Some(persistent_config));
        let msg = UiWalletAddressesRequest {
            db_password: "some password".to_string(),
        };

        let result = subject.handle_wallet_addresses(msg, 1234);

        assert_eq!(
            result,
            MessageBody {
                opcode: "walletAddresses".to_string(),
                path: MessagePath::Conversation(1234),
                payload: Err((
                    CONFIGURATOR_READ_ERROR,
                    r#"DatabaseError("Unknown error")"#.to_string()
                ))
            }
        );
        TestLogHandler::new().exists_log_containing(
            r#"WARN: Configurator: Failed to obtain wallet addresses: 281474976710657, DatabaseError("Unknown error")"#,
        );
    }

    #[test]
    fn handle_wallet_addresses_works_if_mnemonic_seed_is_none() {
        init_test_logging();
        let persistent_config = PersistentConfigurationMock::new().mnemonic_seed_result(Ok(None));
        let subject = make_subject(Some(persistent_config));
        let msg = UiWalletAddressesRequest {
            db_password: "some password".to_string(),
        };

        let result = subject.handle_wallet_addresses(msg, 1234);

        assert_eq!(
            result,
            MessageBody {
                opcode: "walletAddresses".to_string(),
                path: MessagePath::Conversation(1234),
                payload: Err((
                    EARLY_QUESTIONING_ABOUT_DATA,
                    "Wallets must exist prior to demanding info on them (recover or generate wallets first)".to_string()
                ))
            }
        );
        TestLogHandler::new().exists_log_containing(
            r#"WARN: Configurator: Failed to obtain wallet addresses: 281474976710666, Wallets must exist prior to demanding info on them (recover or generate wallets first)"#,
        );
    }

    #[test]
    #[should_panic(
        expected = "Database corrupted: consuming derivation path not present despite mnemonic seed in place!"
    )]
    fn handle_wallet_addresses_panics_if_derivation_path_is_none() {
        let persistent_config = PersistentConfigurationMock::new()
            .mnemonic_seed_result(Ok(Some(PlainData::new(b"snake, goal, cook, doom"))))
            .consuming_wallet_derivation_path_result(Ok(None));
        let subject = make_subject(Some(persistent_config));
        let msg = UiWalletAddressesRequest {
            db_password: "some password".to_string(),
        };

        let _ = subject.handle_wallet_addresses(msg, 1234);
    }

    #[test]
    fn handle_wallet_addresses_works_if_derivation_path_causes_error() {
        init_test_logging();
        let persistent_config = PersistentConfigurationMock::new()
            .mnemonic_seed_result(Ok(Some(PlainData::new(b"snake, goal, cook, doom"))))
            .consuming_wallet_derivation_path_result(Err(PersistentConfigError::DatabaseError(
                "Unknown error 2".to_string(),
            )));
        let subject = make_subject(Some(persistent_config));
        let msg = UiWalletAddressesRequest {
            db_password: "some password".to_string(),
        };

        let result = subject.handle_wallet_addresses(msg, 1234);
>>>>>>> 7b6428af

        assert_eq!(
            result,
            MessageBody {
<<<<<<< HEAD
                opcode: "changePassword".to_string(),
                path: MessagePath::Conversation(4321),
                payload: Err((
                    CONFIGURATOR_WRITE_ERROR,
                    r#"The database already has its password. Use change-password command instead"#
                        .to_string()
                )),
            }
        );
        TestLogHandler::new().exists_log_containing(
            r#"WARN: Configurator: Failed to change password: The database already has its password. Use change-password command instead"#,
=======
                opcode: "walletAddresses".to_string(),
                path: MessagePath::Conversation(1234),
                payload: Err((
                    CONFIGURATOR_READ_ERROR,
                    r#"DatabaseError("Unknown error 2")"#.to_string()
                ))
            }
        );
        TestLogHandler::new().exists_log_containing(
            r#"WARN: Configurator: Failed to obtain wallet addresses: 281474976710657, DatabaseError("Unknown error 2")"#,
        );
    }

    #[test]
    fn handle_wallet_addresses_works_if_consuming_wallet_address_error() {
        init_test_logging();
        let persistent_config = PersistentConfigurationMock::new()
            .mnemonic_seed_result(Ok(Some(PlainData::new(b"snake, goal, cook, doom"))))
            .consuming_wallet_derivation_path_result(Ok(Some(String::from("*************"))));
        let subject = make_subject(Some(persistent_config));
        let msg = UiWalletAddressesRequest {
            db_password: "some password".to_string(),
        };

        let result = subject.handle_wallet_addresses(msg, 1234);

        assert_eq!(
            result,
            MessageBody {
                opcode: "walletAddresses".to_string(),
                path: MessagePath::Conversation(1234),
                payload: Err((
                    KEY_PAIR_CONSTRUCTION_ERROR,
                    r#"Consuming wallet address error during generation: InvalidDerivationPath"#
                        .to_string()
                ))
            }
        );
        TestLogHandler::new().exists_log_containing(
            r#"WARN: Configurator: Failed to obtain wallet addresses: 281474976710661, Consuming wallet address error during generation: InvalidDerivationPath"#,
        );
    }

    #[test]
    fn handle_wallet_addresses_works_if_earning_wallet_address_triggers_database_error() {
        init_test_logging();
        let persistent_config = PersistentConfigurationMock::new()
            .mnemonic_seed_result(Ok(Some(PlainData::new(
                "snake, goal, cook, doom".as_bytes(),
            ))))
            .consuming_wallet_derivation_path_result(Ok(Some(String::from(derivation_path(0, 4)))))
            .earning_wallet_address_result(Err(PersistentConfigError::DatabaseError(
                "Unknown error 3".to_string(),
            )));
        let subject = make_subject(Some(persistent_config));
        let msg = UiWalletAddressesRequest {
            db_password: "some password".to_string(),
        };

        let result = subject.handle_wallet_addresses(msg, 1234);

        assert_eq!(
            result,
            MessageBody {
                opcode: "walletAddresses".to_string(),
                path: MessagePath::Conversation(1234),
                payload: Err((
                    CONFIGURATOR_READ_ERROR,
                    r#"DatabaseError("Unknown error 3")"#.to_string()
                ))
            }
        );
        TestLogHandler::new().exists_log_containing(
            r#"WARN: Configurator: Failed to obtain wallet addresses: 281474976710657, DatabaseError("Unknown error 3")"#,
>>>>>>> 7b6428af
        );
    }

    #[test]
<<<<<<< HEAD
=======
    #[should_panic(
        expected = "Database corrupted: missing earning wallet address despite other values for wallets in place!"
    )]
    fn handle_wallet_addresses_panics_if_earning_wallet_address_is_missing() {
        let persistent_config = PersistentConfigurationMock::new()
            .mnemonic_seed_result(Ok(Some(PlainData::new(b"snake, goal, cook, doom"))))
            .consuming_wallet_derivation_path_result(Ok(Some(String::from(derivation_path(0, 4)))))
            .earning_wallet_address_result(Ok(None));
        let subject = make_subject(Some(persistent_config));
        let msg = UiWalletAddressesRequest {
            db_password: "some password".to_string(),
        };

        let _ = subject.handle_wallet_addresses(msg, 1234);
    }

    #[test]
>>>>>>> 7b6428af
    fn handle_generate_wallets_works() {
        let check_password_params_arc = Arc::new(Mutex::new(vec![]));
        let set_wallet_info_params_arc = Arc::new(Mutex::new(vec![]));
        let (ui_gateway, _, ui_gateway_recording_arc) = make_recorder();
        let persistent_config = PersistentConfigurationMock::new()
            .check_password_params(&check_password_params_arc)
            .check_password_result(Ok(true))
            .mnemonic_seed_exists_result(Ok(false))
            .set_wallet_info_params(&set_wallet_info_params_arc)
            .set_wallet_info_result(Ok(()));
        let subject = make_subject(Some(persistent_config));
        let subject_addr = subject.start();
        let peer_actors = peer_actors_builder().ui_gateway(ui_gateway).build();
        subject_addr.try_send(BindMessage { peer_actors }).unwrap();

        subject_addr
            .try_send(NodeFromUiMessage {
                client_id: 1234,
                body: make_example_generate_wallets_request().tmb(4321),
            })
            .unwrap();

        let system = System::new("test");
        System::current().stop();
        system.run();
        let ui_gateway_recording = ui_gateway_recording_arc.lock().unwrap();
        let response = ui_gateway_recording.get_record::<NodeToUiMessage>(0);
        let (generated_wallets, context_id) =
            UiGenerateWalletsResponse::fmb(response.body.clone()).unwrap();
        assert_eq!(context_id, 4321);
        assert_eq!(generated_wallets.mnemonic_phrase.len(), 24);
        let mnemonic_phrase = generated_wallets.mnemonic_phrase.join(" ");
        let mnemonic = Mnemonic::from_phrase(&mnemonic_phrase, Language::English).unwrap();
        let seed = PlainData::new(Bip39::seed(&mnemonic, "booga").as_ref());
        let consuming_wallet = Wallet::from(
            Bip32ECKeyPair::from_raw(seed.as_slice(), &derivation_path(0, 4)).unwrap(),
        );
        assert_eq!(
            generated_wallets.consuming_wallet_address,
            consuming_wallet.string_address_from_keypair()
        );
        let earning_wallet = Wallet::from(
            Bip32ECKeyPair::from_raw(seed.as_slice(), &derivation_path(0, 5)).unwrap(),
        );
        assert_eq!(
            generated_wallets.earning_wallet_address,
            earning_wallet.string_address_from_keypair()
        );
        let check_password_params = check_password_params_arc.lock().unwrap();
        assert_eq!(*check_password_params, vec![Some("password".to_string())]);

        let set_wallet_info_params = set_wallet_info_params_arc.lock().unwrap();
        assert_eq!(
            *set_wallet_info_params,
            vec![(
                seed,
                derivation_path(0, 4),
                earning_wallet.string_address_from_keypair(),
                "password".to_string(),
            )]
        );
    }

    #[test]
    fn handle_generate_wallets_works_if_check_password_fails() {
        let persistent_config = PersistentConfigurationMock::new()
            .check_password_result(Err(PersistentConfigError::NotPresent));
        let mut subject = make_subject(Some(persistent_config));

        let result = subject.handle_generate_wallets(make_example_generate_wallets_request(), 4321);

        assert_eq!(
            result,
            MessageBody {
                opcode: "generateWallets".to_string(),
                path: MessagePath::Conversation(4321),
                payload: Err((
                    CONFIGURATOR_READ_ERROR,
                    "Error checking password: NotPresent".to_string()
                ))
            }
        )
    }

    #[test]
    fn handle_generate_wallets_works_if_password_is_incorrect() {
        let persistent_config = PersistentConfigurationMock::new().check_password_result(Ok(false));
        let mut subject = make_subject(Some(persistent_config));

        let result = subject.handle_generate_wallets(make_example_generate_wallets_request(), 4321);

        assert_eq!(
            result,
            MessageBody {
                opcode: "generateWallets".to_string(),
                path: MessagePath::Conversation(4321),
                payload: Err((
                    BAD_PASSWORD_ERROR,
                    "Bad password; can't generate wallets".to_string()
                ))
            }
        )
    }

    #[test]
    fn handle_generate_wallets_works_if_mnemonic_seed_cant_be_read() {
        let persistent_config = PersistentConfigurationMock::new()
            .check_password_result(Ok(true))
            .mnemonic_seed_exists_result(Err(PersistentConfigError::NotPresent));
        let mut subject = make_subject(Some(persistent_config));

        let result = subject.handle_generate_wallets(make_example_generate_wallets_request(), 4321);

        assert_eq!(
            result,
            MessageBody {
                opcode: "generateWallets".to_string(),
                path: MessagePath::Conversation(4321),
                payload: Err((
                    CONFIGURATOR_READ_ERROR,
                    "Error checking mnemonic seed: NotPresent".to_string()
                ))
            }
        )
    }

    #[test]
    fn handle_generate_wallets_manages_error_if_chosen_language_isnt_in_list() {
        let persistent_config = PersistentConfigurationMock::new()
            .check_password_result(Ok(true))
            .mnemonic_seed_exists_result(Ok(false));
        let mut subject = make_subject(Some(persistent_config));
        let msg = UiGenerateWalletsRequest {
            db_password: "blabla".to_string(),
            mnemonic_phrase_size: 24,
            mnemonic_phrase_language: "SuperSpecial".to_string(),
            mnemonic_passphrase_opt: None,
            consuming_derivation_path: derivation_path(0, 4),
            earning_derivation_path: derivation_path(0, 5),
        };

        let result = subject.handle_generate_wallets(msg, 4321);

        assert_eq!(
            result,
            MessageBody {
                opcode: "generateWallets".to_string(),
                path: MessagePath::Conversation(4321),
                payload: Err((
                    UNRECOGNIZED_MNEMONIC_LANGUAGE_ERROR,
                    "SuperSpecial".to_string()
                ))
            }
        )
    }

    #[test]
    fn handle_generate_wallets_works_if_mnemonic_seed_is_already_set() {
        let persistent_config = PersistentConfigurationMock::new()
            .check_password_result(Ok(true))
            .mnemonic_seed_exists_result(Ok(true));
        let mut subject = make_subject(Some(persistent_config));

        let result = subject.handle_generate_wallets(make_example_generate_wallets_request(), 4321);

        assert_eq!(
            result,
            MessageBody {
                opcode: "generateWallets".to_string(),
                path: MessagePath::Conversation(4321),
                payload: Err((
                    ALREADY_INITIALIZED_ERROR,
                    "Node already has a wallet pair; can't generate another".to_string()
                ))
            }
        )
    }

    #[test]
    fn handle_generate_wallets_works_if_wallet_info_cant_be_set() {
        let persistent_config = PersistentConfigurationMock::new()
            .check_password_result(Ok(true))
            .mnemonic_seed_exists_result(Ok(false))
            .set_wallet_info_result(Err(PersistentConfigError::BadDerivationPathFormat(
                "booga".to_string(),
            )));
        let mut subject = make_subject(Some(persistent_config));

        let result = subject.handle_generate_wallets(make_example_generate_wallets_request(), 4321);

        assert_eq!(
            result,
            MessageBody {
                opcode: "generateWallets".to_string(),
                path: MessagePath::Conversation(4321),
                payload: Err((
                    CONFIGURATOR_WRITE_ERROR,
                    "Wallet information could not be set: BadDerivationPathFormat(\"booga\")"
                        .to_string()
                ))
            }
        )
    }

    #[test]
    fn handle_recover_wallets_works_with_earning_wallet_address() {
        let check_password_params_arc = Arc::new(Mutex::new(vec![]));
        let set_wallet_info_params_arc = Arc::new(Mutex::new(vec![]));
        let (ui_gateway, _, ui_gateway_recording_arc) = make_recorder();
        let persistent_config = PersistentConfigurationMock::new()
            .check_password_params(&check_password_params_arc)
            .check_password_result(Ok(true))
            .mnemonic_seed_exists_result(Ok(false))
            .set_wallet_info_params(&set_wallet_info_params_arc)
            .set_wallet_info_result(Ok(()));
        let subject = make_subject(Some(persistent_config));
        let subject_addr = subject.start();
        let peer_actors = peer_actors_builder().ui_gateway(ui_gateway).build();
        subject_addr.try_send(BindMessage { peer_actors }).unwrap();
        let request = make_example_recover_wallets_request();

        subject_addr
            .try_send(NodeFromUiMessage {
                client_id: 1234,
                body: request.clone().tmb(4321),
            })
            .unwrap();

        let system = System::new("test");
        System::current().stop();
        system.run();
        let ui_gateway_recording = ui_gateway_recording_arc.lock().unwrap();
        let response = ui_gateway_recording.get_record::<NodeToUiMessage>(0);
        let (_, context_id) = UiRecoverWalletsResponse::fmb(response.body.clone()).unwrap();
        assert_eq!(context_id, 4321);
        let mnemonic_phrase = request.mnemonic_phrase.join(" ");
        let mnemonic = Mnemonic::from_phrase(&mnemonic_phrase, Language::English).unwrap();
        let seed = PlainData::new(
            Bip39::seed(&mnemonic, &request.mnemonic_passphrase_opt.unwrap()).as_ref(),
        );
        let check_password_params = check_password_params_arc.lock().unwrap();
        assert_eq!(
            *check_password_params,
            vec![Some(request.db_password.clone())]
        );

        let set_wallet_info_params = set_wallet_info_params_arc.lock().unwrap();
        assert_eq!(
            *set_wallet_info_params,
            vec![(
                seed,
                request.consuming_derivation_path,
                request.earning_wallet,
                request.db_password,
            )]
        );
    }

    #[test]
    fn handle_recover_wallets_works_with_earning_wallet_derivation_path() {
        let set_wallet_info_params_arc = Arc::new(Mutex::new(vec![]));
        let persistent_config = PersistentConfigurationMock::new()
            .check_password_result(Ok(true))
            .mnemonic_seed_exists_result(Ok(false))
            .set_wallet_info_params(&set_wallet_info_params_arc)
            .set_wallet_info_result(Ok(()));
        let mut subject = make_subject(Some(persistent_config));
        let mut request = make_example_recover_wallets_request();
        request.earning_wallet = derivation_path(0, 5);

        let result = subject.handle_recover_wallets(request.clone(), 1234);

        assert_eq!(result, UiRecoverWalletsResponse {}.tmb(1234));
        let mnemonic_phrase = request.mnemonic_phrase.join(" ");
        let mnemonic = Mnemonic::from_phrase(&mnemonic_phrase, Language::English).unwrap();
        let seed = Bip39::seed(&mnemonic, &request.mnemonic_passphrase_opt.unwrap());
        let earning_wallet = Configurator::generate_wallet(&seed, &request.earning_wallet).unwrap();
        let set_wallet_info_params = set_wallet_info_params_arc.lock().unwrap();
        assert_eq!(
            *set_wallet_info_params,
            vec![(
                PlainData::new(&seed.as_ref()),
                request.consuming_derivation_path,
                earning_wallet.string_address_from_keypair(),
                request.db_password,
            )]
        );
    }

    #[test]
    fn handle_recover_wallets_works_without_passphrase() {
        let set_wallet_info_params_arc = Arc::new(Mutex::new(vec![]));
        let persistent_config = PersistentConfigurationMock::new()
            .check_password_result(Ok(true))
            .mnemonic_seed_exists_result(Ok(false))
            .set_wallet_info_params(&set_wallet_info_params_arc)
            .set_wallet_info_result(Ok(()));
        let mut subject = make_subject(Some(persistent_config));
        let mut request = make_example_recover_wallets_request();
        request.mnemonic_passphrase_opt = None;

        let result = subject.handle_recover_wallets(request.clone(), 1234);

        assert_eq!(result, UiRecoverWalletsResponse {}.tmb(1234));
        let mnemonic_phrase = request.mnemonic_phrase.join(" ");
        let mnemonic = Mnemonic::from_phrase(&mnemonic_phrase, Language::English).unwrap();
        let seed = Bip39::seed(&mnemonic, "");
        let set_wallet_info_params = set_wallet_info_params_arc.lock().unwrap();
        assert_eq!(
            *set_wallet_info_params,
            vec![(
                PlainData::new(&seed.as_ref()),
                request.consuming_derivation_path,
                request.earning_wallet,
                request.db_password,
            )]
        );
    }

    #[test]
    fn handle_recover_wallets_works_with_check_password_error() {
        let persistent_config = PersistentConfigurationMock::new()
            .check_password_result(Err(PersistentConfigError::NotPresent));
        let mut subject = make_subject(Some(persistent_config));
        let request = make_example_recover_wallets_request();

        let result = subject.handle_recover_wallets(request, 1234);

        assert_eq!(
            result,
            MessageBody {
                opcode: "recoverWallets".to_string(),
                path: MessagePath::Conversation(1234),
                payload: Err((
                    CONFIGURATOR_READ_ERROR,
                    "Error checking password: NotPresent".to_string()
                ))
            }
        )
    }

    #[test]
    fn handle_recover_wallets_works_with_incorrect_password() {
        let persistent_config = PersistentConfigurationMock::new().check_password_result(Ok(false));
        let mut subject = make_subject(Some(persistent_config));
        let request = make_example_recover_wallets_request();

        let result = subject.handle_recover_wallets(request, 1234);

        assert_eq!(
            result,
            MessageBody {
                opcode: "recoverWallets".to_string(),
                path: MessagePath::Conversation(1234),
                payload: Err((
                    BAD_PASSWORD_ERROR,
                    "Bad password; can't recover wallets".to_string(),
                ))
            }
        )
    }

    #[test]
    fn handle_recover_wallets_handles_error_checking_for_mnemonic_seed() {
        let persistent_config = PersistentConfigurationMock::new()
            .check_password_result(Ok(true))
            .mnemonic_seed_exists_result(Err(PersistentConfigError::NotPresent));
        let mut subject = make_subject(Some(persistent_config));
        let request = make_example_recover_wallets_request();

        let result = subject.handle_recover_wallets(request, 1234);

        assert_eq!(
            result,
            MessageBody {
                opcode: "recoverWallets".to_string(),
                path: MessagePath::Conversation(1234),
                payload: Err((
                    CONFIGURATOR_READ_ERROR,
                    "Error checking mnemonic seed: NotPresent".to_string()
                ))
            }
        )
    }

    #[test]
    fn handle_recover_wallets_works_if_mnemonic_seed_is_already_set() {
        let persistent_config = PersistentConfigurationMock::new()
            .check_password_result(Ok(true))
            .mnemonic_seed_exists_result(Ok(true));
        let mut subject = make_subject(Some(persistent_config));

        let result = subject.handle_recover_wallets(make_example_recover_wallets_request(), 4321);

        assert_eq!(
            result,
            MessageBody {
                opcode: "recoverWallets".to_string(),
                path: MessagePath::Conversation(4321),
                payload: Err((
                    ALREADY_INITIALIZED_ERROR,
                    "Node already has a wallet pair; can't recover another".to_string()
                ))
            }
        )
    }

    #[test]
    fn handle_recover_wallets_works_if_mnemonic_cant_be_generated_from_phrase() {
        let persistent_config = PersistentConfigurationMock::new()
            .check_password_result(Ok(true))
            .mnemonic_seed_exists_result(Ok(false));
        let mut subject = make_subject(Some(persistent_config));
        let mut request = make_example_recover_wallets_request();
        request.mnemonic_phrase = vec!["ooga".to_string(), "booga".to_string()];

        let result = subject.handle_recover_wallets(request, 4321);

        assert_eq!(
            result,
            MessageBody {
                opcode: "recoverWallets".to_string(),
                path: MessagePath::Conversation(4321),
                payload: Err((
                    MNEMONIC_PHRASE_ERROR,
                    "Couldn't make a mnemonic out of the supplied phrase: invalid word in phrase"
                        .to_string()
                ))
            }
        )
    }

    #[test]
    fn handle_recover_wallets_works_if_wallet_info_cant_be_set() {
        let persistent_config = PersistentConfigurationMock::new()
            .check_password_result(Ok(true))
            .mnemonic_seed_exists_result(Ok(false))
            .set_wallet_info_result(Err(PersistentConfigError::BadDerivationPathFormat(
                "booga".to_string(),
            )));
        let mut subject = make_subject(Some(persistent_config));

        let result = subject.handle_recover_wallets(make_example_recover_wallets_request(), 4321);

        assert_eq!(
            result,
            MessageBody {
                opcode: "recoverWallets".to_string(),
                path: MessagePath::Conversation(4321),
                payload: Err((
                    CONFIGURATOR_WRITE_ERROR,
                    "Wallet information could not be set: BadDerivationPathFormat(\"booga\")"
                        .to_string()
                ))
            }
        )
    }

    #[test]
    fn parse_language_handles_expected_languages() {
        vec![
            "English",
            "Chinese",
            "Traditional Chinese",
            "French",
            "Italian",
            "Japanese",
            "Korean",
            "Spanish",
        ]
        .into_iter()
        .for_each(|input| {
            let result = Configurator::parse_language(input)
                .expect(format!("{} didn't parse", input).as_str());

            // I can't believe that PartialEq is not implemented for Language. Sheesh!
            match result {
                Language::English => assert_eq!(input, "English"),
                Language::ChineseSimplified => assert_eq!(input, "Chinese"),
                Language::ChineseTraditional => assert_eq!(input, "Traditional Chinese"),
                Language::French => assert_eq!(input, "French"),
                Language::Italian => assert_eq!(input, "Italian"),
                Language::Japanese => assert_eq!(input, "Japanese"),
                Language::Korean => assert_eq!(input, "Korean"),
                Language::Spanish => assert_eq!(input, "Spanish"),
            }
        })
    }

    #[test]
    fn parse_word_count_handles_expected_counts() {
        vec![12, 15, 18, 21, 24].into_iter().for_each(|input| {
            let result = Configurator::parse_word_count(input)
                .expect(format!("{} didn't parse", input).as_str());

            assert_eq!(result.word_count(), input);
        })
    }

    #[test]
    fn parse_word_count_handles_unexpected_count() {
        let result = Configurator::parse_word_count(13).err().unwrap();

        assert_eq!(
            result,
            (ILLEGAL_MNEMONIC_WORD_COUNT_ERROR, "13".to_string())
        );
    }

    #[test]
    fn generate_mnemonic_works_without_passphrase() {
        let (actual_seed, phrase_words) =
            Configurator::generate_mnemonic(&None, "English", 12).unwrap();

        let mnemonic_phrase = phrase_words.join(" ");
        let mnemonic = Mnemonic::from_phrase(&mnemonic_phrase, Language::English).unwrap();
        let expected_seed = Bip39::seed(&mnemonic, "");
        assert_eq!(actual_seed.as_ref(), expected_seed.as_ref());
    }

    fn make_example_generate_wallets_request() -> UiGenerateWalletsRequest {
        UiGenerateWalletsRequest {
            db_password: "password".to_string(),
            mnemonic_phrase_size: 24,
            mnemonic_phrase_language: "English".to_string(),
            mnemonic_passphrase_opt: Some("booga".to_string()),
            consuming_derivation_path: derivation_path(0, 4),
            earning_derivation_path: derivation_path(0, 5),
        }
    }

    fn make_example_recover_wallets_request() -> UiRecoverWalletsRequest {
        UiRecoverWalletsRequest {
            db_password: "password".to_string(),
            mnemonic_phrase: vec![
                "parent", "prevent", "vehicle", "tooth", "crazy", "cruel", "update", "mango",
                "female", "mad", "spread", "plunge", "tiny", "inch", "under", "engine", "enforce",
                "film", "awesome", "plunge", "cloud", "spell", "empower", "pipe",
            ]
            .into_iter()
            .map(|x| x.to_string())
            .collect::<Vec<String>>(),
            mnemonic_passphrase_opt: Some("ebullient".to_string()),
            mnemonic_phrase_language: "English".to_string(),
            consuming_derivation_path: derivation_path(0, 4),
            earning_wallet: "0x005e288d713a5fb3d7c9cf1b43810a98688c7223".to_string(),
        }
    }

    fn make_subject(persistent_config_opt: Option<PersistentConfigurationMock>) -> Configurator {
        let persistent_config: Box<dyn PersistentConfiguration> =
            Box::new(persistent_config_opt.unwrap_or(PersistentConfigurationMock::new()));
        Configurator::from(persistent_config)
    }
}<|MERGE_RESOLUTION|>--- conflicted
+++ resolved
@@ -187,14 +187,7 @@
             }
 
             Err(e) => {
-                let error_m = if msg.old_password_opt.is_none()
-                    && e == PersistentConfigError::PasswordError
-                {
-                    "The database already has its password. Use change-password command instead"
-                        .to_string()
-                } else {
-                    format!("{:?}", e)
-                };
+                let error_m = Self::inspect_reason_of_password_error(e,&msg);
                 warning!(self.logger, "Failed to change password: {}", error_m);
                 MessageBody {
                     opcode: msg.opcode().to_string(),
@@ -202,6 +195,21 @@
                     payload: Err((CONFIGURATOR_WRITE_ERROR, error_m)),
                 }
             }
+        }
+    }
+
+    fn inspect_reason_of_password_error(
+        e:PersistentConfigError,
+        msg:&UiChangePasswordRequest)
+        ->String{
+        if msg.old_password_opt.is_none()
+            && e == PersistentConfigError::PasswordError
+        {
+            "The database already has its password. Now you may want to use 'change-password' \
+             command instead"
+                .to_string()
+        } else {
+            format!("{:?}", e)
         }
     }
 
@@ -235,14 +243,16 @@
     fn get_wallet_addresses(&self, db_password: String) -> Result<(String, String), (u64, String)> {
         let mnemonic = match self.persistent_config.mnemonic_seed(&db_password){
             Ok(mnemonic_opt) => match mnemonic_opt{
-                None => return Err(( EARLY_QUESTIONING_ABOUT_DATA,"Wallets must exist prior to demanding info on them (recover or generate wallets first)".to_string())),
+                None => return Err(( EARLY_QUESTIONING_ABOUT_DATA,"Wallets must exist prior to \
+                 demanding info on them (recover or generate wallets first)".to_string())),
                 Some(mnemonic) => mnemonic
             }
             Err(e) => return Err((CONFIGURATOR_READ_ERROR, format!("{:?}",e)))
         };
         let derivation_path = match self.persistent_config.consuming_wallet_derivation_path() {
             Ok(deriv_path_opt) => match deriv_path_opt {
-                None => panic!("Database corrupted: consuming derivation path not present despite mnemonic seed in place!"),
+                None => panic!("Database corrupted: consuming derivation path not present despite \
+                 mnemonic seed in place!"),
                 Some(deriv_path) => deriv_path,
             },
             Err(e) => return Err((CONFIGURATOR_READ_ERROR, format!("{:?}", e))),
@@ -254,7 +264,8 @@
             };
         let earning_wallet_address = match self.persistent_config.earning_wallet_address() {
             Ok(address) => match address{
-                None => panic!("Database corrupted: missing earning wallet address despite other values for wallets in place!"),
+                None => panic!("Database corrupted: missing earning wallet address despite other \
+                 values for wallets in place!"),
                 Some(address) => address,
             },
             Err(e) => return Err((CONFIGURATOR_READ_ERROR, format!("{:?}", e))),
@@ -730,11 +741,7 @@
     }
 
     #[test]
-<<<<<<< HEAD
-    fn handle_change_password_handles_common_error() {
-=======
     fn handle_change_password_can_process_error() {
->>>>>>> 7b6428af
         init_test_logging();
         let persistent_config = PersistentConfigurationMock::new().change_password_result(Err(
             PersistentConfigError::DatabaseError("Didn't work good".to_string()),
@@ -764,8 +771,7 @@
     }
 
     #[test]
-<<<<<<< HEAD
-    fn handle_change_password_being_set_password_variation_advices_to_use_change_password_next_time(
+    fn handle_change_password_being_used_as_set_password_repeatedly_advices_to_use_change_password_command_next_time(
     ) {
         init_test_logging();
         let persistent_config = PersistentConfigurationMock::new()
@@ -777,7 +783,27 @@
         };
 
         let result = subject.handle_change_password(msg, 1234, 4321);
-=======
+
+        assert_eq!(
+            result,
+            MessageBody {
+                opcode: "changePassword".to_string(),
+                path: MessagePath::Conversation(4321),
+                payload: Err((
+                    CONFIGURATOR_WRITE_ERROR,
+                    "The database already has its password. Now you may want to use 'change-password' \
+                     command instead"
+                        .to_string()
+                )),
+            }
+        );
+        TestLogHandler::new().exists_log_containing(
+            "WARN: Configurator: Failed to change password: The database already has its \
+             password. Now you may want to use 'change-password' command instead"
+        );
+    }
+
+    #[test]
     fn handle_wallet_addresses_works() {
         let system = System::new("test");
         let mnemonic_seed_params_arc = Arc::new(Mutex::new(vec![]));
@@ -881,7 +907,8 @@
             }
         );
         TestLogHandler::new().exists_log_containing(
-            r#"WARN: Configurator: Failed to obtain wallet addresses: 281474976710666, Wallets must exist prior to demanding info on them (recover or generate wallets first)"#,
+            "WARN: Configurator: Failed to obtain wallet addresses: 281474976710666, Wallets \
+             must exist prior to demanding info on them (recover or generate wallets first)",
         );
     }
 
@@ -915,24 +942,10 @@
         };
 
         let result = subject.handle_wallet_addresses(msg, 1234);
->>>>>>> 7b6428af
-
-        assert_eq!(
-            result,
-            MessageBody {
-<<<<<<< HEAD
-                opcode: "changePassword".to_string(),
-                path: MessagePath::Conversation(4321),
-                payload: Err((
-                    CONFIGURATOR_WRITE_ERROR,
-                    r#"The database already has its password. Use change-password command instead"#
-                        .to_string()
-                )),
-            }
-        );
-        TestLogHandler::new().exists_log_containing(
-            r#"WARN: Configurator: Failed to change password: The database already has its password. Use change-password command instead"#,
-=======
+
+        assert_eq!(
+            result,
+            MessageBody {
                 opcode: "walletAddresses".to_string(),
                 path: MessagePath::Conversation(1234),
                 payload: Err((
@@ -972,7 +985,8 @@
             }
         );
         TestLogHandler::new().exists_log_containing(
-            r#"WARN: Configurator: Failed to obtain wallet addresses: 281474976710661, Consuming wallet address error during generation: InvalidDerivationPath"#,
+            "WARN: Configurator: Failed to obtain wallet addresses: 281474976710661, Consuming \
+             wallet address error during generation: InvalidDerivationPath",
         );
     }
 
@@ -1007,13 +1021,10 @@
         );
         TestLogHandler::new().exists_log_containing(
             r#"WARN: Configurator: Failed to obtain wallet addresses: 281474976710657, DatabaseError("Unknown error 3")"#,
->>>>>>> 7b6428af
-        );
-    }
-
-    #[test]
-<<<<<<< HEAD
-=======
+        );
+    }
+
+    #[test]
     #[should_panic(
         expected = "Database corrupted: missing earning wallet address despite other values for wallets in place!"
     )]
@@ -1031,7 +1042,6 @@
     }
 
     #[test]
->>>>>>> 7b6428af
     fn handle_generate_wallets_works() {
         let check_password_params_arc = Arc::new(Mutex::new(vec![]));
         let set_wallet_info_params_arc = Arc::new(Mutex::new(vec![]));
