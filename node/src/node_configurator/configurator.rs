--- conflicted
+++ resolved
@@ -97,14 +97,7 @@
                 "Sending response to generateWallets command:\n{:?}", response
             );
             self.send_to_ui_gateway(ClientId(msg.client_id), response);
-<<<<<<< HEAD
-        } else {
-            debug!(
-                &self.logger,
-                "Ignoring message with opcode '{}' from client {}", msg.body.opcode, msg.client_id
-            )
-=======
-        } else if let Ok((body, context_id)) = UiRecoverWalletsRequest::fmb(msg.clone().body) {
+        } else if let Ok((body, context_id)) = UiRecoverWalletsRequest::fmb(&msg.body) {
             debug!(
                 &self.logger,
                 "Handling {} message from client {}", msg.body.opcode, msg.client_id
@@ -115,7 +108,7 @@
                 "Sending response to recoverWallets command:\n{:?}", response
             );
             self.send_to_ui_gateway(ClientId(msg.client_id), response);
-        } else if let Ok((body, context_id)) = UiWalletAddressesRequest::fmb(msg.clone().body) {
+        } else if let Ok((body, context_id)) = UiWalletAddressesRequest::fmb(&msg.body) {
             debug!(
                 &self.logger,
                 "Handling {} message from client {}", msg.body.opcode, msg.client_id
@@ -126,7 +119,11 @@
                 "Sending response to walletAddresses command:\n{:?}", response
             );
             self.send_to_ui_gateway(ClientId(msg.client_id), response);
->>>>>>> 7b6428af
+        } else {
+            debug!(
+                &self.logger,
+                "Ignoring message with opcode '{}' from client {}", msg.body.opcode, msg.client_id
+            )
         }
     }
 }
@@ -1232,7 +1229,7 @@
         system.run();
         let ui_gateway_recording = ui_gateway_recording_arc.lock().unwrap();
         let response = ui_gateway_recording.get_record::<NodeToUiMessage>(0);
-        let (_, context_id) = UiRecoverWalletsResponse::fmb(response.body.clone()).unwrap();
+        let (_, context_id) = UiRecoverWalletsResponse::fmb(&response.body).unwrap();
         assert_eq!(context_id, 4321);
         let mnemonic_phrase = request.mnemonic_phrase.join(" ");
         let mnemonic = Mnemonic::from_phrase(&mnemonic_phrase, Language::English).unwrap();
