use std::path::PathBuf;

use actix::{Actor, Context, Handler, Recipient};

use masq_lib::messages::{
    FromMessageBody, ToMessageBody, UiChangePasswordRequest, UiChangePasswordResponse,
    UiCheckPasswordRequest, UiCheckPasswordResponse, UiConfigurationRequest,
    UiConfigurationResponse, UiGenerateWalletsRequest, UiGenerateWalletsResponse,
    UiNewPasswordBroadcast, UiRecoverWalletsRequest, UiRecoverWalletsResponse,
    UiSetConfigurationRequest, UiSetConfigurationResponse, UiWalletAddressesRequest,
    UiWalletAddressesResponse,
};
use masq_lib::ui_gateway::MessageTarget::ClientId;
use masq_lib::ui_gateway::{
    MessageBody, MessagePath, MessageTarget, NodeFromUiMessage, NodeToUiMessage,
};

use crate::blockchain::bip32::Bip32ECKeyPair;
use crate::blockchain::bip39::Bip39;
use crate::database::db_initializer::{DbInitializer, DbInitializerReal};
use crate::db_config::config_dao::ConfigDaoReal;
use crate::db_config::persistent_configuration::{
    PersistentConfigError, PersistentConfiguration, PersistentConfigurationReal,
};
use crate::sub_lib::configurator::NewPasswordMessage;
use crate::sub_lib::cryptde::PlainData;
use crate::sub_lib::logger::Logger;
use crate::sub_lib::peer_actors::BindMessage;
use crate::sub_lib::wallet::{Wallet, WalletError};
use crate::test_utils::main_cryptde;
use bip39::{Language, Mnemonic, MnemonicType, Seed};
use masq_lib::constants::{
    ALREADY_INITIALIZED_ERROR, BAD_PASSWORD_ERROR, CONFIGURATOR_READ_ERROR,
    CONFIGURATOR_WRITE_ERROR, DERIVATION_PATH_ERROR, EARLY_QUESTIONING_ABOUT_DATA,
    ILLEGAL_MNEMONIC_WORD_COUNT_ERROR, KEY_PAIR_CONSTRUCTION_ERROR, MNEMONIC_PHRASE_ERROR,
<<<<<<< HEAD
    UNRECOGNIZED_MNEMONIC_LANGUAGE_ERROR,
=======
    NON_PARSABLE_VALUE, UNRECOGNIZED_MNEMONIC_LANGUAGE_ERROR, UNRECOGNIZED_PARAMETER,
    VALUE_MISSING_ERROR,
>>>>>>> d3e88f4b
};
use rustc_hex::ToHex;
use std::str::FromStr;

pub struct Configurator {
    persistent_config: Box<dyn PersistentConfiguration>,
    node_to_ui_sub: Option<Recipient<NodeToUiMessage>>,
    new_password_subs: Option<Vec<Recipient<NewPasswordMessage>>>,
    logger: Logger,
}

impl Actor for Configurator {
    type Context = Context<Self>;
}

impl Handler<BindMessage> for Configurator {
    type Result = ();

    fn handle(&mut self, msg: BindMessage, _ctx: &mut Self::Context) -> Self::Result {
        self.node_to_ui_sub = Some(msg.peer_actors.ui_gateway.node_to_ui_message_sub.clone());
        self.new_password_subs = Some(vec![msg.peer_actors.neighborhood.new_password_sub])
    }
}

impl Handler<NodeFromUiMessage> for Configurator {
    type Result = ();

    fn handle(&mut self, msg: NodeFromUiMessage, _ctx: &mut Self::Context) -> Self::Result {
        if let Ok((body, context_id)) = UiChangePasswordRequest::fmb(msg.clone().body) {
            let client_id = msg.client_id;
            self.call_handler(msg, |c| {
                c.handle_change_password(body, client_id, context_id)
            });
        } else if let Ok((body, context_id)) = UiCheckPasswordRequest::fmb(msg.clone().body) {
            self.call_handler(msg, |c| c.handle_check_password(body, context_id));
        } else if let Ok((body, context_id)) = UiConfigurationRequest::fmb(msg.clone().body) {
            self.call_handler(msg, |c| c.handle_configuration(body, context_id));
        } else if let Ok((body, context_id)) = UiGenerateWalletsRequest::fmb(msg.clone().body) {
            self.call_handler(msg, |c| c.handle_generate_wallets(body, context_id));
        } else if let Ok((body, context_id)) = UiRecoverWalletsRequest::fmb(msg.clone().body) {
            self.call_handler(msg, |c| c.handle_recover_wallets(body, context_id));
        } else if let Ok((body, context_id)) = UiSetConfigurationRequest::fmb(msg.clone().body) {
            self.call_handler(msg, |c| c.handle_set_configuration(body, context_id));
        } else if let Ok((body, context_id)) = UiWalletAddressesRequest::fmb(msg.clone().body) {
            self.call_handler(msg, |c| c.handle_wallet_addresses(body, context_id));
        }
    }
}

impl From<Box<dyn PersistentConfiguration>> for Configurator {
    fn from(persistent_config: Box<dyn PersistentConfiguration>) -> Self {
        Configurator {
            persistent_config,
            node_to_ui_sub: None,
            new_password_subs: None,
            logger: Logger::new("Configurator"),
        }
    }
}

type MessageError = (u64, String);

impl Configurator {
    pub fn new(data_directory: PathBuf, chain_id: u8) -> Self {
        let initializer = DbInitializerReal::new();
        let conn = initializer
            .initialize(&data_directory, chain_id, false)
            .expect("Couldn't initialize database");
        let config_dao = ConfigDaoReal::new(conn);
        let persistent_config: Box<dyn PersistentConfiguration> =
            Box::new(PersistentConfigurationReal::new(Box::new(config_dao)));
        Configurator::from(persistent_config)
    }

    fn handle_check_password(
        &mut self,
        msg: UiCheckPasswordRequest,
        context_id: u64,
    ) -> MessageBody {
        match self
            .persistent_config
            .check_password(msg.db_password_opt.clone())
        {
            Ok(matches) => UiCheckPasswordResponse { matches }.tmb(context_id),
            Err(e) => {
                warning!(self.logger, "Failed to check password: {:?}", e);
                MessageBody {
                    opcode: msg.opcode().to_string(),
                    path: MessagePath::Conversation(context_id),
                    payload: Err((CONFIGURATOR_READ_ERROR, format!("{:?}", e))),
                }
            }
        }
    }

    fn handle_change_password(
        &mut self,
        msg: UiChangePasswordRequest,
        client_id: u64,
        context_id: u64,
    ) -> MessageBody {
        match self
            .persistent_config
            .change_password(msg.old_password_opt.clone(), &msg.new_password)
        {
            Ok(_) => {
                let broadcast = UiNewPasswordBroadcast {}.tmb(0);
                self.send_password_changes(msg.new_password.clone());
                self.send_to_ui_gateway(MessageTarget::AllExcept(client_id), broadcast);
                UiChangePasswordResponse {}.tmb(context_id)
            }

            Err(e) => {
                let error_m = Self::inspect_reason_of_password_error(e, &msg);
                warning!(self.logger, "Failed to change password: {}", error_m);
                MessageBody {
                    opcode: msg.opcode().to_string(),
                    path: MessagePath::Conversation(context_id),
                    payload: Err((CONFIGURATOR_WRITE_ERROR, error_m)),
                }
            }
        }
    }

    fn inspect_reason_of_password_error(
        e: PersistentConfigError,
        msg: &UiChangePasswordRequest,
    ) -> String {
        if msg.old_password_opt.is_none() && e == PersistentConfigError::PasswordError {
            "The database already has a password. You may only change it".to_string()
        } else {
            format!("{:?}", e)
        }
    }

    fn handle_wallet_addresses(
        &self,
        msg: UiWalletAddressesRequest,
        context_id: u64,
    ) -> MessageBody {
        match self.get_wallet_addresses(msg.db_password.clone()) {
            Ok((consuming, earning)) => UiWalletAddressesResponse {
                consuming_wallet_address: consuming,
                earning_wallet_address: earning,
            }
            .tmb(context_id),
            Err((code, e_msg)) => {
                warning!(
                    self.logger,
                    "Failed to obtain wallet addresses: {}, {}",
                    code,
                    e_msg
                );
                MessageBody {
                    opcode: msg.opcode().to_string(),
                    path: MessagePath::Conversation(context_id),
                    payload: Err((code, e_msg)),
                }
            }
        }
    }

    fn get_wallet_addresses(&self, db_password: String) -> Result<(String, String), (u64, String)> {
        let mnemonic = match self.persistent_config.mnemonic_seed(&db_password) {
            Ok(mnemonic_opt) => match mnemonic_opt {
                None => {
                    return Err((
                        EARLY_QUESTIONING_ABOUT_DATA,
                        "Wallets must exist prior to \
                 demanding info on them (recover or generate wallets first)"
                            .to_string(),
                    ))
                }
                Some(mnemonic) => mnemonic,
            },
            Err(e) => return Err((CONFIGURATOR_READ_ERROR, format!("{:?}", e))),
        };
        let derivation_path = match self.persistent_config.consuming_wallet_derivation_path() {
            Ok(deriv_path_opt) => match deriv_path_opt {
                None => panic!(
                    "Database corrupted: consuming derivation path not present despite \
                 mnemonic seed in place!"
                ),
                Some(deriv_path) => deriv_path,
            },
            Err(e) => return Err((CONFIGURATOR_READ_ERROR, format!("{:?}", e))),
        };
        let consuming_wallet_address =
            match Self::recalculate_consuming_wallet(mnemonic, derivation_path) {
                Ok(wallet) => wallet.string_address_from_keypair(),
                Err(e) => return Err((KEY_PAIR_CONSTRUCTION_ERROR, e)),
            };
        let earning_wallet_address = match self.persistent_config.earning_wallet_address() {
            Ok(address) => match address {
                None => panic!(
                    "Database corrupted: missing earning wallet address despite other \
                 values for wallets in place!"
                ),
                Some(address) => address,
            },
            Err(e) => return Err((CONFIGURATOR_READ_ERROR, format!("{:?}", e))),
        };

        Ok((consuming_wallet_address, earning_wallet_address))
    }

    fn recalculate_consuming_wallet(
        seed: PlainData,
        derivation_path: String,
    ) -> Result<Wallet, String> {
        match Bip32ECKeyPair::from_raw(seed.as_ref(), &derivation_path) {
            Err(e) => Err(format!(
                "Consuming wallet address error during generation: {}",
                e
            )),
            Ok(kp) => Ok(Wallet::from(kp)),
        }
    }

    fn handle_generate_wallets(
        &mut self,
        msg: UiGenerateWalletsRequest,
        context_id: u64,
    ) -> MessageBody {
        match Self::unfriendly_handle_generate_wallets(msg, context_id, &mut self.persistent_config)
        {
            Ok(message_body) => message_body,
            Err((code, msg)) => MessageBody {
                opcode: "generateWallets".to_string(),
                path: MessagePath::Conversation(context_id),
                payload: Err((code, msg)),
            },
        }
    }

    fn handle_recover_wallets(
        &mut self,
        msg: UiRecoverWalletsRequest,
        context_id: u64,
    ) -> MessageBody {
        match Self::unfriendly_handle_recover_wallets(msg, context_id, &mut self.persistent_config)
        {
            Ok(message_body) => message_body,
            Err((code, msg)) => MessageBody {
                opcode: "recoverWallets".to_string(),
                path: MessagePath::Conversation(context_id),
                payload: Err((code, msg)),
            },
        }
    }

    fn unfriendly_handle_generate_wallets(
        msg: UiGenerateWalletsRequest,
        context_id: u64,
        persistent_config: &mut Box<dyn PersistentConfiguration>,
    ) -> Result<MessageBody, MessageError> {
        Self::check_preconditions(persistent_config, "generate", &msg.db_password)?;
        let (seed, mnemonic_phrase) = Self::generate_mnemonic(
            &msg.mnemonic_passphrase_opt,
            &msg.mnemonic_phrase_language,
            msg.mnemonic_phrase_size,
        )?;
        let consuming_wallet = Self::generate_wallet(&seed, &msg.consuming_derivation_path)?;
        let earning_wallet = Self::generate_wallet(&seed, &msg.earning_derivation_path)?;
        Self::set_wallet_info(
            persistent_config,
            &seed,
            &msg.consuming_derivation_path,
            &earning_wallet.string_address_from_keypair(),
            &msg.db_password,
        )?;
        Ok(UiGenerateWalletsResponse {
            mnemonic_phrase,
            consuming_wallet_address: consuming_wallet.string_address_from_keypair(),
            earning_wallet_address: earning_wallet.string_address_from_keypair(),
        }
        .tmb(context_id))
    }

    fn unfriendly_handle_recover_wallets(
        msg: UiRecoverWalletsRequest,
        context_id: u64,
        persistent_config: &mut Box<dyn PersistentConfiguration>,
    ) -> Result<MessageBody, MessageError> {
        Self::check_preconditions(persistent_config, "recover", &msg.db_password)?;
        let language = Self::parse_language(&msg.mnemonic_phrase_language)?;
        let mnemonic = match Mnemonic::from_phrase(msg.mnemonic_phrase.join(" "), language) {
            Ok(m) => m,
            Err(e) => {
                return Err((
                    MNEMONIC_PHRASE_ERROR,
                    format!("Couldn't make a mnemonic out of the supplied phrase: {}", e),
                ))
            }
        };
        let passphrase = msg.mnemonic_passphrase_opt.unwrap_or_default();
        let seed = Seed::new(&mnemonic, &passphrase);
        let _ = Self::generate_wallet(&seed, &msg.consuming_derivation_path)?;
        let earning_wallet = match Wallet::from_str(&msg.earning_wallet) {
            Ok(w) => w,
            Err(WalletError::InvalidAddress) => Self::generate_wallet(&seed, &msg.earning_wallet)?,
            Err(e) => panic!("Unexpected error making Wallet from address: {:?}", e),
        };
        Self::set_wallet_info(
            persistent_config,
            &seed,
            &msg.consuming_derivation_path,
            &earning_wallet.string_address_from_keypair(),
            &msg.db_password,
        )?;
        Ok(UiRecoverWalletsResponse {}.tmb(context_id))
    }

    #[allow(clippy::borrowed_box)]
    fn check_preconditions(
        persistent_config: &Box<dyn PersistentConfiguration>,
        operation: &str,
        db_password: &str,
    ) -> Result<(), MessageError> {
        match persistent_config.check_password(Some(db_password.to_string())) {
            Err(e) => {
                return Err((
                    CONFIGURATOR_READ_ERROR,
                    format!("Error checking password: {:?}", e),
                ))
            }
            Ok(true) => (),
            Ok(false) => {
                return Err((
                    BAD_PASSWORD_ERROR,
                    format!("Bad password; can't {} wallets", operation),
                ))
            }
        }
        match persistent_config.mnemonic_seed_exists() {
            Err(e) => {
                return Err((
                    CONFIGURATOR_READ_ERROR,
                    format!("Error checking mnemonic seed: {:?}", e),
                ))
            }
            Ok(true) => {
                return Err((
                    ALREADY_INITIALIZED_ERROR,
                    format!(
                        "Node already has a wallet pair; can't {} another",
                        operation
                    ),
                ))
            }
            Ok(false) => (),
        }
        Ok(())
    }

    fn generate_mnemonic(
        passphrase_opt: &Option<String>,
        language_str: &str,
        word_count: usize,
    ) -> Result<(Seed, Vec<String>), MessageError> {
        let language = Self::parse_language(language_str)?;
        let mnemonic_type = Self::parse_word_count(word_count)?;
        let mnemonic = Bip39::mnemonic(mnemonic_type, language);
        let mnemonic_passphrase = match passphrase_opt {
            Some(phrase) => phrase.to_string(),
            None => "".to_string(),
        };
        let seed = Bip39::seed(&mnemonic, &mnemonic_passphrase);
        let phrase_words: Vec<String> = mnemonic
            .into_phrase()
            .split(' ')
            .map(|w| w.to_string())
            .collect();
        Ok((seed, phrase_words))
    }

    fn parse_language(language_str: &str) -> Result<Language, MessageError> {
        match vec![
            ("English", Language::English),
            ("Chinese", Language::ChineseSimplified),
            ("Traditional Chinese", Language::ChineseTraditional),
            ("French", Language::French),
            ("Italian", Language::Italian),
            ("Japanese", Language::Japanese),
            ("Korean", Language::Korean),
            ("Spanish", Language::Spanish),
        ]
        .into_iter()
        .find(|(name, _)| name == &language_str)
        {
            Some((_, language)) => Ok(language),
            None => Err((
                UNRECOGNIZED_MNEMONIC_LANGUAGE_ERROR,
                language_str.to_string(),
            )),
        }
    }

    fn parse_word_count(word_count: usize) -> Result<MnemonicType, MessageError> {
        match vec![
            MnemonicType::Words12,
            MnemonicType::Words15,
            MnemonicType::Words18,
            MnemonicType::Words21,
            MnemonicType::Words24,
        ]
        .into_iter()
        .find(|mt| mt.word_count() == word_count)
        {
            Some(mt) => Ok(mt),
            None => Err((ILLEGAL_MNEMONIC_WORD_COUNT_ERROR, word_count.to_string())),
        }
    }

    fn generate_wallet(seed: &Seed, derivation_path: &str) -> Result<Wallet, MessageError> {
        match Bip32ECKeyPair::from_raw(seed.as_bytes(), derivation_path) {
            Err(e) => Err((
                DERIVATION_PATH_ERROR,
                format!("Bad derivation-path syntax: {}: {}", e, derivation_path),
            )),
            Ok(kp) => Ok(Wallet::from(kp)),
        }
    }

    fn handle_configuration(
        &mut self,
        msg: UiConfigurationRequest,
        context_id: u64,
    ) -> MessageBody {
        match Self::unfriendly_handle_configuration(msg, context_id, &mut self.persistent_config) {
            Ok(message_body) => message_body,
            Err((code, msg)) => MessageBody {
                opcode: "configuration".to_string(),
                path: MessagePath::Conversation(context_id),
                payload: Err((code, msg)),
            },
        }
    }

    fn unfriendly_handle_configuration(
        msg: UiConfigurationRequest,
        context_id: u64,
        persistent_config: &mut Box<dyn PersistentConfiguration>,
    ) -> Result<MessageBody, MessageError> {
        let good_password = match &msg.db_password_opt {
            None => None,
            Some(db_password) => {
                match persistent_config.check_password(Some(db_password.clone())) {
                    Ok(true) => Some(db_password),
                    Ok(false) => None,
                    Err(_) => return Err((CONFIGURATOR_READ_ERROR, "dbPassword".to_string())),
                }
            }
        };
        let current_schema_version = persistent_config.current_schema_version();
        let clandestine_port =
            Self::value_required(persistent_config.clandestine_port(), "clandestinePort")?;
        let gas_price = Self::value_required(persistent_config.gas_price(), "gasPrice")?;
        let consuming_wallet_derivation_path_opt = Self::value_not_required(
            persistent_config.consuming_wallet_derivation_path(),
            "consumingWalletDerivationPathOpt",
        )?;
        let earning_wallet_address_opt = Self::value_not_required(
            persistent_config.earning_wallet_address(),
            "earningWalletAddressOpt",
        )?;
        let start_block = Self::value_required(persistent_config.start_block(), "startBlock")?;
        let (mnemonic_seed_opt, past_neighbors) = match good_password {
            Some(password) => {
                let mnemonic_seed_opt = Self::value_not_required(
                    persistent_config.mnemonic_seed(password),
                    "mnemonicSeedOpt",
                )?
                .map(|bytes| bytes.as_slice().to_hex::<String>());
                let past_neighbors_opt = Self::value_not_required(
                    persistent_config.past_neighbors(password),
                    "pastNeighbors",
                )?;
                let past_neighbors = match past_neighbors_opt {
                    None => vec![],
                    Some(pns) => pns
                        .into_iter()
                        .map(|nd| nd.to_string(main_cryptde()))
                        .collect::<Vec<String>>(),
                };
                (mnemonic_seed_opt, past_neighbors)
            }
            None => (None, vec![]),
        };
        let response = UiConfigurationResponse {
            current_schema_version,
            clandestine_port,
            gas_price,
            mnemonic_seed_opt,
            consuming_wallet_derivation_path_opt,
            earning_wallet_address_opt,
            past_neighbors,
            start_block,
        };
        Ok(response.tmb(context_id))
    }

    fn value_required<T>(
        result: Result<T, PersistentConfigError>,
        field_name: &str,
    ) -> Result<T, MessageError> {
        match result {
            Ok(v) => Ok(v),
            Err(_) => Err((CONFIGURATOR_READ_ERROR, field_name.to_string())),
        }
    }

    fn value_not_required<T>(
        result: Result<Option<T>, PersistentConfigError>,
        field_name: &str,
    ) -> Result<Option<T>, MessageError> {
        match result {
            Ok(option) => Ok(option),
            Err(_) => Err((CONFIGURATOR_READ_ERROR, field_name.to_string())),
        }
    }

    fn set_wallet_info(
        persistent_config: &mut Box<dyn PersistentConfiguration>,
        seed: &dyn AsRef<[u8]>,
        consuming_derivation_path: &str,
        earning_wallet_address: &str,
        db_password: &str,
    ) -> Result<(), MessageError> {
        if let Err(e) = persistent_config.set_wallet_info(
            seed,
            consuming_derivation_path,
            earning_wallet_address,
            db_password,
        ) {
            return Err((
                CONFIGURATOR_WRITE_ERROR,
                format!("Wallet information could not be set: {:?}", e),
            ));
        }
        Ok(())
    }

    fn handle_set_configuration(
        &mut self,
        msg: UiSetConfigurationRequest,
        context_id: u64,
    ) -> MessageBody {
        match Self::unfriendly_handle_set_configuration(
            msg,
            context_id,
            &mut self.persistent_config,
        ) {
            Ok(message_body) => message_body,
            Err((code, msg)) => MessageBody {
                opcode: "setConfiguration".to_string(),
                path: MessagePath::Conversation(context_id),
                payload: Err((code, msg)),
            },
        }
    }

    fn unfriendly_handle_set_configuration(
        msg: UiSetConfigurationRequest,
        context_id: u64,
        persist_config: &mut Box<dyn PersistentConfiguration>,
    ) -> Result<MessageBody, MessageError> {
        let password: Option<String> = None; //prepared for an upgrade with parameters requiring the password

        let _ = match password {
            None => {
                if "gas-price" == &msg.name {
                    Self::set_gas_price(msg.value, persist_config)?;
                } else if "start-block" == &msg.name {
                    Self::set_start_block(msg.value, persist_config)?;
                } else {
                    return Err((
                        UNRECOGNIZED_PARAMETER,
                        format!("This parameter name is not known: {}", &msg.name),
                    ));
                }
            }
            Some(_password) => {
                unimplemented!();
            }
        };

        Ok(UiSetConfigurationResponse {}.tmb(context_id))
    }

    fn set_gas_price(
        string_price: String,
        config: &mut Box<dyn PersistentConfiguration>,
    ) -> Result<(), (u64, String)> {
        let price_number = match string_price.parse::<u64>() {
            Ok(num) => num,
            Err(e) => return Err((NON_PARSABLE_VALUE, format!("gas price: {:?}", e))),
        };
        match config.set_gas_price(price_number) {
            Ok(_) => Ok(()),
            Err(e) => Err((CONFIGURATOR_WRITE_ERROR, format!("gas price: {:?}", e))),
        }
    }

    fn set_start_block(
        string_number: String,
        config: &mut Box<dyn PersistentConfiguration>,
    ) -> Result<(), (u64, String)> {
        let block_number = match string_number.parse::<u64>() {
            Ok(num) => num,
            Err(e) => return Err((NON_PARSABLE_VALUE, format!("start block: {:?}", e))),
        };
        match config.set_start_block(block_number) {
            Ok(_) => Ok(()),
            Err(e) => Err((CONFIGURATOR_WRITE_ERROR, format!("start block: {:?}", e))),
        }
    }

    fn send_to_ui_gateway(&self, target: MessageTarget, body: MessageBody) {
        let msg = NodeToUiMessage { target, body };
        self.node_to_ui_sub
            .as_ref()
            .expect("Configurator is unbound")
            .try_send(msg)
            .expect("UiGateway is dead");
    }

    fn send_password_changes(&self, new_password: String) {
        let msg = NewPasswordMessage { new_password };
        self.new_password_subs
            .as_ref()
            .expect("Configurator is unbound")
            .iter()
            .for_each(|sub| {
                sub.try_send(msg.clone())
                    .expect("New password recipient is dead")
            });
    }

    fn call_handler<F: FnOnce(&mut Configurator) -> MessageBody>(
        &mut self,
        msg: NodeFromUiMessage,
        handler: F,
    ) {
        self.log_begin_handle(&msg);
        let response = handler(self);
        self.log_end_handle(&response);
        self.send_to_ui_gateway(ClientId(msg.client_id), response);
    }

    fn log_begin_handle(&self, msg: &NodeFromUiMessage) {
        debug!(
            &self.logger,
            "Handling {} message from client {}", msg.body.opcode, msg.client_id
        );
    }

    fn log_end_handle(&self, body: &MessageBody) {
        debug!(&self.logger, "Sending response to {} command:", body.opcode);
    }
}

#[cfg(test)]
mod tests {
    use actix::System;
    use masq_lib::messages::{
        ToMessageBody, UiChangePasswordResponse, UiCheckPasswordRequest, UiCheckPasswordResponse,
        UiGenerateWalletsResponse, UiNewPasswordBroadcast, UiStartOrder, UiWalletAddressesRequest,
        UiWalletAddressesResponse,
    };
    use masq_lib::ui_gateway::{MessagePath, MessageTarget};
    use std::sync::{Arc, Mutex};

    use crate::db_config::persistent_configuration::{
        PersistentConfigError, PersistentConfigurationReal,
    };
    use crate::test_utils::logging::{init_test_logging, TestLogHandler};
    use crate::test_utils::persistent_configuration_mock::PersistentConfigurationMock;
    use crate::test_utils::recorder::{make_recorder, peer_actors_builder};

    use super::*;
    use crate::blockchain::bip32::Bip32ECKeyPair;
    use crate::blockchain::bip39::Bip39;
    use crate::database::db_initializer::{DbInitializer, DbInitializerReal};
    use crate::sub_lib::cryptde::PlainData;
    use crate::sub_lib::wallet::Wallet;
    use bip39::{Language, Mnemonic};
<<<<<<< HEAD
    use masq_lib::constants::{
        ALREADY_INITIALIZED_ERROR, BAD_PASSWORD_ERROR, CONFIGURATOR_READ_ERROR,
        EARLY_QUESTIONING_ABOUT_DATA, ILLEGAL_MNEMONIC_WORD_COUNT_ERROR,
        KEY_PAIR_CONSTRUCTION_ERROR, MNEMONIC_PHRASE_ERROR, UNRECOGNIZED_MNEMONIC_LANGUAGE_ERROR,
    };
=======
>>>>>>> d3e88f4b
    use masq_lib::test_utils::utils::{ensure_node_home_directory_exists, DEFAULT_CHAIN_ID};
    use masq_lib::utils::derivation_path;

    #[test]
    fn constructor_connects_with_database() {
        let data_dir =
            ensure_node_home_directory_exists("configurator", "constructor_connects_with_database");
        let verifier = PersistentConfigurationReal::new(Box::new(ConfigDaoReal::new(
            DbInitializerReal::new()
                .initialize(&data_dir, DEFAULT_CHAIN_ID, true)
                .unwrap(),
        )));
        let (recorder, _, _) = make_recorder();
        let recorder_addr = recorder.start();
        let mut subject = Configurator::new(data_dir, DEFAULT_CHAIN_ID);
        subject.node_to_ui_sub = Some(recorder_addr.recipient());
        subject.new_password_subs = Some(vec![]);

        let _ = subject.handle_change_password(
            UiChangePasswordRequest {
                old_password_opt: None,
                new_password: "password".to_string(),
            },
            0,
            0,
        );

        assert_eq!(
            verifier.check_password(Some("password".to_string())),
            Ok(true)
        )
    }

    #[test]
    fn ignores_unexpected_message() {
        let system = System::new("test");
        let subject = make_subject(None);
        let subject_addr = subject.start();
        let (ui_gateway, _, ui_gateway_recording) = make_recorder();
        let peer_actors = peer_actors_builder().ui_gateway(ui_gateway).build();
        subject_addr.try_send(BindMessage { peer_actors }).unwrap();

        subject_addr
            .try_send(NodeFromUiMessage {
                client_id: 1234,
                body: UiStartOrder {}.tmb(4321),
            })
            .unwrap();

        System::current().stop();
        system.run();
        let recording = ui_gateway_recording.lock().unwrap();
        assert_eq!(recording.len(), 0);
    }

    #[test]
    fn check_password_works() {
        let system = System::new("test");
        let check_password_params_arc = Arc::new(Mutex::new(vec![]));
        let persistent_config = PersistentConfigurationMock::new()
            .check_password_params(&check_password_params_arc)
            .check_password_result(Ok(false));
        let subject = make_subject(Some(persistent_config));
        let subject_addr = subject.start();
        let (ui_gateway, _, ui_gateway_recording_arc) = make_recorder();
        let peer_actors = peer_actors_builder().ui_gateway(ui_gateway).build();
        subject_addr.try_send(BindMessage { peer_actors }).unwrap();

        subject_addr
            .try_send(NodeFromUiMessage {
                client_id: 1234,
                body: UiCheckPasswordRequest {
                    db_password_opt: Some("password".to_string()),
                }
                .tmb(4321),
            })
            .unwrap();

        System::current().stop();
        system.run();
        let check_password_params = check_password_params_arc.lock().unwrap();
        assert_eq!(*check_password_params, vec![Some("password".to_string())]);
        let ui_gateway_recording = ui_gateway_recording_arc.lock().unwrap();
        assert_eq!(
            ui_gateway_recording.get_record::<NodeToUiMessage>(0),
            &NodeToUiMessage {
                target: MessageTarget::ClientId(1234),
                body: UiCheckPasswordResponse { matches: false }.tmb(4321)
            }
        );
        assert_eq!(ui_gateway_recording.len(), 1);
    }

    #[test]
    fn handle_check_password_handles_error() {
        init_test_logging();
        let persistent_config = PersistentConfigurationMock::new()
            .check_password_result(Err(PersistentConfigError::NotPresent));
        let mut subject = make_subject(Some(persistent_config));
        let msg = UiCheckPasswordRequest {
            db_password_opt: None,
        };

        let result = subject.handle_check_password(msg, 4321);

        assert_eq!(
            result,
            MessageBody {
                opcode: "checkPassword".to_string(),
                path: MessagePath::Conversation(4321),
                payload: Err((CONFIGURATOR_READ_ERROR, "NotPresent".to_string()))
            }
        );
        TestLogHandler::new()
            .exists_log_containing("WARN: Configurator: Failed to check password: NotPresent");
    }

    #[test]
    fn change_password_works() {
        let system = System::new("test");
        let change_password_params_arc = Arc::new(Mutex::new(vec![]));
        let persistent_config = PersistentConfigurationMock::new()
            .change_password_params(&change_password_params_arc)
            .change_password_result(Ok(()));
        let subject = make_subject(Some(persistent_config));
        let subject_addr = subject.start();
        let (ui_gateway, _, ui_gateway_recording_arc) = make_recorder();
        let (neighborhood, _, neighborhood_recording_arc) = make_recorder();
        let peer_actors = peer_actors_builder()
            .ui_gateway(ui_gateway)
            .neighborhood(neighborhood)
            .build();
        subject_addr.try_send(BindMessage { peer_actors }).unwrap();

        subject_addr
            .try_send(NodeFromUiMessage {
                client_id: 1234,
                body: UiChangePasswordRequest {
                    old_password_opt: Some("old_password".to_string()),
                    new_password: "new_password".to_string(),
                }
                .tmb(4321),
            })
            .unwrap();

        System::current().stop();
        system.run();
        let change_password_params = change_password_params_arc.lock().unwrap();
        assert_eq!(
            *change_password_params,
            vec![(Some("old_password".to_string()), "new_password".to_string())]
        );
        let ui_gateway_recording = ui_gateway_recording_arc.lock().unwrap();
        assert_eq!(
            ui_gateway_recording.get_record::<NodeToUiMessage>(0),
            &NodeToUiMessage {
                target: MessageTarget::AllExcept(1234),
                body: UiNewPasswordBroadcast {}.tmb(0)
            }
        );
        assert_eq!(
            ui_gateway_recording.get_record::<NodeToUiMessage>(1),
            &NodeToUiMessage {
                target: MessageTarget::ClientId(1234),
                body: UiChangePasswordResponse {}.tmb(4321)
            }
        );
        let neighborhood_recording = neighborhood_recording_arc.lock().unwrap();
        assert_eq!(
            neighborhood_recording.get_record::<NewPasswordMessage>(0),
            &NewPasswordMessage {
                new_password: "new_password".to_string()
            }
        );
        assert_eq!(neighborhood_recording.len(), 1);
    }

    #[test]
    fn handle_change_password_can_process_error() {
        init_test_logging();
        let persistent_config = PersistentConfigurationMock::new().change_password_result(Err(
            PersistentConfigError::DatabaseError("Didn't work good".to_string()),
        ));
        let mut subject = make_subject(Some(persistent_config));
        let msg = UiChangePasswordRequest {
            old_password_opt: None,
            new_password: "".to_string(),
        };

        let result = subject.handle_change_password(msg, 1234, 4321);

        assert_eq!(
            result,
            MessageBody {
                opcode: "changePassword".to_string(),
                path: MessagePath::Conversation(4321),
                payload: Err((
                    CONFIGURATOR_WRITE_ERROR,
                    r#"DatabaseError("Didn\'t work good")"#.to_string()
                )),
            }
        );
        TestLogHandler::new().exists_log_containing(
            r#"WARN: Configurator: Failed to change password: DatabaseError("Didn\'t work good")"#,
        );
    }

    #[test]
    fn handle_set_password_used_repeatedly_recommends_change_password_command_for_next_time() {
        init_test_logging();
        let persistent_config = PersistentConfigurationMock::new()
            .change_password_result(Err(PersistentConfigError::PasswordError));
        let mut subject = make_subject(Some(persistent_config));
        let msg = UiChangePasswordRequest {
            old_password_opt: None,
            new_password: "IAmSureThisPasswordMustBeRightDamn".to_string(),
        };

        let result = subject.handle_change_password(msg, 1234, 4321);

        assert_eq!(
            result,
            MessageBody {
                opcode: "changePassword".to_string(),
                path: MessagePath::Conversation(4321),
                payload: Err((
                    CONFIGURATOR_WRITE_ERROR,
                    "The database already has a password. You may only change it".to_string()
                )),
            }
        );
        TestLogHandler::new().exists_log_containing(
            "WARN: Configurator: Failed to change password: \
            The database already has a password. You may only change it",
        );
    }

    #[test]
    fn handle_wallet_addresses_works() {
        let system = System::new("test");
        let mnemonic_seed_params_arc = Arc::new(Mutex::new(vec![]));
        let persistent_config = PersistentConfigurationMock::new()
            .check_password_result(Ok(true))
            .mnemonic_seed_params(&mnemonic_seed_params_arc)
            .mnemonic_seed_result(Ok(Some(PlainData::new(
                "snake, goal, cook, doom".as_bytes(),
            ))))
            .consuming_wallet_derivation_path_result(Ok(Some(String::from(derivation_path(0, 4)))))
            .earning_wallet_address_result(Ok(Some(String::from(
                "0x01234567890aa345678901234567890123456789",
            ))));
        let subject = make_subject(Some(persistent_config));
        let subject_addr = subject.start();
        let (ui_gateway, _, ui_gateway_recording_arc) = make_recorder();
        let peer_actors = peer_actors_builder().ui_gateway(ui_gateway).build();
        subject_addr.try_send(BindMessage { peer_actors }).unwrap();

        subject_addr
            .try_send(NodeFromUiMessage {
                client_id: 1234,
                body: UiWalletAddressesRequest {
                    db_password: "123password".to_string(),
                }
                .tmb(4321),
            })
            .unwrap();

        System::current().stop();
        system.run();
        let mnemonic_seed_params = mnemonic_seed_params_arc.lock().unwrap();
        assert_eq!(*mnemonic_seed_params, vec!["123password".to_string()]);
        let ui_gateway_recording = ui_gateway_recording_arc.lock().unwrap();
        assert_eq!(
            ui_gateway_recording.get_record::<NodeToUiMessage>(0),
            &NodeToUiMessage {
                target: MessageTarget::ClientId(1234),
                body: UiWalletAddressesResponse {
                    consuming_wallet_address: "0x84646fb4dd69dd12fd779a569f7cdbe1e133b29b"
                        .to_string(),
                    earning_wallet_address: "0x01234567890aa345678901234567890123456789"
                        .to_string()
                }
                .tmb(4321)
            }
        );
        assert_eq!(ui_gateway_recording.len(), 1);
    }

    #[test]
    fn handle_wallet_addresses_works_if_mnemonic_seed_causes_error() {
        // also consider as a test for bad password supplied; mnemonic_seed solves that within
        init_test_logging();
        let persistent_config = PersistentConfigurationMock::new().mnemonic_seed_result(Err(
            PersistentConfigError::DatabaseError("Unknown error".to_string()),
        ));
        let subject = make_subject(Some(persistent_config));
        let msg = UiWalletAddressesRequest {
            db_password: "some password".to_string(),
        };

        let result = subject.handle_wallet_addresses(msg, 1234);

        assert_eq!(
            result,
            MessageBody {
                opcode: "walletAddresses".to_string(),
                path: MessagePath::Conversation(1234),
                payload: Err((
                    CONFIGURATOR_READ_ERROR,
                    r#"DatabaseError("Unknown error")"#.to_string()
                ))
            }
        );
        TestLogHandler::new().exists_log_containing(
            r#"WARN: Configurator: Failed to obtain wallet addresses: 281474976710657, DatabaseError("Unknown error")"#,
        );
    }

    #[test]
    fn handle_wallet_addresses_works_if_mnemonic_seed_is_none() {
        init_test_logging();
        let persistent_config = PersistentConfigurationMock::new().mnemonic_seed_result(Ok(None));
        let subject = make_subject(Some(persistent_config));
        let msg = UiWalletAddressesRequest {
            db_password: "some password".to_string(),
        };

        let result = subject.handle_wallet_addresses(msg, 1234);

        assert_eq!(
            result,
            MessageBody {
                opcode: "walletAddresses".to_string(),
                path: MessagePath::Conversation(1234),
                payload: Err((
                    EARLY_QUESTIONING_ABOUT_DATA,
                    "Wallets must exist prior to demanding info on them (recover or generate wallets first)".to_string()
                ))
            }
        );
        TestLogHandler::new().exists_log_containing(
            "WARN: Configurator: Failed to obtain wallet addresses: 281474976710666, Wallets \
             must exist prior to demanding info on them (recover or generate wallets first)",
        );
    }

    #[test]
    #[should_panic(
        expected = "Database corrupted: consuming derivation path not present despite mnemonic seed in place!"
    )]
    fn handle_wallet_addresses_panics_if_derivation_path_is_none() {
        let persistent_config = PersistentConfigurationMock::new()
            .mnemonic_seed_result(Ok(Some(PlainData::new(b"snake, goal, cook, doom"))))
            .consuming_wallet_derivation_path_result(Ok(None));
        let subject = make_subject(Some(persistent_config));
        let msg = UiWalletAddressesRequest {
            db_password: "some password".to_string(),
        };

        let _ = subject.handle_wallet_addresses(msg, 1234);
    }

    #[test]
    fn handle_wallet_addresses_works_if_derivation_path_causes_error() {
        init_test_logging();
        let persistent_config = PersistentConfigurationMock::new()
            .mnemonic_seed_result(Ok(Some(PlainData::new(b"snake, goal, cook, doom"))))
            .consuming_wallet_derivation_path_result(Err(PersistentConfigError::DatabaseError(
                "Unknown error 2".to_string(),
            )));
        let subject = make_subject(Some(persistent_config));
        let msg = UiWalletAddressesRequest {
            db_password: "some password".to_string(),
        };

        let result = subject.handle_wallet_addresses(msg, 1234);

        assert_eq!(
            result,
            MessageBody {
                opcode: "walletAddresses".to_string(),
                path: MessagePath::Conversation(1234),
                payload: Err((
                    CONFIGURATOR_READ_ERROR,
                    r#"DatabaseError("Unknown error 2")"#.to_string()
                ))
            }
        );
        TestLogHandler::new().exists_log_containing(
            r#"WARN: Configurator: Failed to obtain wallet addresses: 281474976710657, DatabaseError("Unknown error 2")"#,
        );
    }

    #[test]
    fn handle_wallet_addresses_works_if_consuming_wallet_address_error() {
        init_test_logging();
        let persistent_config = PersistentConfigurationMock::new()
            .mnemonic_seed_result(Ok(Some(PlainData::new(b"snake, goal, cook, doom"))))
            .consuming_wallet_derivation_path_result(Ok(Some(String::from("*************"))));
        let subject = make_subject(Some(persistent_config));
        let msg = UiWalletAddressesRequest {
            db_password: "some password".to_string(),
        };

        let result = subject.handle_wallet_addresses(msg, 1234);

        assert_eq!(
            result,
            MessageBody {
                opcode: "walletAddresses".to_string(),
                path: MessagePath::Conversation(1234),
                payload: Err((
                    KEY_PAIR_CONSTRUCTION_ERROR,
                    r#"Consuming wallet address error during generation: InvalidDerivationPath"#
                        .to_string()
                ))
            }
        );
        TestLogHandler::new().exists_log_containing(
            "WARN: Configurator: Failed to obtain wallet addresses: 281474976710661, Consuming \
             wallet address error during generation: InvalidDerivationPath",
        );
    }

    #[test]
    fn handle_wallet_addresses_works_if_earning_wallet_address_triggers_database_error() {
        init_test_logging();
        let persistent_config = PersistentConfigurationMock::new()
            .mnemonic_seed_result(Ok(Some(PlainData::new(
                "snake, goal, cook, doom".as_bytes(),
            ))))
            .consuming_wallet_derivation_path_result(Ok(Some(String::from(derivation_path(0, 4)))))
            .earning_wallet_address_result(Err(PersistentConfigError::DatabaseError(
                "Unknown error 3".to_string(),
            )));
        let subject = make_subject(Some(persistent_config));
        let msg = UiWalletAddressesRequest {
            db_password: "some password".to_string(),
        };

        let result = subject.handle_wallet_addresses(msg, 1234);

        assert_eq!(
            result,
            MessageBody {
                opcode: "walletAddresses".to_string(),
                path: MessagePath::Conversation(1234),
                payload: Err((
                    CONFIGURATOR_READ_ERROR,
                    r#"DatabaseError("Unknown error 3")"#.to_string()
                ))
            }
        );
        TestLogHandler::new().exists_log_containing(
            r#"WARN: Configurator: Failed to obtain wallet addresses: 281474976710657, DatabaseError("Unknown error 3")"#,
        );
    }

    #[test]
    #[should_panic(
        expected = "Database corrupted: missing earning wallet address despite other values for wallets in place!"
    )]
    fn handle_wallet_addresses_panics_if_earning_wallet_address_is_missing() {
        let persistent_config = PersistentConfigurationMock::new()
            .mnemonic_seed_result(Ok(Some(PlainData::new(b"snake, goal, cook, doom"))))
            .consuming_wallet_derivation_path_result(Ok(Some(String::from(derivation_path(0, 4)))))
            .earning_wallet_address_result(Ok(None));
        let subject = make_subject(Some(persistent_config));
        let msg = UiWalletAddressesRequest {
            db_password: "some password".to_string(),
        };

        let _ = subject.handle_wallet_addresses(msg, 1234);
    }

    #[test]
    fn handle_generate_wallets_works() {
        let check_password_params_arc = Arc::new(Mutex::new(vec![]));
        let set_wallet_info_params_arc = Arc::new(Mutex::new(vec![]));
        let (ui_gateway, _, ui_gateway_recording_arc) = make_recorder();
        let persistent_config = PersistentConfigurationMock::new()
            .check_password_params(&check_password_params_arc)
            .check_password_result(Ok(true))
            .mnemonic_seed_exists_result(Ok(false))
            .set_wallet_info_params(&set_wallet_info_params_arc)
            .set_wallet_info_result(Ok(()));
        let subject = make_subject(Some(persistent_config));
        let subject_addr = subject.start();
        let peer_actors = peer_actors_builder().ui_gateway(ui_gateway).build();
        subject_addr.try_send(BindMessage { peer_actors }).unwrap();

        subject_addr
            .try_send(NodeFromUiMessage {
                client_id: 1234,
                body: make_example_generate_wallets_request().tmb(4321),
            })
            .unwrap();

        let system = System::new("test");
        System::current().stop();
        system.run();
        let ui_gateway_recording = ui_gateway_recording_arc.lock().unwrap();
        let response = ui_gateway_recording.get_record::<NodeToUiMessage>(0);
        let (generated_wallets, context_id) =
            UiGenerateWalletsResponse::fmb(response.body.clone()).unwrap();
        assert_eq!(context_id, 4321);
        assert_eq!(generated_wallets.mnemonic_phrase.len(), 24);
        let mnemonic_phrase = generated_wallets.mnemonic_phrase.join(" ");
        let mnemonic = Mnemonic::from_phrase(&mnemonic_phrase, Language::English).unwrap();
        let seed = PlainData::new(Bip39::seed(&mnemonic, "booga").as_ref());
        let consuming_wallet = Wallet::from(
            Bip32ECKeyPair::from_raw(seed.as_slice(), &derivation_path(0, 4)).unwrap(),
        );
        assert_eq!(
            generated_wallets.consuming_wallet_address,
            consuming_wallet.string_address_from_keypair()
        );
        let earning_wallet = Wallet::from(
            Bip32ECKeyPair::from_raw(seed.as_slice(), &derivation_path(0, 5)).unwrap(),
        );
        assert_eq!(
            generated_wallets.earning_wallet_address,
            earning_wallet.string_address_from_keypair()
        );
        let check_password_params = check_password_params_arc.lock().unwrap();
        assert_eq!(*check_password_params, vec![Some("password".to_string())]);

        let set_wallet_info_params = set_wallet_info_params_arc.lock().unwrap();
        assert_eq!(
            *set_wallet_info_params,
            vec![(
                seed,
                derivation_path(0, 4),
                earning_wallet.string_address_from_keypair(),
                "password".to_string(),
            )]
        );
    }

    #[test]
    fn handle_generate_wallets_works_if_check_password_fails() {
        let persistent_config = PersistentConfigurationMock::new()
            .check_password_result(Err(PersistentConfigError::NotPresent));
        let mut subject = make_subject(Some(persistent_config));

        let result = subject.handle_generate_wallets(make_example_generate_wallets_request(), 4321);

        assert_eq!(
            result,
            MessageBody {
                opcode: "generateWallets".to_string(),
                path: MessagePath::Conversation(4321),
                payload: Err((
                    CONFIGURATOR_READ_ERROR,
                    "Error checking password: NotPresent".to_string()
                ))
            }
        )
    }

    #[test]
    fn handle_generate_wallets_works_if_password_is_incorrect() {
        let persistent_config = PersistentConfigurationMock::new().check_password_result(Ok(false));
        let mut subject = make_subject(Some(persistent_config));

        let result = subject.handle_generate_wallets(make_example_generate_wallets_request(), 4321);

        assert_eq!(
            result,
            MessageBody {
                opcode: "generateWallets".to_string(),
                path: MessagePath::Conversation(4321),
                payload: Err((
                    BAD_PASSWORD_ERROR,
                    "Bad password; can't generate wallets".to_string()
                ))
            }
        )
    }

    #[test]
    fn handle_generate_wallets_works_if_mnemonic_seed_cant_be_read() {
        let persistent_config = PersistentConfigurationMock::new()
            .check_password_result(Ok(true))
            .mnemonic_seed_exists_result(Err(PersistentConfigError::NotPresent));
        let mut subject = make_subject(Some(persistent_config));

        let result = subject.handle_generate_wallets(make_example_generate_wallets_request(), 4321);

        assert_eq!(
            result,
            MessageBody {
                opcode: "generateWallets".to_string(),
                path: MessagePath::Conversation(4321),
                payload: Err((
                    CONFIGURATOR_READ_ERROR,
                    "Error checking mnemonic seed: NotPresent".to_string()
                ))
            }
        )
    }

    #[test]
    fn handle_generate_wallets_manages_error_if_chosen_language_isnt_in_list() {
        let persistent_config = PersistentConfigurationMock::new()
            .check_password_result(Ok(true))
            .mnemonic_seed_exists_result(Ok(false));
        let mut subject = make_subject(Some(persistent_config));
        let msg = UiGenerateWalletsRequest {
            db_password: "blabla".to_string(),
            mnemonic_phrase_size: 24,
            mnemonic_phrase_language: "SuperSpecial".to_string(),
            mnemonic_passphrase_opt: None,
            consuming_derivation_path: derivation_path(0, 4),
            earning_derivation_path: derivation_path(0, 5),
        };

        let result = subject.handle_generate_wallets(msg, 4321);

        assert_eq!(
            result,
            MessageBody {
                opcode: "generateWallets".to_string(),
                path: MessagePath::Conversation(4321),
                payload: Err((
                    UNRECOGNIZED_MNEMONIC_LANGUAGE_ERROR,
                    "SuperSpecial".to_string()
                ))
            }
        )
    }

    #[test]
    fn handle_generate_wallets_works_if_mnemonic_seed_is_already_set() {
        let persistent_config = PersistentConfigurationMock::new()
            .check_password_result(Ok(true))
            .mnemonic_seed_exists_result(Ok(true));
        let mut subject = make_subject(Some(persistent_config));

        let result = subject.handle_generate_wallets(make_example_generate_wallets_request(), 4321);

        assert_eq!(
            result,
            MessageBody {
                opcode: "generateWallets".to_string(),
                path: MessagePath::Conversation(4321),
                payload: Err((
                    ALREADY_INITIALIZED_ERROR,
                    "Node already has a wallet pair; can't generate another".to_string()
                ))
            }
        )
    }

    #[test]
    fn handle_generate_wallets_works_if_wallet_info_cant_be_set() {
        let persistent_config = PersistentConfigurationMock::new()
            .check_password_result(Ok(true))
            .mnemonic_seed_exists_result(Ok(false))
            .set_wallet_info_result(Err(PersistentConfigError::BadDerivationPathFormat(
                "booga".to_string(),
            )));
        let mut subject = make_subject(Some(persistent_config));

        let result = subject.handle_generate_wallets(make_example_generate_wallets_request(), 4321);

        assert_eq!(
            result,
            MessageBody {
                opcode: "generateWallets".to_string(),
                path: MessagePath::Conversation(4321),
                payload: Err((
                    CONFIGURATOR_WRITE_ERROR,
                    "Wallet information could not be set: BadDerivationPathFormat(\"booga\")"
                        .to_string()
                ))
            }
        )
    }

    #[test]
    fn handle_recover_wallets_works_with_earning_wallet_address() {
        let check_password_params_arc = Arc::new(Mutex::new(vec![]));
        let set_wallet_info_params_arc = Arc::new(Mutex::new(vec![]));
        let (ui_gateway, _, ui_gateway_recording_arc) = make_recorder();
        let persistent_config = PersistentConfigurationMock::new()
            .check_password_params(&check_password_params_arc)
            .check_password_result(Ok(true))
            .mnemonic_seed_exists_result(Ok(false))
            .set_wallet_info_params(&set_wallet_info_params_arc)
            .set_wallet_info_result(Ok(()));
        let subject = make_subject(Some(persistent_config));
        let subject_addr = subject.start();
        let peer_actors = peer_actors_builder().ui_gateway(ui_gateway).build();
        subject_addr.try_send(BindMessage { peer_actors }).unwrap();
        let request = make_example_recover_wallets_request();

        subject_addr
            .try_send(NodeFromUiMessage {
                client_id: 1234,
                body: request.clone().tmb(4321),
            })
            .unwrap();

        let system = System::new("test");
        System::current().stop();
        system.run();
        let ui_gateway_recording = ui_gateway_recording_arc.lock().unwrap();
        let response = ui_gateway_recording.get_record::<NodeToUiMessage>(0);
        let (_, context_id) = UiRecoverWalletsResponse::fmb(response.body.clone()).unwrap();
        assert_eq!(context_id, 4321);
        let mnemonic_phrase = request.mnemonic_phrase.join(" ");
        let mnemonic = Mnemonic::from_phrase(&mnemonic_phrase, Language::English).unwrap();
        let seed = PlainData::new(
            Bip39::seed(&mnemonic, &request.mnemonic_passphrase_opt.unwrap()).as_ref(),
        );
        let check_password_params = check_password_params_arc.lock().unwrap();
        assert_eq!(
            *check_password_params,
            vec![Some(request.db_password.clone())]
        );

        let set_wallet_info_params = set_wallet_info_params_arc.lock().unwrap();
        assert_eq!(
            *set_wallet_info_params,
            vec![(
                seed,
                request.consuming_derivation_path,
                request.earning_wallet,
                request.db_password,
            )]
        );
    }

    #[test]
    fn handle_recover_wallets_works_with_earning_wallet_derivation_path() {
        let set_wallet_info_params_arc = Arc::new(Mutex::new(vec![]));
        let persistent_config = PersistentConfigurationMock::new()
            .check_password_result(Ok(true))
            .mnemonic_seed_exists_result(Ok(false))
            .set_wallet_info_params(&set_wallet_info_params_arc)
            .set_wallet_info_result(Ok(()));
        let mut subject = make_subject(Some(persistent_config));
        let mut request = make_example_recover_wallets_request();
        request.earning_wallet = derivation_path(0, 5);

        let result = subject.handle_recover_wallets(request.clone(), 1234);

        assert_eq!(result, UiRecoverWalletsResponse {}.tmb(1234));
        let mnemonic_phrase = request.mnemonic_phrase.join(" ");
        let mnemonic = Mnemonic::from_phrase(&mnemonic_phrase, Language::English).unwrap();
        let seed = Bip39::seed(&mnemonic, &request.mnemonic_passphrase_opt.unwrap());
        let earning_wallet = Configurator::generate_wallet(&seed, &request.earning_wallet).unwrap();
        let set_wallet_info_params = set_wallet_info_params_arc.lock().unwrap();
        assert_eq!(
            *set_wallet_info_params,
            vec![(
                PlainData::new(&seed.as_ref()),
                request.consuming_derivation_path,
                earning_wallet.string_address_from_keypair(),
                request.db_password,
            )]
        );
    }

    #[test]
    fn handle_recover_wallets_works_without_passphrase() {
        let set_wallet_info_params_arc = Arc::new(Mutex::new(vec![]));
        let persistent_config = PersistentConfigurationMock::new()
            .check_password_result(Ok(true))
            .mnemonic_seed_exists_result(Ok(false))
            .set_wallet_info_params(&set_wallet_info_params_arc)
            .set_wallet_info_result(Ok(()));
        let mut subject = make_subject(Some(persistent_config));
        let mut request = make_example_recover_wallets_request();
        request.mnemonic_passphrase_opt = None;

        let result = subject.handle_recover_wallets(request.clone(), 1234);

        assert_eq!(result, UiRecoverWalletsResponse {}.tmb(1234));
        let mnemonic_phrase = request.mnemonic_phrase.join(" ");
        let mnemonic = Mnemonic::from_phrase(&mnemonic_phrase, Language::English).unwrap();
        let seed = Bip39::seed(&mnemonic, "");
        let set_wallet_info_params = set_wallet_info_params_arc.lock().unwrap();
        assert_eq!(
            *set_wallet_info_params,
            vec![(
                PlainData::new(&seed.as_ref()),
                request.consuming_derivation_path,
                request.earning_wallet,
                request.db_password,
            )]
        );
    }

    #[test]
    fn handle_recover_wallets_works_with_check_password_error() {
        let persistent_config = PersistentConfigurationMock::new()
            .check_password_result(Err(PersistentConfigError::NotPresent));
        let mut subject = make_subject(Some(persistent_config));
        let request = make_example_recover_wallets_request();

        let result = subject.handle_recover_wallets(request, 1234);

        assert_eq!(
            result,
            MessageBody {
                opcode: "recoverWallets".to_string(),
                path: MessagePath::Conversation(1234),
                payload: Err((
                    CONFIGURATOR_READ_ERROR,
                    "Error checking password: NotPresent".to_string()
                ))
            }
        )
    }

    #[test]
    fn handle_recover_wallets_works_with_incorrect_password() {
        let persistent_config = PersistentConfigurationMock::new().check_password_result(Ok(false));
        let mut subject = make_subject(Some(persistent_config));
        let request = make_example_recover_wallets_request();

        let result = subject.handle_recover_wallets(request, 1234);

        assert_eq!(
            result,
            MessageBody {
                opcode: "recoverWallets".to_string(),
                path: MessagePath::Conversation(1234),
                payload: Err((
                    BAD_PASSWORD_ERROR,
                    "Bad password; can't recover wallets".to_string(),
                ))
            }
        )
    }

    #[test]
    fn handle_recover_wallets_handles_error_checking_for_mnemonic_seed() {
        let persistent_config = PersistentConfigurationMock::new()
            .check_password_result(Ok(true))
            .mnemonic_seed_exists_result(Err(PersistentConfigError::NotPresent));
        let mut subject = make_subject(Some(persistent_config));
        let request = make_example_recover_wallets_request();

        let result = subject.handle_recover_wallets(request, 1234);

        assert_eq!(
            result,
            MessageBody {
                opcode: "recoverWallets".to_string(),
                path: MessagePath::Conversation(1234),
                payload: Err((
                    CONFIGURATOR_READ_ERROR,
                    "Error checking mnemonic seed: NotPresent".to_string()
                ))
            }
        )
    }

    #[test]
    fn handle_recover_wallets_works_if_mnemonic_seed_is_already_set() {
        let persistent_config = PersistentConfigurationMock::new()
            .check_password_result(Ok(true))
            .mnemonic_seed_exists_result(Ok(true));
        let mut subject = make_subject(Some(persistent_config));

        let result = subject.handle_recover_wallets(make_example_recover_wallets_request(), 4321);

        assert_eq!(
            result,
            MessageBody {
                opcode: "recoverWallets".to_string(),
                path: MessagePath::Conversation(4321),
                payload: Err((
                    ALREADY_INITIALIZED_ERROR,
                    "Node already has a wallet pair; can't recover another".to_string()
                ))
            }
        )
    }

    #[test]
    fn handle_recover_wallets_works_if_mnemonic_cant_be_generated_from_phrase() {
        let persistent_config = PersistentConfigurationMock::new()
            .check_password_result(Ok(true))
            .mnemonic_seed_exists_result(Ok(false));
        let mut subject = make_subject(Some(persistent_config));
        let mut request = make_example_recover_wallets_request();
        request.mnemonic_phrase = vec!["ooga".to_string(), "booga".to_string()];

        let result = subject.handle_recover_wallets(request, 4321);

        assert_eq!(
            result,
            MessageBody {
                opcode: "recoverWallets".to_string(),
                path: MessagePath::Conversation(4321),
                payload: Err((
                    MNEMONIC_PHRASE_ERROR,
                    "Couldn't make a mnemonic out of the supplied phrase: invalid word in phrase"
                        .to_string()
                ))
            }
        )
    }

    #[test]
    fn handle_recover_wallets_works_if_wallet_info_cant_be_set() {
        let persistent_config = PersistentConfigurationMock::new()
            .check_password_result(Ok(true))
            .mnemonic_seed_exists_result(Ok(false))
            .set_wallet_info_result(Err(PersistentConfigError::BadDerivationPathFormat(
                "booga".to_string(),
            )));
        let mut subject = make_subject(Some(persistent_config));

        let result = subject.handle_recover_wallets(make_example_recover_wallets_request(), 4321);

        assert_eq!(
            result,
            MessageBody {
                opcode: "recoverWallets".to_string(),
                path: MessagePath::Conversation(4321),
                payload: Err((
                    CONFIGURATOR_WRITE_ERROR,
                    "Wallet information could not be set: BadDerivationPathFormat(\"booga\")"
                        .to_string()
                ))
            }
        )
    }
    #[test]
    fn handle_set_configuration_works() {
        let set_start_block_params_arc = Arc::new(Mutex::new(vec![]));
        let (ui_gateway, _, ui_gateway_recording_arc) = make_recorder();
        let persistent_config = PersistentConfigurationMock::new()
            .set_start_block_params(&set_start_block_params_arc)
            .set_start_block_result(Ok(()));
        let subject = make_subject(Some(persistent_config));
        let subject_addr = subject.start();
        let peer_actors = peer_actors_builder().ui_gateway(ui_gateway).build();
        subject_addr.try_send(BindMessage { peer_actors }).unwrap();

        subject_addr
            .try_send(NodeFromUiMessage {
                client_id: 1234,
                body: UiSetConfigurationRequest {
                    name: "start-block".to_string(),
                    value: "166666".to_string(),
                }
                .tmb(4444),
            })
            .unwrap();

        let system = System::new("test");
        System::current().stop();
        system.run();
        let ui_gateway_recording = ui_gateway_recording_arc.lock().unwrap();
        let response = ui_gateway_recording.get_record::<NodeToUiMessage>(0);
        let (_, context_id) = UiSetConfigurationResponse::fmb(response.body.clone()).unwrap();
        assert_eq!(context_id, 4444);

        let check_start_block_params = set_start_block_params_arc.lock().unwrap();
        assert_eq!(*check_start_block_params, vec![166666]);
    }

    #[test]
    fn handle_set_configuration_works_for_gas_price() {
        let set_gas_price_params_arc = Arc::new(Mutex::new(vec![]));
        let persistent_config = PersistentConfigurationMock::new()
            .set_gas_price_params(&set_gas_price_params_arc)
            .set_gas_price_result(Ok(()));
        let mut subject = make_subject(Some(persistent_config));

        let result = subject.handle_set_configuration(
            UiSetConfigurationRequest {
                name: "gas-price".to_string(),
                value: "68".to_string(),
            },
            4000,
        );

        assert_eq!(
            result,
            MessageBody {
                opcode: "setConfiguration".to_string(),
                path: MessagePath::Conversation(4000),
                payload: Ok(r#"{}"#.to_string())
            }
        );
        let set_gas_price_params = set_gas_price_params_arc.lock().unwrap();
        assert_eq!(*set_gas_price_params, vec![68])
    }

    #[test]
    fn handle_set_configuration_handles_failure_on_gas_price_database_issue() {
        let persistent_config = PersistentConfigurationMock::new()
            .set_gas_price_result(Err(PersistentConfigError::TransactionError));
        let mut subject = make_subject(Some(persistent_config));

        let result = subject.handle_set_configuration(
            UiSetConfigurationRequest {
                name: "gas-price".to_string(),
                value: "55".to_string(),
            },
            4000,
        );

        assert_eq!(
            result,
            MessageBody {
                opcode: "setConfiguration".to_string(),
                path: MessagePath::Conversation(4000),
                payload: Err((
                    CONFIGURATOR_WRITE_ERROR,
                    "gas price: TransactionError".to_string()
                ))
            }
        );
    }

    #[test]
    fn handle_set_configuration_handle_gas_price_non_parsable_value_issue() {
        let persistent_config = PersistentConfigurationMock::new();
        let mut subject = make_subject(Some(persistent_config));

        let result = subject.handle_set_configuration(
            UiSetConfigurationRequest {
                name: "gas-price".to_string(),
                value: "fiftyfive".to_string(),
            },
            4000,
        );

        assert_eq!(
            result,
            MessageBody {
                opcode: "setConfiguration".to_string(),
                path: MessagePath::Conversation(4000),
                payload: Err((
                    NON_PARSABLE_VALUE,
                    "gas price: ParseIntError { kind: InvalidDigit }".to_string()
                ))
            }
        );
    }

    #[test]
    fn handle_set_configuration_terminates_after_failure_on_start_block() {
        let persistent_config = PersistentConfigurationMock::new().set_start_block_result(Err(
            PersistentConfigError::DatabaseError("dunno".to_string()),
        ));
        let mut subject = make_subject(Some(persistent_config));

        let result = subject.handle_set_configuration(
            UiSetConfigurationRequest {
                name: "start-block".to_string(),
                value: "166666".to_string(),
            },
            4000,
        );

        assert_eq!(
            result,
            MessageBody {
                opcode: "setConfiguration".to_string(),
                path: MessagePath::Conversation(4000),
                payload: Err((
                    CONFIGURATOR_WRITE_ERROR,
                    r#"start block: DatabaseError("dunno")"#.to_string()
                ))
            }
        );
    }

    #[test]
    fn handle_set_configuration_argue_decently_about_non_parsable_value_at_start_block() {
        let persistent_config = PersistentConfigurationMock::new();
        let mut subject = make_subject(Some(persistent_config));

        let result = subject.handle_set_configuration(
            UiSetConfigurationRequest {
                name: "start-block".to_string(),
                value: "hundred_and_half".to_string(),
            },
            4000,
        );

        assert_eq!(
            result,
            MessageBody {
                opcode: "setConfiguration".to_string(),
                path: MessagePath::Conversation(4000),
                payload: Err((
                    NON_PARSABLE_VALUE,
                    r#"start block: ParseIntError { kind: InvalidDigit }"#.to_string()
                ))
            }
        );
    }

    #[test]
    fn handle_set_configuration_complains_about_unexpected_parameter() {
        let persistent_config = PersistentConfigurationMock::new();
        let mut subject = make_subject(Some(persistent_config));

        let result = subject.handle_set_configuration(
            UiSetConfigurationRequest {
                name: "blabla".to_string(),
                value: "166666".to_string(),
            },
            4000,
        );

        assert_eq!(
            result,
            MessageBody {
                opcode: "setConfiguration".to_string(),
                path: MessagePath::Conversation(4000),
                payload: Err((
                    UNRECOGNIZED_PARAMETER,
                    "This parameter name is not known: blabla".to_string()
                ))
            }
        );
    }

    #[test]
    fn parse_language_handles_expected_languages() {
        vec![
            "English",
            "Chinese",
            "Traditional Chinese",
            "French",
            "Italian",
            "Japanese",
            "Korean",
            "Spanish",
        ]
        .into_iter()
        .for_each(|input| {
            let result = Configurator::parse_language(input)
                .expect(format!("{} didn't parse", input).as_str());

            // I can't believe that PartialEq is not implemented for Language. Sheesh!
            match result {
                Language::English => assert_eq!(input, "English"),
                Language::ChineseSimplified => assert_eq!(input, "Chinese"),
                Language::ChineseTraditional => assert_eq!(input, "Traditional Chinese"),
                Language::French => assert_eq!(input, "French"),
                Language::Italian => assert_eq!(input, "Italian"),
                Language::Japanese => assert_eq!(input, "Japanese"),
                Language::Korean => assert_eq!(input, "Korean"),
                Language::Spanish => assert_eq!(input, "Spanish"),
            }
        })
    }

    #[test]
    fn parse_word_count_handles_expected_counts() {
        vec![12, 15, 18, 21, 24].into_iter().for_each(|input| {
            let result = Configurator::parse_word_count(input)
                .expect(format!("{} didn't parse", input).as_str());

            assert_eq!(result.word_count(), input);
        })
    }

    #[test]
    fn parse_word_count_handles_unexpected_count() {
        let result = Configurator::parse_word_count(13).err().unwrap();

        assert_eq!(
            result,
            (ILLEGAL_MNEMONIC_WORD_COUNT_ERROR, "13".to_string())
        );
    }

    #[test]
    fn generate_mnemonic_works_without_passphrase() {
        let (actual_seed, phrase_words) =
            Configurator::generate_mnemonic(&None, "English", 12).unwrap();

        let mnemonic_phrase = phrase_words.join(" ");
        let mnemonic = Mnemonic::from_phrase(&mnemonic_phrase, Language::English).unwrap();
        let expected_seed = Bip39::seed(&mnemonic, "");
        assert_eq!(actual_seed.as_ref(), expected_seed.as_ref());
    }

    #[test]
    fn configuration_works_with_missing_secrets() {
        let persistent_config = PersistentConfigurationMock::new()
            .check_password_result(Ok(true))
            .current_schema_version_result("1.2.3")
            .clandestine_port_result(Ok(1234))
            .gas_price_result(Ok(2345))
            .mnemonic_seed_result(Ok(None))
            .consuming_wallet_derivation_path_result(Ok(None))
            .past_neighbors_result(Ok(Some(vec![])))
            .earning_wallet_address_result(Ok(None))
            .start_block_result(Ok(3456));
        let mut subject = make_subject(Some(persistent_config));

        let (configuration, context_id) =
            UiConfigurationResponse::fmb(subject.handle_configuration(
                UiConfigurationRequest {
                    db_password_opt: None,
                },
                4321,
            ))
            .unwrap();

        assert_eq!(context_id, 4321);
        assert_eq!(
            configuration,
            UiConfigurationResponse {
                current_schema_version: "1.2.3".to_string(),
                clandestine_port: 1234,
                gas_price: 2345,
                mnemonic_seed_opt: None,
                consuming_wallet_derivation_path_opt: None,
                earning_wallet_address_opt: None,
                past_neighbors: vec![],
                start_block: 3456
            }
        );
    }

    #[test]
    fn configuration_handles_check_password_error() {
        let persistent_config = PersistentConfigurationMock::new()
            .check_password_result(Err(PersistentConfigError::NotPresent));
        let mut subject = make_subject(Some(persistent_config));

        let result = subject.handle_configuration(
            UiConfigurationRequest {
                db_password_opt: Some("password".to_string()),
            },
            4321,
        );

        assert_eq!(
            result,
            MessageBody {
                opcode: "configuration".to_string(),
                path: MessagePath::Conversation(4321),
                payload: Err((CONFIGURATOR_READ_ERROR, "dbPassword".to_string()))
            }
        );
    }

    #[test]
    fn value_required_plain_works() {
        let result: Result<u64, MessageError> = Configurator::value_required(Ok(6), "Field");

        assert_eq!(result, Ok(6))
    }

    #[test]
    fn value_required_plain_handles_error() {
        let result: Result<u64, MessageError> =
            Configurator::value_required(Err(PersistentConfigError::NotPresent), "Field");

        assert_eq!(result, Err((CONFIGURATOR_READ_ERROR, "Field".to_string())))
    }

    #[test]
    fn value_required_handles_read_error() {
        let result: Result<String, MessageError> =
            Configurator::value_required(Err(PersistentConfigError::NotPresent), "Field");

        assert_eq!(result, Err((CONFIGURATOR_READ_ERROR, "Field".to_string())))
    }

    #[test]
    fn value_not_required_handles_read_error() {
        let result: Result<Option<String>, MessageError> =
            Configurator::value_not_required(Err(PersistentConfigError::NotPresent), "Field");

        assert_eq!(result, Err((CONFIGURATOR_READ_ERROR, "Field".to_string())))
    }

    fn make_example_generate_wallets_request() -> UiGenerateWalletsRequest {
        UiGenerateWalletsRequest {
            db_password: "password".to_string(),
            mnemonic_phrase_size: 24,
            mnemonic_phrase_language: "English".to_string(),
            mnemonic_passphrase_opt: Some("booga".to_string()),
            consuming_derivation_path: derivation_path(0, 4),
            earning_derivation_path: derivation_path(0, 5),
        }
    }

    fn make_example_recover_wallets_request() -> UiRecoverWalletsRequest {
        UiRecoverWalletsRequest {
            db_password: "password".to_string(),
            mnemonic_phrase: vec![
                "parent", "prevent", "vehicle", "tooth", "crazy", "cruel", "update", "mango",
                "female", "mad", "spread", "plunge", "tiny", "inch", "under", "engine", "enforce",
                "film", "awesome", "plunge", "cloud", "spell", "empower", "pipe",
            ]
            .into_iter()
            .map(|x| x.to_string())
            .collect::<Vec<String>>(),
            mnemonic_passphrase_opt: Some("ebullient".to_string()),
            mnemonic_phrase_language: "English".to_string(),
            consuming_derivation_path: derivation_path(0, 4),
            earning_wallet: "0x005e288d713a5fb3d7c9cf1b43810a98688c7223".to_string(),
        }
    }

    fn make_subject(persistent_config_opt: Option<PersistentConfigurationMock>) -> Configurator {
        let persistent_config: Box<dyn PersistentConfiguration> =
            Box::new(persistent_config_opt.unwrap_or(PersistentConfigurationMock::new()));
        Configurator::from(persistent_config)
    }
}<|MERGE_RESOLUTION|>--- conflicted
+++ resolved
@@ -33,12 +33,9 @@
     ALREADY_INITIALIZED_ERROR, BAD_PASSWORD_ERROR, CONFIGURATOR_READ_ERROR,
     CONFIGURATOR_WRITE_ERROR, DERIVATION_PATH_ERROR, EARLY_QUESTIONING_ABOUT_DATA,
     ILLEGAL_MNEMONIC_WORD_COUNT_ERROR, KEY_PAIR_CONSTRUCTION_ERROR, MNEMONIC_PHRASE_ERROR,
-<<<<<<< HEAD
     UNRECOGNIZED_MNEMONIC_LANGUAGE_ERROR,
-=======
-    NON_PARSABLE_VALUE, UNRECOGNIZED_MNEMONIC_LANGUAGE_ERROR, UNRECOGNIZED_PARAMETER,
-    VALUE_MISSING_ERROR,
->>>>>>> d3e88f4b
+    NON_PARSABLE_VALUE, UNRECOGNIZED_PARAMETER,
+
 };
 use rustc_hex::ToHex;
 use std::str::FromStr;
@@ -726,14 +723,6 @@
     use crate::sub_lib::cryptde::PlainData;
     use crate::sub_lib::wallet::Wallet;
     use bip39::{Language, Mnemonic};
-<<<<<<< HEAD
-    use masq_lib::constants::{
-        ALREADY_INITIALIZED_ERROR, BAD_PASSWORD_ERROR, CONFIGURATOR_READ_ERROR,
-        EARLY_QUESTIONING_ABOUT_DATA, ILLEGAL_MNEMONIC_WORD_COUNT_ERROR,
-        KEY_PAIR_CONSTRUCTION_ERROR, MNEMONIC_PHRASE_ERROR, UNRECOGNIZED_MNEMONIC_LANGUAGE_ERROR,
-    };
-=======
->>>>>>> d3e88f4b
     use masq_lib::test_utils::utils::{ensure_node_home_directory_exists, DEFAULT_CHAIN_ID};
     use masq_lib::utils::derivation_path;
 
