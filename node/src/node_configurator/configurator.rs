use std::path::PathBuf;

use actix::{Actor, Context, Handler, Recipient};

use masq_lib::messages::{
    FromMessageBody, ToMessageBody, UiChangePasswordRequest, UiChangePasswordResponse,
    UiCheckPasswordRequest, UiCheckPasswordResponse, UiConfigurationRequest,
    UiConfigurationResponse, UiGenerateWalletsRequest, UiGenerateWalletsResponse,
    UiNewPasswordBroadcast, UiRecoverWalletsRequest, UiRecoverWalletsResponse,
    UiWalletAddressesRequest, UiWalletAddressesResponse,
};
use masq_lib::ui_gateway::MessageTarget::ClientId;
use masq_lib::ui_gateway::{
    MessageBody, MessagePath, MessageTarget, NodeFromUiMessage, NodeToUiMessage,
};

use crate::blockchain::bip32::Bip32ECKeyPair;
use crate::blockchain::bip39::Bip39;
use crate::database::db_initializer::{DbInitializer, DbInitializerReal};
use crate::db_config::config_dao::ConfigDaoReal;
use crate::db_config::persistent_configuration::{
    PersistentConfigError, PersistentConfiguration, PersistentConfigurationReal,
};
use crate::sub_lib::configurator::NewPasswordMessage;
use crate::sub_lib::cryptde::PlainData;
use crate::sub_lib::logger::Logger;
use crate::sub_lib::peer_actors::BindMessage;
use crate::sub_lib::wallet::{Wallet, WalletError};
use crate::test_utils::main_cryptde;
use bip39::{Language, Mnemonic, MnemonicType, Seed};
use rustc_hex::ToHex;
use std::str::FromStr;

pub const CONFIGURATOR_PREFIX: u64 = 0x0001_0000_0000_0000;
pub const CONFIGURATOR_READ_ERROR: u64 = CONFIGURATOR_PREFIX | 1;
pub const CONFIGURATOR_WRITE_ERROR: u64 = CONFIGURATOR_PREFIX | 2;
pub const UNRECOGNIZED_MNEMONIC_LANGUAGE_ERROR: u64 = CONFIGURATOR_PREFIX | 3;
pub const ILLEGAL_MNEMONIC_WORD_COUNT_ERROR: u64 = CONFIGURATOR_PREFIX | 4;
pub const KEY_PAIR_CONSTRUCTION_ERROR: u64 = CONFIGURATOR_PREFIX | 5;
pub const BAD_PASSWORD_ERROR: u64 = CONFIGURATOR_PREFIX | 6;
pub const ALREADY_INITIALIZED_ERROR: u64 = CONFIGURATOR_PREFIX | 7;
pub const DERIVATION_PATH_ERROR: u64 = CONFIGURATOR_PREFIX | 8;
pub const MNEMONIC_PHRASE_ERROR: u64 = CONFIGURATOR_PREFIX | 9;
pub const VALUE_MISSING_ERROR: u64 = CONFIGURATOR_PREFIX | 10;
pub const EARLY_QUESTIONING_ABOUT_DATA: u64 = CONFIGURATOR_PREFIX | 11;

pub struct Configurator {
    persistent_config: Box<dyn PersistentConfiguration>,
    node_to_ui_sub: Option<Recipient<NodeToUiMessage>>,
    new_password_subs: Option<Vec<Recipient<NewPasswordMessage>>>,
    logger: Logger,
}

impl Actor for Configurator {
    type Context = Context<Self>;
}

impl Handler<BindMessage> for Configurator {
    type Result = ();

    fn handle(&mut self, msg: BindMessage, _ctx: &mut Self::Context) -> Self::Result {
        self.node_to_ui_sub = Some(msg.peer_actors.ui_gateway.node_to_ui_message_sub.clone());
        self.new_password_subs = Some(vec![msg.peer_actors.neighborhood.new_password_sub])
    }
}

impl Handler<NodeFromUiMessage> for Configurator {
    type Result = ();

    fn handle(&mut self, msg: NodeFromUiMessage, _ctx: &mut Self::Context) -> Self::Result {
        if let Ok((body, context_id)) = UiCheckPasswordRequest::fmb(msg.clone().body) {
            self.call_handler(msg, |c| c.handle_check_password(body, context_id));
        } else if let Ok((body, context_id)) = UiChangePasswordRequest::fmb(msg.clone().body) {
            let client_id = msg.client_id;
            self.call_handler(msg, |c| {
                c.handle_change_password(body, client_id, context_id)
            });
        } else if let Ok((body, context_id)) = UiGenerateWalletsRequest::fmb(msg.clone().body) {
            self.call_handler(msg, |c| c.handle_generate_wallets(body, context_id));
        } else if let Ok((body, context_id)) = UiRecoverWalletsRequest::fmb(msg.clone().body) {
            self.call_handler(msg, |c| c.handle_recover_wallets(body, context_id));
        } else if let Ok((body, context_id)) = UiConfigurationRequest::fmb(msg.clone().body) {
            self.call_handler(msg, |c| c.handle_configuration(body, context_id));
        } else if let Ok((body, context_id)) = UiWalletAddressesRequest::fmb(msg.clone().body) {
            self.call_handler(msg, |c| c.handle_wallet_addresses(body, context_id));
        }
    }
}

impl From<Box<dyn PersistentConfiguration>> for Configurator {
    fn from(persistent_config: Box<dyn PersistentConfiguration>) -> Self {
        Configurator {
            persistent_config,
            node_to_ui_sub: None,
            new_password_subs: None,
            logger: Logger::new("Configurator"),
        }
    }
}

type MessageError = (u64, String);

impl Configurator {
    pub fn new(data_directory: PathBuf, chain_id: u8) -> Self {
        let initializer = DbInitializerReal::new();
        let conn = initializer
            .initialize(&data_directory, chain_id, false)
            .expect("Couldn't initialize database");
        let config_dao = ConfigDaoReal::new(conn);
        let persistent_config: Box<dyn PersistentConfiguration> =
            Box::new(PersistentConfigurationReal::new(Box::new(config_dao)));
        Configurator::from(persistent_config)
    }

    fn handle_check_password(
        &mut self,
        msg: UiCheckPasswordRequest,
        context_id: u64,
    ) -> MessageBody {
        match self
            .persistent_config
            .check_password(msg.db_password_opt.clone())
        {
            Ok(matches) => UiCheckPasswordResponse { matches }.tmb(context_id),
            Err(e) => {
                warning!(self.logger, "Failed to check password: {:?}", e);
                MessageBody {
                    opcode: msg.opcode().to_string(),
                    path: MessagePath::Conversation(context_id),
                    payload: Err((CONFIGURATOR_READ_ERROR, format!("{:?}", e))),
                }
            }
        }
    }

    fn handle_change_password(
        &mut self,
        msg: UiChangePasswordRequest,
        client_id: u64,
        context_id: u64,
    ) -> MessageBody {
        match self
            .persistent_config
            .change_password(msg.old_password_opt.clone(), &msg.new_password)
        {
            Ok(_) => {
                let broadcast = UiNewPasswordBroadcast {}.tmb(0);
                self.send_password_changes(msg.new_password.clone());
                self.send_to_ui_gateway(MessageTarget::AllExcept(client_id), broadcast);
                UiChangePasswordResponse {}.tmb(context_id)
            }

            Err(e) => {
                let error_m = Self::inspect_reason_of_password_error(e,&msg);
                warning!(self.logger, "Failed to change password: {}", error_m);
                MessageBody {
                    opcode: msg.opcode().to_string(),
                    path: MessagePath::Conversation(context_id),
                    payload: Err((CONFIGURATOR_WRITE_ERROR, error_m)),
                }
            }
        }
    }

    fn inspect_reason_of_password_error(
        e:PersistentConfigError,
        msg:&UiChangePasswordRequest)
        ->String{
        if msg.old_password_opt.is_none()
            && e == PersistentConfigError::PasswordError
        {
            "The database already has its password. Now you may want to use 'change-password' \
             command instead"
                .to_string()
        } else {
            format!("{:?}", e)
        }
    }

    fn handle_wallet_addresses(
        &self,
        msg: UiWalletAddressesRequest,
        context_id: u64,
    ) -> MessageBody {
        match self.get_wallet_addresses(msg.db_password.clone()) {
            Ok((consuming, earning)) => UiWalletAddressesResponse {
                consuming_wallet_address: consuming,
                earning_wallet_address: earning,
            }
            .tmb(context_id),
            Err((code, e_msg)) => {
                warning!(
                    self.logger,
                    "Failed to obtain wallet addresses: {}, {}",
                    code,
                    e_msg
                );
                MessageBody {
                    opcode: msg.opcode().to_string(),
                    path: MessagePath::Conversation(context_id),
                    payload: Err((code, e_msg)),
                }
            }
        }
    }

    fn get_wallet_addresses(&self, db_password: String) -> Result<(String, String), (u64, String)> {
        let mnemonic = match self.persistent_config.mnemonic_seed(&db_password){
            Ok(mnemonic_opt) => match mnemonic_opt{
                None => return Err(( EARLY_QUESTIONING_ABOUT_DATA,"Wallets must exist prior to \
                 demanding info on them (recover or generate wallets first)".to_string())),
                Some(mnemonic) => mnemonic
            }
            Err(e) => return Err((CONFIGURATOR_READ_ERROR, format!("{:?}",e)))
        };
        let derivation_path = match self.persistent_config.consuming_wallet_derivation_path() {
            Ok(deriv_path_opt) => match deriv_path_opt {
                None => panic!("Database corrupted: consuming derivation path not present despite \
                 mnemonic seed in place!"),
                Some(deriv_path) => deriv_path,
            },
            Err(e) => return Err((CONFIGURATOR_READ_ERROR, format!("{:?}", e))),
        };
        let consuming_wallet_address =
            match Self::recalculate_consuming_wallet(mnemonic, derivation_path) {
                Ok(wallet) => wallet.string_address_from_keypair(),
                Err(e) => return Err((KEY_PAIR_CONSTRUCTION_ERROR, e)),
            };
        let earning_wallet_address = match self.persistent_config.earning_wallet_address() {
            Ok(address) => match address{
                None => panic!("Database corrupted: missing earning wallet address despite other \
                 values for wallets in place!"),
                Some(address) => address,
            },
            Err(e) => return Err((CONFIGURATOR_READ_ERROR, format!("{:?}", e))),
        };

        Ok((consuming_wallet_address, earning_wallet_address))
    }

    fn recalculate_consuming_wallet(
        seed: PlainData,
        derivation_path: String,
    ) -> Result<Wallet, String> {
        match Bip32ECKeyPair::from_raw(seed.as_ref(), &derivation_path) {
            Err(e) => Err(format!(
                "Consuming wallet address error during generation: {}",
                e
            )),
            Ok(kp) => Ok(Wallet::from(kp)),
        }
    }

    fn handle_generate_wallets(
        &mut self,
        msg: UiGenerateWalletsRequest,
        context_id: u64,
    ) -> MessageBody {
        match Self::unfriendly_handle_generate_wallets(msg, context_id, &mut self.persistent_config)
        {
            Ok(message_body) => message_body,
            Err((code, msg)) => MessageBody {
                opcode: "generateWallets".to_string(),
                path: MessagePath::Conversation(context_id),
                payload: Err((code, msg)),
            },
        }
    }

    fn handle_recover_wallets(
        &mut self,
        msg: UiRecoverWalletsRequest,
        context_id: u64,
    ) -> MessageBody {
        match Self::unfriendly_handle_recover_wallets(msg, context_id, &mut self.persistent_config)
        {
            Ok(message_body) => message_body,
            Err((code, msg)) => MessageBody {
                opcode: "recoverWallets".to_string(),
                path: MessagePath::Conversation(context_id),
                payload: Err((code, msg)),
            },
        }
    }

    fn unfriendly_handle_generate_wallets(
        msg: UiGenerateWalletsRequest,
        context_id: u64,
        persistent_config: &mut Box<dyn PersistentConfiguration>,
    ) -> Result<MessageBody, MessageError> {
        Self::check_preconditions(persistent_config, "generate", &msg.db_password)?;
        let (seed, mnemonic_phrase) = Self::generate_mnemonic(
            &msg.mnemonic_passphrase_opt,
            &msg.mnemonic_phrase_language,
            msg.mnemonic_phrase_size,
        )?;
        let consuming_wallet = Self::generate_wallet(&seed, &msg.consuming_derivation_path)?;
        let earning_wallet = Self::generate_wallet(&seed, &msg.earning_derivation_path)?;
        Self::set_wallet_info(
            persistent_config,
            &seed,
            &msg.consuming_derivation_path,
            &earning_wallet.string_address_from_keypair(),
            &msg.db_password,
        )?;
        Ok(UiGenerateWalletsResponse {
            mnemonic_phrase,
            consuming_wallet_address: consuming_wallet.string_address_from_keypair(),
            earning_wallet_address: earning_wallet.string_address_from_keypair(),
        }
        .tmb(context_id))
    }

    fn unfriendly_handle_recover_wallets(
        msg: UiRecoverWalletsRequest,
        context_id: u64,
        persistent_config: &mut Box<dyn PersistentConfiguration>,
    ) -> Result<MessageBody, MessageError> {
        Self::check_preconditions(persistent_config, "recover", &msg.db_password)?;
        let language = Self::parse_language(&msg.mnemonic_phrase_language)?;
        let mnemonic = match Mnemonic::from_phrase(msg.mnemonic_phrase.join(" "), language) {
            Ok(m) => m,
            Err(e) => {
                return Err((
                    MNEMONIC_PHRASE_ERROR,
                    format!("Couldn't make a mnemonic out of the supplied phrase: {}", e),
                ))
            }
        };
        let passphrase = msg.mnemonic_passphrase_opt.unwrap_or_default();
        let seed = Seed::new(&mnemonic, &passphrase);
        let _ = Self::generate_wallet(&seed, &msg.consuming_derivation_path)?;
        let earning_wallet = match Wallet::from_str(&msg.earning_wallet) {
            Ok(w) => w,
            Err(WalletError::InvalidAddress) => Self::generate_wallet(&seed, &msg.earning_wallet)?,
            Err(e) => panic!("Unexpected error making Wallet from address: {:?}", e),
        };
        Self::set_wallet_info(
            persistent_config,
            &seed,
            &msg.consuming_derivation_path,
            &earning_wallet.string_address_from_keypair(),
            &msg.db_password,
        )?;
        Ok(UiRecoverWalletsResponse {}.tmb(context_id))
    }

    #[allow(clippy::borrowed_box)]
    fn check_preconditions(
        persistent_config: &Box<dyn PersistentConfiguration>,
        operation: &str,
        db_password: &str,
    ) -> Result<(), MessageError> {
        match persistent_config.check_password(Some(db_password.to_string())) {
            Err(e) => {
                return Err((
                    CONFIGURATOR_READ_ERROR,
                    format!("Error checking password: {:?}", e),
                ))
            }
            Ok(true) => (),
            Ok(false) => {
                return Err((
                    BAD_PASSWORD_ERROR,
                    format!("Bad password; can't {} wallets", operation),
                ))
            }
        }
        match persistent_config.mnemonic_seed_exists() {
            Err(e) => {
                return Err((
                    CONFIGURATOR_READ_ERROR,
                    format!("Error checking mnemonic seed: {:?}", e),
                ))
            }
            Ok(true) => {
                return Err((
                    ALREADY_INITIALIZED_ERROR,
                    format!(
                        "Node already has a wallet pair; can't {} another",
                        operation
                    ),
                ))
            }
            Ok(false) => (),
        }
        Ok(())
    }

    fn generate_mnemonic(
        passphrase_opt: &Option<String>,
        language_str: &str,
        word_count: usize,
    ) -> Result<(Seed, Vec<String>), MessageError> {
        let language = Self::parse_language(language_str)?;
        let mnemonic_type = Self::parse_word_count(word_count)?;
        let mnemonic = Bip39::mnemonic(mnemonic_type, language);
        let mnemonic_passphrase = match passphrase_opt {
            Some(phrase) => phrase.to_string(),
            None => "".to_string(),
        };
        let seed = Bip39::seed(&mnemonic, &mnemonic_passphrase);
        let phrase_words: Vec<String> = mnemonic
            .into_phrase()
            .split(' ')
            .map(|w| w.to_string())
            .collect();
        Ok((seed, phrase_words))
    }

    fn parse_language(language_str: &str) -> Result<Language, MessageError> {
        match vec![
            ("English", Language::English),
            ("Chinese", Language::ChineseSimplified),
            ("Traditional Chinese", Language::ChineseTraditional),
            ("French", Language::French),
            ("Italian", Language::Italian),
            ("Japanese", Language::Japanese),
            ("Korean", Language::Korean),
            ("Spanish", Language::Spanish),
        ]
        .into_iter()
        .find(|(name, _)| name == &language_str)
        {
            Some((_, language)) => Ok(language),
            None => Err((
                UNRECOGNIZED_MNEMONIC_LANGUAGE_ERROR,
                language_str.to_string(),
            )),
        }
    }

    fn parse_word_count(word_count: usize) -> Result<MnemonicType, MessageError> {
        match vec![
            MnemonicType::Words12,
            MnemonicType::Words15,
            MnemonicType::Words18,
            MnemonicType::Words21,
            MnemonicType::Words24,
        ]
        .into_iter()
        .find(|mt| mt.word_count() == word_count)
        {
            Some(mt) => Ok(mt),
            None => Err((ILLEGAL_MNEMONIC_WORD_COUNT_ERROR, word_count.to_string())),
        }
    }

    fn generate_wallet(seed: &Seed, derivation_path: &str) -> Result<Wallet, MessageError> {
        match Bip32ECKeyPair::from_raw(seed.as_bytes(), derivation_path) {
            Err(e) => Err((
                DERIVATION_PATH_ERROR,
                format!("Bad derivation-path syntax: {}: {}", e, derivation_path),
            )),
            Ok(kp) => Ok(Wallet::from(kp)),
        }
    }

    fn handle_configuration(
        &mut self,
        msg: UiConfigurationRequest,
        context_id: u64,
    ) -> MessageBody {
        match Self::unfriendly_handle_configuration(msg, context_id, &mut self.persistent_config) {
            Ok(message_body) => message_body,
            Err((code, msg)) => MessageBody {
                opcode: "configuration".to_string(),
                path: MessagePath::Conversation(context_id),
                payload: Err((code, msg)),
            },
        }
    }

    fn unfriendly_handle_configuration(
        msg: UiConfigurationRequest,
        context_id: u64,
        persistent_config: &mut Box<dyn PersistentConfiguration>,
    ) -> Result<MessageBody, MessageError> {
        let good_password = match &msg.db_password_opt {
            None => None,
            Some(db_password) => {
                match persistent_config.check_password(Some(db_password.clone())) {
                    Ok(true) => Some(db_password),
                    Ok(false) => None,
                    Err(_) => return Err((CONFIGURATOR_READ_ERROR, "dbPassword".to_string())),
                }
            }
        };
        let current_schema_version = persistent_config.current_schema_version();
        let clandestine_port =
            Self::value_required(persistent_config.clandestine_port(), "clandestinePort")?;
        let gas_price = Self::value_required(persistent_config.gas_price(), "gasPrice")?;
        let consuming_wallet_derivation_path_opt = Self::value_not_required(
            persistent_config.consuming_wallet_derivation_path(),
            "consumingWalletDerivationPathOpt",
        )?;
        let earning_wallet_address_opt = Self::value_not_required(
            persistent_config.earning_wallet_address(),
            "earningWalletAddressOpt",
        )?;
        let start_block = Self::value_required(persistent_config.start_block(), "startBlock")?;
        let (mnemonic_seed_opt, past_neighbors) = match good_password {
            Some(password) => {
                let mnemonic_seed_opt = Self::value_not_required(
                    persistent_config.mnemonic_seed(password),
                    "mnemonicSeedOpt",
                )?
                .map(|bytes| bytes.as_slice().to_hex::<String>());
                let past_neighbors_opt = Self::value_not_required(
                    persistent_config.past_neighbors(password),
                    "pastNeighbors",
                )?;
                let past_neighbors = match past_neighbors_opt {
                    None => vec![],
                    Some(pns) => pns
                        .into_iter()
                        .map(|nd| nd.to_string(main_cryptde()))
                        .collect::<Vec<String>>(),
                };
                (mnemonic_seed_opt, past_neighbors)
            }
            None => (None, vec![]),
        };
        let response = UiConfigurationResponse {
            current_schema_version,
            clandestine_port,
            gas_price,
            mnemonic_seed_opt,
            consuming_wallet_derivation_path_opt,
            earning_wallet_address_opt,
            past_neighbors,
            start_block,
        };
        Ok(response.tmb(context_id))
    }

    fn value_required<T>(
        result: Result<Option<T>, PersistentConfigError>,
        field_name: &str,
    ) -> Result<T, MessageError> {
        match result {
            Ok(Some(v)) => Ok(v),
            Ok(None) => Err((VALUE_MISSING_ERROR, field_name.to_string())),
            Err(_) => Err((CONFIGURATOR_READ_ERROR, field_name.to_string())),
        }
    }

    fn value_not_required<T>(
        result: Result<Option<T>, PersistentConfigError>,
        field_name: &str,
    ) -> Result<Option<T>, MessageError> {
        match result {
            Ok(option) => Ok(option),
            Err(_) => Err((CONFIGURATOR_READ_ERROR, field_name.to_string())),
        }
    }

    fn set_wallet_info(
        persistent_config: &mut Box<dyn PersistentConfiguration>,
        seed: &dyn AsRef<[u8]>,
        consuming_derivation_path: &str,
        earning_wallet_address: &str,
        db_password: &str,
    ) -> Result<(), MessageError> {
        if let Err(e) = persistent_config.set_wallet_info(
            seed,
            consuming_derivation_path,
            earning_wallet_address,
            db_password,
        ) {
            return Err((
                CONFIGURATOR_WRITE_ERROR,
                format!("Wallet information could not be set: {:?}", e),
            ));
        }
        Ok(())
    }

    fn send_to_ui_gateway(&self, target: MessageTarget, body: MessageBody) {
        let msg = NodeToUiMessage { target, body };
        self.node_to_ui_sub
            .as_ref()
            .expect("Configurator is unbound")
            .try_send(msg)
            .expect("UiGateway is dead");
    }

    fn send_password_changes(&self, new_password: String) {
        let msg = NewPasswordMessage { new_password };
        self.new_password_subs
            .as_ref()
            .expect("Configurator is unbound")
            .iter()
            .for_each(|sub| {
                sub.try_send(msg.clone())
                    .expect("New password recipient is dead")
            });
    }

    fn call_handler<F: FnOnce(&mut Configurator) -> MessageBody>(
        &mut self,
        msg: NodeFromUiMessage,
        handler: F,
    ) {
        self.log_begin_handle(&msg);
        let response = handler(self);
        self.log_end_handle(&response);
        self.send_to_ui_gateway(ClientId(msg.client_id), response);
    }

    fn log_begin_handle(&self, msg: &NodeFromUiMessage) {
        debug!(
            &self.logger,
            "Handling {} message from client {}", msg.body.opcode, msg.client_id
        );
    }

    fn log_end_handle(&self, body: &MessageBody) {
        debug!(&self.logger, "Sending response to {} command:", body.opcode);
    }
}

#[cfg(test)]
mod tests {
    use std::sync::{Arc, Mutex};

    use actix::System;

    use masq_lib::messages::{
        ToMessageBody, UiChangePasswordResponse, UiCheckPasswordRequest, UiCheckPasswordResponse,
        UiGenerateWalletsResponse, UiNewPasswordBroadcast, UiStartOrder, UiWalletAddressesRequest,
        UiWalletAddressesResponse,
    };
    use masq_lib::ui_gateway::{MessagePath, MessageTarget};

    use crate::db_config::persistent_configuration::{
        PersistentConfigError, PersistentConfigurationReal,
    };
    use crate::test_utils::logging::{init_test_logging, TestLogHandler};
    use crate::test_utils::persistent_configuration_mock::PersistentConfigurationMock;
    use crate::test_utils::recorder::{make_recorder, peer_actors_builder};

    use super::*;
    use crate::blockchain::bip32::Bip32ECKeyPair;
    use crate::blockchain::bip39::Bip39;
    use crate::database::db_initializer::{DbInitializer, DbInitializerReal};
    use crate::node_configurator::configurator::MNEMONIC_PHRASE_ERROR;
    use crate::sub_lib::cryptde::PlainData;
    use crate::sub_lib::wallet::Wallet;
    use bip39::{Language, Mnemonic};
    use masq_lib::test_utils::utils::{ensure_node_home_directory_exists, DEFAULT_CHAIN_ID};
    use masq_lib::utils::derivation_path;

    #[test]
    fn constructor_connects_with_database() {
        let data_dir =
            ensure_node_home_directory_exists("configurator", "constructor_connects_with_database");
        let verifier = PersistentConfigurationReal::new(Box::new(ConfigDaoReal::new(
            DbInitializerReal::new()
                .initialize(&data_dir, DEFAULT_CHAIN_ID, true)
                .unwrap(),
        )));
        let (recorder, _, _) = make_recorder();
        let recorder_addr = recorder.start();
        let mut subject = Configurator::new(data_dir, DEFAULT_CHAIN_ID);
        subject.node_to_ui_sub = Some(recorder_addr.recipient());
        subject.new_password_subs = Some(vec![]);

        let _ = subject.handle_change_password(
            UiChangePasswordRequest {
                old_password_opt: None,
                new_password: "password".to_string(),
            },
            0,
            0,
        );

        assert_eq!(
            verifier.check_password(Some("password".to_string())),
            Ok(true)
        )
    }

    #[test]
    fn ignores_unexpected_message() {
        let system = System::new("test");
        let subject = make_subject(None);
        let subject_addr = subject.start();
        let (ui_gateway, _, ui_gateway_recording) = make_recorder();
        let peer_actors = peer_actors_builder().ui_gateway(ui_gateway).build();
        subject_addr.try_send(BindMessage { peer_actors }).unwrap();

        subject_addr
            .try_send(NodeFromUiMessage {
                client_id: 1234,
                body: UiStartOrder {}.tmb(4321),
            })
            .unwrap();

        System::current().stop();
        system.run();
        let recording = ui_gateway_recording.lock().unwrap();
        assert_eq!(recording.len(), 0);
    }

    #[test]
    fn check_password_works() {
        let system = System::new("test");
        let check_password_params_arc = Arc::new(Mutex::new(vec![]));
        let persistent_config = PersistentConfigurationMock::new()
            .check_password_params(&check_password_params_arc)
            .check_password_result(Ok(false));
        let subject = make_subject(Some(persistent_config));
        let subject_addr = subject.start();
        let (ui_gateway, _, ui_gateway_recording_arc) = make_recorder();
        let peer_actors = peer_actors_builder().ui_gateway(ui_gateway).build();
        subject_addr.try_send(BindMessage { peer_actors }).unwrap();

        subject_addr
            .try_send(NodeFromUiMessage {
                client_id: 1234,
                body: UiCheckPasswordRequest {
                    db_password_opt: Some("password".to_string()),
                }
                .tmb(4321),
            })
            .unwrap();

        System::current().stop();
        system.run();
        let check_password_params = check_password_params_arc.lock().unwrap();
        assert_eq!(*check_password_params, vec![Some("password".to_string())]);
        let ui_gateway_recording = ui_gateway_recording_arc.lock().unwrap();
        assert_eq!(
            ui_gateway_recording.get_record::<NodeToUiMessage>(0),
            &NodeToUiMessage {
                target: MessageTarget::ClientId(1234),
                body: UiCheckPasswordResponse { matches: false }.tmb(4321)
            }
        );
        assert_eq!(ui_gateway_recording.len(), 1);
    }

    #[test]
    fn handle_check_password_handles_error() {
        init_test_logging();
        let persistent_config = PersistentConfigurationMock::new()
            .check_password_result(Err(PersistentConfigError::NotPresent));
        let mut subject = make_subject(Some(persistent_config));
        let msg = UiCheckPasswordRequest {
            db_password_opt: None,
        };

        let result = subject.handle_check_password(msg, 4321);

        assert_eq!(
            result,
            MessageBody {
                opcode: "checkPassword".to_string(),
                path: MessagePath::Conversation(4321),
                payload: Err((CONFIGURATOR_READ_ERROR, "NotPresent".to_string()))
            }
        );
        TestLogHandler::new()
            .exists_log_containing("WARN: Configurator: Failed to check password: NotPresent");
    }

    #[test]
    fn change_password_works() {
        let system = System::new("test");
        let change_password_params_arc = Arc::new(Mutex::new(vec![]));
        let persistent_config = PersistentConfigurationMock::new()
            .change_password_params(&change_password_params_arc)
            .change_password_result(Ok(()));
        let subject = make_subject(Some(persistent_config));
        let subject_addr = subject.start();
        let (ui_gateway, _, ui_gateway_recording_arc) = make_recorder();
        let (neighborhood, _, neighborhood_recording_arc) = make_recorder();
        let peer_actors = peer_actors_builder()
            .ui_gateway(ui_gateway)
            .neighborhood(neighborhood)
            .build();
        subject_addr.try_send(BindMessage { peer_actors }).unwrap();

        subject_addr
            .try_send(NodeFromUiMessage {
                client_id: 1234,
                body: UiChangePasswordRequest {
                    old_password_opt: Some("old_password".to_string()),
                    new_password: "new_password".to_string(),
                }
                .tmb(4321),
            })
            .unwrap();

        System::current().stop();
        system.run();
        let change_password_params = change_password_params_arc.lock().unwrap();
        assert_eq!(
            *change_password_params,
            vec![(Some("old_password".to_string()), "new_password".to_string())]
        );
        let ui_gateway_recording = ui_gateway_recording_arc.lock().unwrap();
        assert_eq!(
            ui_gateway_recording.get_record::<NodeToUiMessage>(0),
            &NodeToUiMessage {
                target: MessageTarget::AllExcept(1234),
                body: UiNewPasswordBroadcast {}.tmb(0)
            }
        );
        assert_eq!(
            ui_gateway_recording.get_record::<NodeToUiMessage>(1),
            &NodeToUiMessage {
                target: MessageTarget::ClientId(1234),
                body: UiChangePasswordResponse {}.tmb(4321)
            }
        );
        let neighborhood_recording = neighborhood_recording_arc.lock().unwrap();
        assert_eq!(
            neighborhood_recording.get_record::<NewPasswordMessage>(0),
            &NewPasswordMessage {
                new_password: "new_password".to_string()
            }
        );
        assert_eq!(neighborhood_recording.len(), 1);
    }

    #[test]
    fn handle_change_password_can_process_error() {
        init_test_logging();
        let persistent_config = PersistentConfigurationMock::new().change_password_result(Err(
            PersistentConfigError::DatabaseError("Didn't work good".to_string()),
        ));
        let mut subject = make_subject(Some(persistent_config));
        let msg = UiChangePasswordRequest {
            old_password_opt: None,
            new_password: "".to_string(),
        };

        let result = subject.handle_change_password(msg, 1234, 4321);

        assert_eq!(
            result,
            MessageBody {
                opcode: "changePassword".to_string(),
                path: MessagePath::Conversation(4321),
                payload: Err((
                    CONFIGURATOR_WRITE_ERROR,
                    r#"DatabaseError("Didn\'t work good")"#.to_string()
                )),
            }
        );
        TestLogHandler::new().exists_log_containing(
            r#"WARN: Configurator: Failed to change password: DatabaseError("Didn\'t work good")"#,
        );
    }

    #[test]
    fn handle_change_password_being_used_as_set_password_repeatedly_advices_to_use_change_password_command_next_time(
    ) {
        init_test_logging();
        let persistent_config = PersistentConfigurationMock::new()
            .change_password_result(Err(PersistentConfigError::PasswordError));
        let mut subject = make_subject(Some(persistent_config));
        let msg = UiChangePasswordRequest {
            old_password_opt: None,
            new_password: "IAmSureThisPasswordMustBeRightDamn".to_string(),
        };

        let result = subject.handle_change_password(msg, 1234, 4321);

        assert_eq!(
            result,
            MessageBody {
                opcode: "changePassword".to_string(),
                path: MessagePath::Conversation(4321),
                payload: Err((
                    CONFIGURATOR_WRITE_ERROR,
                    "The database already has its password. Now you may want to use 'change-password' \
                     command instead"
                        .to_string()
                )),
            }
        );
        TestLogHandler::new().exists_log_containing(
            "WARN: Configurator: Failed to change password: The database already has its \
             password. Now you may want to use 'change-password' command instead"
        );
    }

    #[test]
    fn handle_wallet_addresses_works() {
        let system = System::new("test");
        let mnemonic_seed_params_arc = Arc::new(Mutex::new(vec![]));
        let persistent_config = PersistentConfigurationMock::new()
            .check_password_result(Ok(true))
            .mnemonic_seed_params(&mnemonic_seed_params_arc)
            .mnemonic_seed_result(Ok(Some(PlainData::new(
                "snake, goal, cook, doom".as_bytes(),
            ))))
            .consuming_wallet_derivation_path_result(Ok(Some(String::from(derivation_path(0, 4)))))
            .earning_wallet_address_result(Ok(Some(String::from(
                "0x01234567890aa345678901234567890123456789",
            ))));
        let subject = make_subject(Some(persistent_config));
        let subject_addr = subject.start();
        let (ui_gateway, _, ui_gateway_recording_arc) = make_recorder();
        let peer_actors = peer_actors_builder().ui_gateway(ui_gateway).build();
        subject_addr.try_send(BindMessage { peer_actors }).unwrap();

        subject_addr
            .try_send(NodeFromUiMessage {
                client_id: 1234,
                body: UiWalletAddressesRequest {
                    db_password: "123password".to_string(),
                }
                .tmb(4321),
            })
            .unwrap();

        System::current().stop();
        system.run();
        let mnemonic_seed_params = mnemonic_seed_params_arc.lock().unwrap();
        assert_eq!(*mnemonic_seed_params, vec!["123password".to_string()]);
        let ui_gateway_recording = ui_gateway_recording_arc.lock().unwrap();
        assert_eq!(
            ui_gateway_recording.get_record::<NodeToUiMessage>(0),
            &NodeToUiMessage {
                target: MessageTarget::ClientId(1234),
                body: UiWalletAddressesResponse {
                    consuming_wallet_address: "0x84646fb4dd69dd12fd779a569f7cdbe1e133b29b"
                        .to_string(),
                    earning_wallet_address: "0x01234567890aa345678901234567890123456789"
                        .to_string()
                }
                .tmb(4321)
            }
        );
        assert_eq!(ui_gateway_recording.len(), 1);
    }

    #[test]
    fn handle_wallet_addresses_works_if_mnemonic_seed_causes_error() {
        // also consider as a test for bad password supplied; mnemonic_seed solves that within
        init_test_logging();
        let persistent_config = PersistentConfigurationMock::new().mnemonic_seed_result(Err(
            PersistentConfigError::DatabaseError("Unknown error".to_string()),
        ));
        let subject = make_subject(Some(persistent_config));
        let msg = UiWalletAddressesRequest {
            db_password: "some password".to_string(),
        };

        let result = subject.handle_wallet_addresses(msg, 1234);

        assert_eq!(
            result,
            MessageBody {
                opcode: "walletAddresses".to_string(),
                path: MessagePath::Conversation(1234),
                payload: Err((
                    CONFIGURATOR_READ_ERROR,
                    r#"DatabaseError("Unknown error")"#.to_string()
                ))
            }
        );
        TestLogHandler::new().exists_log_containing(
            r#"WARN: Configurator: Failed to obtain wallet addresses: 281474976710657, DatabaseError("Unknown error")"#,
        );
    }

    #[test]
    fn handle_wallet_addresses_works_if_mnemonic_seed_is_none() {
        init_test_logging();
        let persistent_config = PersistentConfigurationMock::new().mnemonic_seed_result(Ok(None));
        let subject = make_subject(Some(persistent_config));
        let msg = UiWalletAddressesRequest {
            db_password: "some password".to_string(),
        };

        let result = subject.handle_wallet_addresses(msg, 1234);

        assert_eq!(
            result,
            MessageBody {
                opcode: "walletAddresses".to_string(),
                path: MessagePath::Conversation(1234),
                payload: Err((
                    EARLY_QUESTIONING_ABOUT_DATA,
                    "Wallets must exist prior to demanding info on them (recover or generate wallets first)".to_string()
                ))
            }
        );
        TestLogHandler::new().exists_log_containing(
<<<<<<< HEAD
            "WARN: Configurator: Failed to obtain wallet addresses: 281474976710666, Wallets \
             must exist prior to demanding info on them (recover or generate wallets first)",
=======
            r#"WARN: Configurator: Failed to obtain wallet addresses: 281474976710667, Wallets must exist prior to demanding info on them (recover or generate wallets first)"#,
>>>>>>> 0c9afb04
        );
    }

    #[test]
    #[should_panic(
        expected = "Database corrupted: consuming derivation path not present despite mnemonic seed in place!"
    )]
    fn handle_wallet_addresses_panics_if_derivation_path_is_none() {
        let persistent_config = PersistentConfigurationMock::new()
            .mnemonic_seed_result(Ok(Some(PlainData::new(b"snake, goal, cook, doom"))))
            .consuming_wallet_derivation_path_result(Ok(None));
        let subject = make_subject(Some(persistent_config));
        let msg = UiWalletAddressesRequest {
            db_password: "some password".to_string(),
        };

        let _ = subject.handle_wallet_addresses(msg, 1234);
    }

    #[test]
    fn handle_wallet_addresses_works_if_derivation_path_causes_error() {
        init_test_logging();
        let persistent_config = PersistentConfigurationMock::new()
            .mnemonic_seed_result(Ok(Some(PlainData::new(b"snake, goal, cook, doom"))))
            .consuming_wallet_derivation_path_result(Err(PersistentConfigError::DatabaseError(
                "Unknown error 2".to_string(),
            )));
        let subject = make_subject(Some(persistent_config));
        let msg = UiWalletAddressesRequest {
            db_password: "some password".to_string(),
        };

        let result = subject.handle_wallet_addresses(msg, 1234);

        assert_eq!(
            result,
            MessageBody {
                opcode: "walletAddresses".to_string(),
                path: MessagePath::Conversation(1234),
                payload: Err((
                    CONFIGURATOR_READ_ERROR,
                    r#"DatabaseError("Unknown error 2")"#.to_string()
                ))
            }
        );
        TestLogHandler::new().exists_log_containing(
            r#"WARN: Configurator: Failed to obtain wallet addresses: 281474976710657, DatabaseError("Unknown error 2")"#,
        );
    }

    #[test]
    fn handle_wallet_addresses_works_if_consuming_wallet_address_error() {
        init_test_logging();
        let persistent_config = PersistentConfigurationMock::new()
            .mnemonic_seed_result(Ok(Some(PlainData::new(b"snake, goal, cook, doom"))))
            .consuming_wallet_derivation_path_result(Ok(Some(String::from("*************"))));
        let subject = make_subject(Some(persistent_config));
        let msg = UiWalletAddressesRequest {
            db_password: "some password".to_string(),
        };

        let result = subject.handle_wallet_addresses(msg, 1234);

        assert_eq!(
            result,
            MessageBody {
                opcode: "walletAddresses".to_string(),
                path: MessagePath::Conversation(1234),
                payload: Err((
                    KEY_PAIR_CONSTRUCTION_ERROR,
                    r#"Consuming wallet address error during generation: InvalidDerivationPath"#
                        .to_string()
                ))
            }
        );
        TestLogHandler::new().exists_log_containing(
            "WARN: Configurator: Failed to obtain wallet addresses: 281474976710661, Consuming \
             wallet address error during generation: InvalidDerivationPath",
        );
    }

    #[test]
    fn handle_wallet_addresses_works_if_earning_wallet_address_triggers_database_error() {
        init_test_logging();
        let persistent_config = PersistentConfigurationMock::new()
            .mnemonic_seed_result(Ok(Some(PlainData::new(
                "snake, goal, cook, doom".as_bytes(),
            ))))
            .consuming_wallet_derivation_path_result(Ok(Some(String::from(derivation_path(0, 4)))))
            .earning_wallet_address_result(Err(PersistentConfigError::DatabaseError(
                "Unknown error 3".to_string(),
            )));
        let subject = make_subject(Some(persistent_config));
        let msg = UiWalletAddressesRequest {
            db_password: "some password".to_string(),
        };

        let result = subject.handle_wallet_addresses(msg, 1234);

        assert_eq!(
            result,
            MessageBody {
                opcode: "walletAddresses".to_string(),
                path: MessagePath::Conversation(1234),
                payload: Err((
                    CONFIGURATOR_READ_ERROR,
                    r#"DatabaseError("Unknown error 3")"#.to_string()
                ))
            }
        );
        TestLogHandler::new().exists_log_containing(
            r#"WARN: Configurator: Failed to obtain wallet addresses: 281474976710657, DatabaseError("Unknown error 3")"#,
        );
    }

    #[test]
    #[should_panic(
        expected = "Database corrupted: missing earning wallet address despite other values for wallets in place!"
    )]
    fn handle_wallet_addresses_panics_if_earning_wallet_address_is_missing() {
        let persistent_config = PersistentConfigurationMock::new()
            .mnemonic_seed_result(Ok(Some(PlainData::new(b"snake, goal, cook, doom"))))
            .consuming_wallet_derivation_path_result(Ok(Some(String::from(derivation_path(0, 4)))))
            .earning_wallet_address_result(Ok(None));
        let subject = make_subject(Some(persistent_config));
        let msg = UiWalletAddressesRequest {
            db_password: "some password".to_string(),
        };

        let _ = subject.handle_wallet_addresses(msg, 1234);
    }

    #[test]
    fn handle_generate_wallets_works() {
        let check_password_params_arc = Arc::new(Mutex::new(vec![]));
        let set_wallet_info_params_arc = Arc::new(Mutex::new(vec![]));
        let (ui_gateway, _, ui_gateway_recording_arc) = make_recorder();
        let persistent_config = PersistentConfigurationMock::new()
            .check_password_params(&check_password_params_arc)
            .check_password_result(Ok(true))
            .mnemonic_seed_exists_result(Ok(false))
            .set_wallet_info_params(&set_wallet_info_params_arc)
            .set_wallet_info_result(Ok(()));
        let subject = make_subject(Some(persistent_config));
        let subject_addr = subject.start();
        let peer_actors = peer_actors_builder().ui_gateway(ui_gateway).build();
        subject_addr.try_send(BindMessage { peer_actors }).unwrap();

        subject_addr
            .try_send(NodeFromUiMessage {
                client_id: 1234,
                body: make_example_generate_wallets_request().tmb(4321),
            })
            .unwrap();

        let system = System::new("test");
        System::current().stop();
        system.run();
        let ui_gateway_recording = ui_gateway_recording_arc.lock().unwrap();
        let response = ui_gateway_recording.get_record::<NodeToUiMessage>(0);
        let (generated_wallets, context_id) =
            UiGenerateWalletsResponse::fmb(response.body.clone()).unwrap();
        assert_eq!(context_id, 4321);
        assert_eq!(generated_wallets.mnemonic_phrase.len(), 24);
        let mnemonic_phrase = generated_wallets.mnemonic_phrase.join(" ");
        let mnemonic = Mnemonic::from_phrase(&mnemonic_phrase, Language::English).unwrap();
        let seed = PlainData::new(Bip39::seed(&mnemonic, "booga").as_ref());
        let consuming_wallet = Wallet::from(
            Bip32ECKeyPair::from_raw(seed.as_slice(), &derivation_path(0, 4)).unwrap(),
        );
        assert_eq!(
            generated_wallets.consuming_wallet_address,
            consuming_wallet.string_address_from_keypair()
        );
        let earning_wallet = Wallet::from(
            Bip32ECKeyPair::from_raw(seed.as_slice(), &derivation_path(0, 5)).unwrap(),
        );
        assert_eq!(
            generated_wallets.earning_wallet_address,
            earning_wallet.string_address_from_keypair()
        );
        let check_password_params = check_password_params_arc.lock().unwrap();
        assert_eq!(*check_password_params, vec![Some("password".to_string())]);

        let set_wallet_info_params = set_wallet_info_params_arc.lock().unwrap();
        assert_eq!(
            *set_wallet_info_params,
            vec![(
                seed,
                derivation_path(0, 4),
                earning_wallet.string_address_from_keypair(),
                "password".to_string(),
            )]
        );
    }

    #[test]
    fn handle_generate_wallets_works_if_check_password_fails() {
        let persistent_config = PersistentConfigurationMock::new()
            .check_password_result(Err(PersistentConfigError::NotPresent));
        let mut subject = make_subject(Some(persistent_config));

        let result = subject.handle_generate_wallets(make_example_generate_wallets_request(), 4321);

        assert_eq!(
            result,
            MessageBody {
                opcode: "generateWallets".to_string(),
                path: MessagePath::Conversation(4321),
                payload: Err((
                    CONFIGURATOR_READ_ERROR,
                    "Error checking password: NotPresent".to_string()
                ))
            }
        )
    }

    #[test]
    fn handle_generate_wallets_works_if_password_is_incorrect() {
        let persistent_config = PersistentConfigurationMock::new().check_password_result(Ok(false));
        let mut subject = make_subject(Some(persistent_config));

        let result = subject.handle_generate_wallets(make_example_generate_wallets_request(), 4321);

        assert_eq!(
            result,
            MessageBody {
                opcode: "generateWallets".to_string(),
                path: MessagePath::Conversation(4321),
                payload: Err((
                    BAD_PASSWORD_ERROR,
                    "Bad password; can't generate wallets".to_string()
                ))
            }
        )
    }

    #[test]
    fn handle_generate_wallets_works_if_mnemonic_seed_cant_be_read() {
        let persistent_config = PersistentConfigurationMock::new()
            .check_password_result(Ok(true))
            .mnemonic_seed_exists_result(Err(PersistentConfigError::NotPresent));
        let mut subject = make_subject(Some(persistent_config));

        let result = subject.handle_generate_wallets(make_example_generate_wallets_request(), 4321);

        assert_eq!(
            result,
            MessageBody {
                opcode: "generateWallets".to_string(),
                path: MessagePath::Conversation(4321),
                payload: Err((
                    CONFIGURATOR_READ_ERROR,
                    "Error checking mnemonic seed: NotPresent".to_string()
                ))
            }
        )
    }

    #[test]
    fn handle_generate_wallets_manages_error_if_chosen_language_isnt_in_list() {
        let persistent_config = PersistentConfigurationMock::new()
            .check_password_result(Ok(true))
            .mnemonic_seed_exists_result(Ok(false));
        let mut subject = make_subject(Some(persistent_config));
        let msg = UiGenerateWalletsRequest {
            db_password: "blabla".to_string(),
            mnemonic_phrase_size: 24,
            mnemonic_phrase_language: "SuperSpecial".to_string(),
            mnemonic_passphrase_opt: None,
            consuming_derivation_path: derivation_path(0, 4),
            earning_derivation_path: derivation_path(0, 5),
        };

        let result = subject.handle_generate_wallets(msg, 4321);

        assert_eq!(
            result,
            MessageBody {
                opcode: "generateWallets".to_string(),
                path: MessagePath::Conversation(4321),
                payload: Err((
                    UNRECOGNIZED_MNEMONIC_LANGUAGE_ERROR,
                    "SuperSpecial".to_string()
                ))
            }
        )
    }

    #[test]
    fn handle_generate_wallets_works_if_mnemonic_seed_is_already_set() {
        let persistent_config = PersistentConfigurationMock::new()
            .check_password_result(Ok(true))
            .mnemonic_seed_exists_result(Ok(true));
        let mut subject = make_subject(Some(persistent_config));

        let result = subject.handle_generate_wallets(make_example_generate_wallets_request(), 4321);

        assert_eq!(
            result,
            MessageBody {
                opcode: "generateWallets".to_string(),
                path: MessagePath::Conversation(4321),
                payload: Err((
                    ALREADY_INITIALIZED_ERROR,
                    "Node already has a wallet pair; can't generate another".to_string()
                ))
            }
        )
    }

    #[test]
    fn handle_generate_wallets_works_if_wallet_info_cant_be_set() {
        let persistent_config = PersistentConfigurationMock::new()
            .check_password_result(Ok(true))
            .mnemonic_seed_exists_result(Ok(false))
            .set_wallet_info_result(Err(PersistentConfigError::BadDerivationPathFormat(
                "booga".to_string(),
            )));
        let mut subject = make_subject(Some(persistent_config));

        let result = subject.handle_generate_wallets(make_example_generate_wallets_request(), 4321);

        assert_eq!(
            result,
            MessageBody {
                opcode: "generateWallets".to_string(),
                path: MessagePath::Conversation(4321),
                payload: Err((
                    CONFIGURATOR_WRITE_ERROR,
                    "Wallet information could not be set: BadDerivationPathFormat(\"booga\")"
                        .to_string()
                ))
            }
        )
    }

    #[test]
    fn handle_recover_wallets_works_with_earning_wallet_address() {
        let check_password_params_arc = Arc::new(Mutex::new(vec![]));
        let set_wallet_info_params_arc = Arc::new(Mutex::new(vec![]));
        let (ui_gateway, _, ui_gateway_recording_arc) = make_recorder();
        let persistent_config = PersistentConfigurationMock::new()
            .check_password_params(&check_password_params_arc)
            .check_password_result(Ok(true))
            .mnemonic_seed_exists_result(Ok(false))
            .set_wallet_info_params(&set_wallet_info_params_arc)
            .set_wallet_info_result(Ok(()));
        let subject = make_subject(Some(persistent_config));
        let subject_addr = subject.start();
        let peer_actors = peer_actors_builder().ui_gateway(ui_gateway).build();
        subject_addr.try_send(BindMessage { peer_actors }).unwrap();
        let request = make_example_recover_wallets_request();

        subject_addr
            .try_send(NodeFromUiMessage {
                client_id: 1234,
                body: request.clone().tmb(4321),
            })
            .unwrap();

        let system = System::new("test");
        System::current().stop();
        system.run();
        let ui_gateway_recording = ui_gateway_recording_arc.lock().unwrap();
        let response = ui_gateway_recording.get_record::<NodeToUiMessage>(0);
        let (_, context_id) = UiRecoverWalletsResponse::fmb(response.body.clone()).unwrap();
        assert_eq!(context_id, 4321);
        let mnemonic_phrase = request.mnemonic_phrase.join(" ");
        let mnemonic = Mnemonic::from_phrase(&mnemonic_phrase, Language::English).unwrap();
        let seed = PlainData::new(
            Bip39::seed(&mnemonic, &request.mnemonic_passphrase_opt.unwrap()).as_ref(),
        );
        let check_password_params = check_password_params_arc.lock().unwrap();
        assert_eq!(
            *check_password_params,
            vec![Some(request.db_password.clone())]
        );

        let set_wallet_info_params = set_wallet_info_params_arc.lock().unwrap();
        assert_eq!(
            *set_wallet_info_params,
            vec![(
                seed,
                request.consuming_derivation_path,
                request.earning_wallet,
                request.db_password,
            )]
        );
    }

    #[test]
    fn handle_recover_wallets_works_with_earning_wallet_derivation_path() {
        let set_wallet_info_params_arc = Arc::new(Mutex::new(vec![]));
        let persistent_config = PersistentConfigurationMock::new()
            .check_password_result(Ok(true))
            .mnemonic_seed_exists_result(Ok(false))
            .set_wallet_info_params(&set_wallet_info_params_arc)
            .set_wallet_info_result(Ok(()));
        let mut subject = make_subject(Some(persistent_config));
        let mut request = make_example_recover_wallets_request();
        request.earning_wallet = derivation_path(0, 5);

        let result = subject.handle_recover_wallets(request.clone(), 1234);

        assert_eq!(result, UiRecoverWalletsResponse {}.tmb(1234));
        let mnemonic_phrase = request.mnemonic_phrase.join(" ");
        let mnemonic = Mnemonic::from_phrase(&mnemonic_phrase, Language::English).unwrap();
        let seed = Bip39::seed(&mnemonic, &request.mnemonic_passphrase_opt.unwrap());
        let earning_wallet = Configurator::generate_wallet(&seed, &request.earning_wallet).unwrap();
        let set_wallet_info_params = set_wallet_info_params_arc.lock().unwrap();
        assert_eq!(
            *set_wallet_info_params,
            vec![(
                PlainData::new(&seed.as_ref()),
                request.consuming_derivation_path,
                earning_wallet.string_address_from_keypair(),
                request.db_password,
            )]
        );
    }

    #[test]
    fn handle_recover_wallets_works_without_passphrase() {
        let set_wallet_info_params_arc = Arc::new(Mutex::new(vec![]));
        let persistent_config = PersistentConfigurationMock::new()
            .check_password_result(Ok(true))
            .mnemonic_seed_exists_result(Ok(false))
            .set_wallet_info_params(&set_wallet_info_params_arc)
            .set_wallet_info_result(Ok(()));
        let mut subject = make_subject(Some(persistent_config));
        let mut request = make_example_recover_wallets_request();
        request.mnemonic_passphrase_opt = None;

        let result = subject.handle_recover_wallets(request.clone(), 1234);

        assert_eq!(result, UiRecoverWalletsResponse {}.tmb(1234));
        let mnemonic_phrase = request.mnemonic_phrase.join(" ");
        let mnemonic = Mnemonic::from_phrase(&mnemonic_phrase, Language::English).unwrap();
        let seed = Bip39::seed(&mnemonic, "");
        let set_wallet_info_params = set_wallet_info_params_arc.lock().unwrap();
        assert_eq!(
            *set_wallet_info_params,
            vec![(
                PlainData::new(&seed.as_ref()),
                request.consuming_derivation_path,
                request.earning_wallet,
                request.db_password,
            )]
        );
    }

    #[test]
    fn handle_recover_wallets_works_with_check_password_error() {
        let persistent_config = PersistentConfigurationMock::new()
            .check_password_result(Err(PersistentConfigError::NotPresent));
        let mut subject = make_subject(Some(persistent_config));
        let request = make_example_recover_wallets_request();

        let result = subject.handle_recover_wallets(request, 1234);

        assert_eq!(
            result,
            MessageBody {
                opcode: "recoverWallets".to_string(),
                path: MessagePath::Conversation(1234),
                payload: Err((
                    CONFIGURATOR_READ_ERROR,
                    "Error checking password: NotPresent".to_string()
                ))
            }
        )
    }

    #[test]
    fn handle_recover_wallets_works_with_incorrect_password() {
        let persistent_config = PersistentConfigurationMock::new().check_password_result(Ok(false));
        let mut subject = make_subject(Some(persistent_config));
        let request = make_example_recover_wallets_request();

        let result = subject.handle_recover_wallets(request, 1234);

        assert_eq!(
            result,
            MessageBody {
                opcode: "recoverWallets".to_string(),
                path: MessagePath::Conversation(1234),
                payload: Err((
                    BAD_PASSWORD_ERROR,
                    "Bad password; can't recover wallets".to_string(),
                ))
            }
        )
    }

    #[test]
    fn handle_recover_wallets_handles_error_checking_for_mnemonic_seed() {
        let persistent_config = PersistentConfigurationMock::new()
            .check_password_result(Ok(true))
            .mnemonic_seed_exists_result(Err(PersistentConfigError::NotPresent));
        let mut subject = make_subject(Some(persistent_config));
        let request = make_example_recover_wallets_request();

        let result = subject.handle_recover_wallets(request, 1234);

        assert_eq!(
            result,
            MessageBody {
                opcode: "recoverWallets".to_string(),
                path: MessagePath::Conversation(1234),
                payload: Err((
                    CONFIGURATOR_READ_ERROR,
                    "Error checking mnemonic seed: NotPresent".to_string()
                ))
            }
        )
    }

    #[test]
    fn handle_recover_wallets_works_if_mnemonic_seed_is_already_set() {
        let persistent_config = PersistentConfigurationMock::new()
            .check_password_result(Ok(true))
            .mnemonic_seed_exists_result(Ok(true));
        let mut subject = make_subject(Some(persistent_config));

        let result = subject.handle_recover_wallets(make_example_recover_wallets_request(), 4321);

        assert_eq!(
            result,
            MessageBody {
                opcode: "recoverWallets".to_string(),
                path: MessagePath::Conversation(4321),
                payload: Err((
                    ALREADY_INITIALIZED_ERROR,
                    "Node already has a wallet pair; can't recover another".to_string()
                ))
            }
        )
    }

    #[test]
    fn handle_recover_wallets_works_if_mnemonic_cant_be_generated_from_phrase() {
        let persistent_config = PersistentConfigurationMock::new()
            .check_password_result(Ok(true))
            .mnemonic_seed_exists_result(Ok(false));
        let mut subject = make_subject(Some(persistent_config));
        let mut request = make_example_recover_wallets_request();
        request.mnemonic_phrase = vec!["ooga".to_string(), "booga".to_string()];

        let result = subject.handle_recover_wallets(request, 4321);

        assert_eq!(
            result,
            MessageBody {
                opcode: "recoverWallets".to_string(),
                path: MessagePath::Conversation(4321),
                payload: Err((
                    MNEMONIC_PHRASE_ERROR,
                    "Couldn't make a mnemonic out of the supplied phrase: invalid word in phrase"
                        .to_string()
                ))
            }
        )
    }

    #[test]
    fn handle_recover_wallets_works_if_wallet_info_cant_be_set() {
        let persistent_config = PersistentConfigurationMock::new()
            .check_password_result(Ok(true))
            .mnemonic_seed_exists_result(Ok(false))
            .set_wallet_info_result(Err(PersistentConfigError::BadDerivationPathFormat(
                "booga".to_string(),
            )));
        let mut subject = make_subject(Some(persistent_config));

        let result = subject.handle_recover_wallets(make_example_recover_wallets_request(), 4321);

        assert_eq!(
            result,
            MessageBody {
                opcode: "recoverWallets".to_string(),
                path: MessagePath::Conversation(4321),
                payload: Err((
                    CONFIGURATOR_WRITE_ERROR,
                    "Wallet information could not be set: BadDerivationPathFormat(\"booga\")"
                        .to_string()
                ))
            }
        )
    }

    #[test]
    fn parse_language_handles_expected_languages() {
        vec![
            "English",
            "Chinese",
            "Traditional Chinese",
            "French",
            "Italian",
            "Japanese",
            "Korean",
            "Spanish",
        ]
        .into_iter()
        .for_each(|input| {
            let result = Configurator::parse_language(input)
                .expect(format!("{} didn't parse", input).as_str());

            // I can't believe that PartialEq is not implemented for Language. Sheesh!
            match result {
                Language::English => assert_eq!(input, "English"),
                Language::ChineseSimplified => assert_eq!(input, "Chinese"),
                Language::ChineseTraditional => assert_eq!(input, "Traditional Chinese"),
                Language::French => assert_eq!(input, "French"),
                Language::Italian => assert_eq!(input, "Italian"),
                Language::Japanese => assert_eq!(input, "Japanese"),
                Language::Korean => assert_eq!(input, "Korean"),
                Language::Spanish => assert_eq!(input, "Spanish"),
            }
        })
    }

    #[test]
    fn parse_word_count_handles_expected_counts() {
        vec![12, 15, 18, 21, 24].into_iter().for_each(|input| {
            let result = Configurator::parse_word_count(input)
                .expect(format!("{} didn't parse", input).as_str());

            assert_eq!(result.word_count(), input);
        })
    }

    #[test]
    fn parse_word_count_handles_unexpected_count() {
        let result = Configurator::parse_word_count(13).err().unwrap();

        assert_eq!(
            result,
            (ILLEGAL_MNEMONIC_WORD_COUNT_ERROR, "13".to_string())
        );
    }

    #[test]
    fn generate_mnemonic_works_without_passphrase() {
        let (actual_seed, phrase_words) =
            Configurator::generate_mnemonic(&None, "English", 12).unwrap();

        let mnemonic_phrase = phrase_words.join(" ");
        let mnemonic = Mnemonic::from_phrase(&mnemonic_phrase, Language::English).unwrap();
        let expected_seed = Bip39::seed(&mnemonic, "");
        assert_eq!(actual_seed.as_ref(), expected_seed.as_ref());
    }

    #[test]
    fn configuration_works_with_missing_secrets() {
        let persistent_config = PersistentConfigurationMock::new()
            .check_password_result(Ok(true))
            .current_schema_version_result("1.2.3")
            .clandestine_port_result(Ok(Some(1234)))
            .gas_price_result(Ok(Some(2345)))
            .mnemonic_seed_result(Ok(None))
            .consuming_wallet_derivation_path_result(Ok(None))
            .past_neighbors_result(Ok(Some(vec![])))
            .earning_wallet_address_result(Ok(None))
            .start_block_result(Ok(Some(3456)));
        let mut subject = make_subject(Some(persistent_config));

        let (configuration, context_id) =
            UiConfigurationResponse::fmb(subject.handle_configuration(
                UiConfigurationRequest {
                    db_password_opt: None,
                },
                4321,
            ))
            .unwrap();

        assert_eq!(context_id, 4321);
        assert_eq!(
            configuration,
            UiConfigurationResponse {
                current_schema_version: "1.2.3".to_string(),
                clandestine_port: 1234,
                gas_price: 2345,
                mnemonic_seed_opt: None,
                consuming_wallet_derivation_path_opt: None,
                earning_wallet_address_opt: None,
                past_neighbors: vec![],
                start_block: 3456
            }
        );
    }

    #[test]
    fn configuration_handles_check_password_error() {
        let persistent_config = PersistentConfigurationMock::new()
            .check_password_result(Err(PersistentConfigError::NotPresent));
        let mut subject = make_subject(Some(persistent_config));

        let result = subject.handle_configuration(
            UiConfigurationRequest {
                db_password_opt: Some("password".to_string()),
            },
            4321,
        );

        assert_eq!(
            result,
            MessageBody {
                opcode: "configuration".to_string(),
                path: MessagePath::Conversation(4321),
                payload: Err((CONFIGURATOR_READ_ERROR, "dbPassword".to_string()))
            }
        );
    }

    #[test]
    fn value_required_handles_absent_value() {
        let result: Result<String, MessageError> = Configurator::value_required(Ok(None), "Field");

        assert_eq!(result, Err((VALUE_MISSING_ERROR, "Field".to_string())))
    }

    #[test]
    fn value_required_handles_read_error() {
        let result: Result<String, MessageError> =
            Configurator::value_required(Err(PersistentConfigError::NotPresent), "Field");

        assert_eq!(result, Err((CONFIGURATOR_READ_ERROR, "Field".to_string())))
    }

    #[test]
    fn value_not_required_handles_read_error() {
        let result: Result<Option<String>, MessageError> =
            Configurator::value_not_required(Err(PersistentConfigError::NotPresent), "Field");

        assert_eq!(result, Err((CONFIGURATOR_READ_ERROR, "Field".to_string())))
    }

    fn make_example_generate_wallets_request() -> UiGenerateWalletsRequest {
        UiGenerateWalletsRequest {
            db_password: "password".to_string(),
            mnemonic_phrase_size: 24,
            mnemonic_phrase_language: "English".to_string(),
            mnemonic_passphrase_opt: Some("booga".to_string()),
            consuming_derivation_path: derivation_path(0, 4),
            earning_derivation_path: derivation_path(0, 5),
        }
    }

    fn make_example_recover_wallets_request() -> UiRecoverWalletsRequest {
        UiRecoverWalletsRequest {
            db_password: "password".to_string(),
            mnemonic_phrase: vec![
                "parent", "prevent", "vehicle", "tooth", "crazy", "cruel", "update", "mango",
                "female", "mad", "spread", "plunge", "tiny", "inch", "under", "engine", "enforce",
                "film", "awesome", "plunge", "cloud", "spell", "empower", "pipe",
            ]
            .into_iter()
            .map(|x| x.to_string())
            .collect::<Vec<String>>(),
            mnemonic_passphrase_opt: Some("ebullient".to_string()),
            mnemonic_phrase_language: "English".to_string(),
            consuming_derivation_path: derivation_path(0, 4),
            earning_wallet: "0x005e288d713a5fb3d7c9cf1b43810a98688c7223".to_string(),
        }
    }

    fn make_subject(persistent_config_opt: Option<PersistentConfigurationMock>) -> Configurator {
        let persistent_config: Box<dyn PersistentConfiguration> =
            Box::new(persistent_config_opt.unwrap_or(PersistentConfigurationMock::new()));
        Configurator::from(persistent_config)
    }
}<|MERGE_RESOLUTION|>--- conflicted
+++ resolved
@@ -992,12 +992,8 @@
             }
         );
         TestLogHandler::new().exists_log_containing(
-<<<<<<< HEAD
-            "WARN: Configurator: Failed to obtain wallet addresses: 281474976710666, Wallets \
+            "WARN: Configurator: Failed to obtain wallet addresses: 281474976710667, Wallets \
              must exist prior to demanding info on them (recover or generate wallets first)",
-=======
-            r#"WARN: Configurator: Failed to obtain wallet addresses: 281474976710667, Wallets must exist prior to demanding info on them (recover or generate wallets first)"#,
->>>>>>> 0c9afb04
         );
     }
 
