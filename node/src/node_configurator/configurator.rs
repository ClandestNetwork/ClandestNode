use std::path::PathBuf;

use actix::{Actor, Context, Handler, Recipient};

use masq_lib::messages::{
    FromMessageBody, ToMessageBody, UiChangePasswordRequest, UiChangePasswordResponse,
    UiCheckPasswordRequest, UiCheckPasswordResponse, UiConfigurationRequest,
    UiConfigurationResponse, UiGenerateWalletsRequest, UiGenerateWalletsResponse,
    UiNewPasswordBroadcast, UiRecoverWalletsRequest, UiRecoverWalletsResponse,
    UiWalletAddressesRequest, UiWalletAddressesResponse,
};
use masq_lib::ui_gateway::MessageTarget::ClientId;
use masq_lib::ui_gateway::{
    MessageBody, MessagePath, MessageTarget, NodeFromUiMessage, NodeToUiMessage,
};

use crate::blockchain::bip32::Bip32ECKeyPair;
use crate::blockchain::bip39::Bip39;
use crate::database::db_initializer::{DbInitializer, DbInitializerReal};
use crate::db_config::config_dao::ConfigDaoReal;
use crate::db_config::persistent_configuration::{
    PersistentConfigError, PersistentConfiguration, PersistentConfigurationReal,
};
use crate::sub_lib::configurator::NewPasswordMessage;
use crate::sub_lib::cryptde::PlainData;
use crate::sub_lib::logger::Logger;
use crate::sub_lib::peer_actors::BindMessage;
use crate::sub_lib::wallet::{Wallet, WalletError};
use crate::test_utils::main_cryptde;
use bip39::{Language, Mnemonic, MnemonicType, Seed};
use rustc_hex::ToHex;
use std::str::FromStr;

pub const CONFIGURATOR_PREFIX: u64 = 0x0001_0000_0000_0000;
pub const CONFIGURATOR_READ_ERROR: u64 = CONFIGURATOR_PREFIX | 1;
pub const CONFIGURATOR_WRITE_ERROR: u64 = CONFIGURATOR_PREFIX | 2;
pub const UNRECOGNIZED_MNEMONIC_LANGUAGE_ERROR: u64 = CONFIGURATOR_PREFIX | 3;
pub const ILLEGAL_MNEMONIC_WORD_COUNT_ERROR: u64 = CONFIGURATOR_PREFIX | 4;
pub const KEY_PAIR_CONSTRUCTION_ERROR: u64 = CONFIGURATOR_PREFIX | 5;
pub const BAD_PASSWORD_ERROR: u64 = CONFIGURATOR_PREFIX | 6;
pub const ALREADY_INITIALIZED_ERROR: u64 = CONFIGURATOR_PREFIX | 7;
pub const DERIVATION_PATH_ERROR: u64 = CONFIGURATOR_PREFIX | 8;
pub const MNEMONIC_PHRASE_ERROR: u64 = CONFIGURATOR_PREFIX | 9;
pub const VALUE_MISSING_ERROR: u64 = CONFIGURATOR_PREFIX | 10;
pub const EARLY_QUESTIONING_ABOUT_DATA: u64 = CONFIGURATOR_PREFIX | 11;

pub struct Configurator {
    persistent_config: Box<dyn PersistentConfiguration>,
    node_to_ui_sub: Option<Recipient<NodeToUiMessage>>,
    new_password_subs: Option<Vec<Recipient<NewPasswordMessage>>>,
    logger: Logger,
}

impl Actor for Configurator {
    type Context = Context<Self>;
}

impl Handler<BindMessage> for Configurator {
    type Result = ();

    fn handle(&mut self, msg: BindMessage, _ctx: &mut Self::Context) -> Self::Result {
        self.node_to_ui_sub = Some(msg.peer_actors.ui_gateway.node_to_ui_message_sub.clone());
        self.new_password_subs = Some(vec![msg.peer_actors.neighborhood.new_password_sub])
    }
}

impl Handler<NodeFromUiMessage> for Configurator {
    type Result = ();

    fn handle(&mut self, msg: NodeFromUiMessage, _ctx: &mut Self::Context) -> Self::Result {
<<<<<<< HEAD
        if let Ok((body, context_id)) = UiCheckPasswordRequest::fmb(&msg.body) {
            debug!(
                &self.logger,
                "Handling {} message from client {}", msg.body.opcode, msg.client_id
            );
            let response = self.handle_check_password(body, context_id);
            debug!(
                &self.logger,
                "Sending response to checkPassword command:\n{:?}", response
            );
            self.send_to_ui_gateway(ClientId(msg.client_id), response);
        } else if let Ok((body, context_id)) = UiChangePasswordRequest::fmb(&msg.body) {
            debug!(
                &self.logger,
                "Handling {} message from client {}", msg.body.opcode, msg.client_id
            );
            let response = self.handle_change_password(body, msg.client_id, context_id);
            debug!(
                &self.logger,
                "Sending response to changePassword command:\n{:?}", response
            );
            self.send_to_ui_gateway(ClientId(msg.client_id), response);
        } else if let Ok((body, context_id)) = UiGenerateWalletsRequest::fmb(&msg.body) {
            debug!(
                &self.logger,
                "Handling {} message from client {}", msg.body.opcode, msg.client_id
            );
            let response = self.handle_generate_wallets(body, context_id);
            debug!(
                &self.logger,
                "Sending response to generateWallets command:\n{:?}", response
            );
            self.send_to_ui_gateway(ClientId(msg.client_id), response);
        } else if let Ok((body, context_id)) = UiRecoverWalletsRequest::fmb(&msg.body) {
            debug!(
                &self.logger,
                "Handling {} message from client {}", msg.body.opcode, msg.client_id
            );
            let response = self.handle_recover_wallets(body, context_id);
            debug!(
                &self.logger,
                "Sending response to recoverWallets command:\n{:?}", response
            );
            self.send_to_ui_gateway(ClientId(msg.client_id), response);
        } else if let Ok((body, context_id)) = UiWalletAddressesRequest::fmb(&msg.body) {
            debug!(
                &self.logger,
                "Handling {} message from client {}", msg.body.opcode, msg.client_id
            );
            let response = self.handle_wallet_addresses(body, context_id);
            debug!(
                &self.logger,
                "Sending response to walletAddresses command:\n{:?}", response
            );
            self.send_to_ui_gateway(ClientId(msg.client_id), response);
        } else {
            debug!(
                &self.logger,
                "Ignoring message with opcode '{}' from client {}", msg.body.opcode, msg.client_id
            )
=======
        if let Ok((body, context_id)) = UiCheckPasswordRequest::fmb(msg.clone().body) {
            self.call_handler(msg, |c| c.handle_check_password(body, context_id));
        } else if let Ok((body, context_id)) = UiChangePasswordRequest::fmb(msg.clone().body) {
            let client_id = msg.client_id;
            self.call_handler(msg, |c| {
                c.handle_change_password(body, client_id, context_id)
            });
        } else if let Ok((body, context_id)) = UiGenerateWalletsRequest::fmb(msg.clone().body) {
            self.call_handler(msg, |c| c.handle_generate_wallets(body, context_id));
        } else if let Ok((body, context_id)) = UiRecoverWalletsRequest::fmb(msg.clone().body) {
            self.call_handler(msg, |c| c.handle_recover_wallets(body, context_id));
        } else if let Ok((body, context_id)) = UiConfigurationRequest::fmb(msg.clone().body) {
            self.call_handler(msg, |c| c.handle_configuration(body, context_id));
        } else if let Ok((body, context_id)) = UiWalletAddressesRequest::fmb(msg.clone().body) {
            self.call_handler(msg, |c| c.handle_wallet_addresses(body, context_id));
>>>>>>> 06b0d58f
        }
    }
}

impl From<Box<dyn PersistentConfiguration>> for Configurator {
    fn from(persistent_config: Box<dyn PersistentConfiguration>) -> Self {
        Configurator {
            persistent_config,
            node_to_ui_sub: None,
            new_password_subs: None,
            logger: Logger::new("Configurator"),
        }
    }
}

type MessageError = (u64, String);

impl Configurator {
    pub fn new(data_directory: PathBuf, chain_id: u8) -> Self {
        let initializer = DbInitializerReal::new();
        let conn = initializer
            .initialize(&data_directory, chain_id, false)
            .expect("Couldn't initialize database");
        let config_dao = ConfigDaoReal::new(conn);
        let persistent_config: Box<dyn PersistentConfiguration> =
            Box::new(PersistentConfigurationReal::new(Box::new(config_dao)));
        Configurator::from(persistent_config)
    }

    fn handle_check_password(
        &mut self,
        msg: UiCheckPasswordRequest,
        context_id: u64,
    ) -> MessageBody {
        match self
            .persistent_config
            .check_password(msg.db_password_opt.clone())
        {
            Ok(matches) => UiCheckPasswordResponse { matches }.tmb(context_id),
            Err(e) => {
                warning!(self.logger, "Failed to check password: {:?}", e);
                MessageBody {
                    opcode: msg.opcode().to_string(),
                    path: MessagePath::Conversation(context_id),
                    payload: Err((CONFIGURATOR_READ_ERROR, format!("{:?}", e))),
                }
            }
        }
    }

    fn handle_change_password(
        &mut self,
        msg: UiChangePasswordRequest,
        client_id: u64,
        context_id: u64,
    ) -> MessageBody {
        match self
            .persistent_config
            .change_password(msg.old_password_opt.clone(), &msg.new_password)
        {
            Ok(_) => {
                let broadcast = UiNewPasswordBroadcast {}.tmb(0);
                self.send_password_changes(msg.new_password.clone());
                self.send_to_ui_gateway(MessageTarget::AllExcept(client_id), broadcast);
                UiChangePasswordResponse {}.tmb(context_id)
            }

            Err(e) => {
                let error_m = Self::inspect_reason_of_password_error(e, &msg);
                warning!(self.logger, "Failed to change password: {}", error_m);
                MessageBody {
                    opcode: msg.opcode().to_string(),
                    path: MessagePath::Conversation(context_id),
                    payload: Err((CONFIGURATOR_WRITE_ERROR, error_m)),
                }
            }
        }
    }

    fn inspect_reason_of_password_error(
        e: PersistentConfigError,
        msg: &UiChangePasswordRequest,
    ) -> String {
        if msg.old_password_opt.is_none() && e == PersistentConfigError::PasswordError {
            "The database already has a password. You may only change it".to_string()
        } else {
            format!("{:?}", e)
        }
    }

    fn handle_wallet_addresses(
        &self,
        msg: UiWalletAddressesRequest,
        context_id: u64,
    ) -> MessageBody {
        match self.get_wallet_addresses(msg.db_password.clone()) {
            Ok((consuming, earning)) => UiWalletAddressesResponse {
                consuming_wallet_address: consuming,
                earning_wallet_address: earning,
            }
            .tmb(context_id),
            Err((code, e_msg)) => {
                warning!(
                    self.logger,
                    "Failed to obtain wallet addresses: {}, {}",
                    code,
                    e_msg
                );
                MessageBody {
                    opcode: msg.opcode().to_string(),
                    path: MessagePath::Conversation(context_id),
                    payload: Err((code, e_msg)),
                }
            }
        }
    }

    fn get_wallet_addresses(&self, db_password: String) -> Result<(String, String), (u64, String)> {
        let mnemonic = match self.persistent_config.mnemonic_seed(&db_password) {
            Ok(mnemonic_opt) => match mnemonic_opt {
                None => {
                    return Err((
                        EARLY_QUESTIONING_ABOUT_DATA,
                        "Wallets must exist prior to \
                 demanding info on them (recover or generate wallets first)"
                            .to_string(),
                    ))
                }
                Some(mnemonic) => mnemonic,
            },
            Err(e) => return Err((CONFIGURATOR_READ_ERROR, format!("{:?}", e))),
        };
        let derivation_path = match self.persistent_config.consuming_wallet_derivation_path() {
            Ok(deriv_path_opt) => match deriv_path_opt {
                None => panic!(
                    "Database corrupted: consuming derivation path not present despite \
                 mnemonic seed in place!"
                ),
                Some(deriv_path) => deriv_path,
            },
            Err(e) => return Err((CONFIGURATOR_READ_ERROR, format!("{:?}", e))),
        };
        let consuming_wallet_address =
            match Self::recalculate_consuming_wallet(mnemonic, derivation_path) {
                Ok(wallet) => wallet.string_address_from_keypair(),
                Err(e) => return Err((KEY_PAIR_CONSTRUCTION_ERROR, e)),
            };
        let earning_wallet_address = match self.persistent_config.earning_wallet_address() {
            Ok(address) => match address {
                None => panic!(
                    "Database corrupted: missing earning wallet address despite other \
                 values for wallets in place!"
                ),
                Some(address) => address,
            },
            Err(e) => return Err((CONFIGURATOR_READ_ERROR, format!("{:?}", e))),
        };

        Ok((consuming_wallet_address, earning_wallet_address))
    }

    fn recalculate_consuming_wallet(
        seed: PlainData,
        derivation_path: String,
    ) -> Result<Wallet, String> {
        match Bip32ECKeyPair::from_raw(seed.as_ref(), &derivation_path) {
            Err(e) => Err(format!(
                "Consuming wallet address error during generation: {}",
                e
            )),
            Ok(kp) => Ok(Wallet::from(kp)),
        }
    }

    fn handle_generate_wallets(
        &mut self,
        msg: UiGenerateWalletsRequest,
        context_id: u64,
    ) -> MessageBody {
        match Self::unfriendly_handle_generate_wallets(msg, context_id, &mut self.persistent_config)
        {
            Ok(message_body) => message_body,
            Err((code, msg)) => MessageBody {
                opcode: "generateWallets".to_string(),
                path: MessagePath::Conversation(context_id),
                payload: Err((code, msg)),
            },
        }
    }

    fn handle_recover_wallets(
        &mut self,
        msg: UiRecoverWalletsRequest,
        context_id: u64,
    ) -> MessageBody {
        match Self::unfriendly_handle_recover_wallets(msg, context_id, &mut self.persistent_config)
        {
            Ok(message_body) => message_body,
            Err((code, msg)) => MessageBody {
                opcode: "recoverWallets".to_string(),
                path: MessagePath::Conversation(context_id),
                payload: Err((code, msg)),
            },
        }
    }

    fn unfriendly_handle_generate_wallets(
        msg: UiGenerateWalletsRequest,
        context_id: u64,
        persistent_config: &mut Box<dyn PersistentConfiguration>,
    ) -> Result<MessageBody, MessageError> {
        Self::check_preconditions(persistent_config, "generate", &msg.db_password)?;
        let (seed, mnemonic_phrase) = Self::generate_mnemonic(
            &msg.mnemonic_passphrase_opt,
            &msg.mnemonic_phrase_language,
            msg.mnemonic_phrase_size,
        )?;
        let consuming_wallet = Self::generate_wallet(&seed, &msg.consuming_derivation_path)?;
        let earning_wallet = Self::generate_wallet(&seed, &msg.earning_derivation_path)?;
        Self::set_wallet_info(
            persistent_config,
            &seed,
            &msg.consuming_derivation_path,
            &earning_wallet.string_address_from_keypair(),
            &msg.db_password,
        )?;
        Ok(UiGenerateWalletsResponse {
            mnemonic_phrase,
            consuming_wallet_address: consuming_wallet.string_address_from_keypair(),
            earning_wallet_address: earning_wallet.string_address_from_keypair(),
        }
        .tmb(context_id))
    }

    fn unfriendly_handle_recover_wallets(
        msg: UiRecoverWalletsRequest,
        context_id: u64,
        persistent_config: &mut Box<dyn PersistentConfiguration>,
    ) -> Result<MessageBody, MessageError> {
        Self::check_preconditions(persistent_config, "recover", &msg.db_password)?;
        let language = Self::parse_language(&msg.mnemonic_phrase_language)?;
        let mnemonic = match Mnemonic::from_phrase(msg.mnemonic_phrase.join(" "), language) {
            Ok(m) => m,
            Err(e) => {
                return Err((
                    MNEMONIC_PHRASE_ERROR,
                    format!("Couldn't make a mnemonic out of the supplied phrase: {}", e),
                ))
            }
        };
        let passphrase = msg.mnemonic_passphrase_opt.unwrap_or_default();
        let seed = Seed::new(&mnemonic, &passphrase);
        let _ = Self::generate_wallet(&seed, &msg.consuming_derivation_path)?;
        let earning_wallet = match Wallet::from_str(&msg.earning_wallet) {
            Ok(w) => w,
            Err(WalletError::InvalidAddress) => Self::generate_wallet(&seed, &msg.earning_wallet)?,
            Err(e) => panic!("Unexpected error making Wallet from address: {:?}", e),
        };
        Self::set_wallet_info(
            persistent_config,
            &seed,
            &msg.consuming_derivation_path,
            &earning_wallet.string_address_from_keypair(),
            &msg.db_password,
        )?;
        Ok(UiRecoverWalletsResponse {}.tmb(context_id))
    }

    #[allow(clippy::borrowed_box)]
    fn check_preconditions(
        persistent_config: &Box<dyn PersistentConfiguration>,
        operation: &str,
        db_password: &str,
    ) -> Result<(), MessageError> {
        match persistent_config.check_password(Some(db_password.to_string())) {
            Err(e) => {
                return Err((
                    CONFIGURATOR_READ_ERROR,
                    format!("Error checking password: {:?}", e),
                ))
            }
            Ok(true) => (),
            Ok(false) => {
                return Err((
                    BAD_PASSWORD_ERROR,
                    format!("Bad password; can't {} wallets", operation),
                ))
            }
        }
        match persistent_config.mnemonic_seed_exists() {
            Err(e) => {
                return Err((
                    CONFIGURATOR_READ_ERROR,
                    format!("Error checking mnemonic seed: {:?}", e),
                ))
            }
            Ok(true) => {
                return Err((
                    ALREADY_INITIALIZED_ERROR,
                    format!(
                        "Node already has a wallet pair; can't {} another",
                        operation
                    ),
                ))
            }
            Ok(false) => (),
        }
        Ok(())
    }

    fn generate_mnemonic(
        passphrase_opt: &Option<String>,
        language_str: &str,
        word_count: usize,
    ) -> Result<(Seed, Vec<String>), MessageError> {
        let language = Self::parse_language(language_str)?;
        let mnemonic_type = Self::parse_word_count(word_count)?;
        let mnemonic = Bip39::mnemonic(mnemonic_type, language);
        let mnemonic_passphrase = match passphrase_opt {
            Some(phrase) => phrase.to_string(),
            None => "".to_string(),
        };
        let seed = Bip39::seed(&mnemonic, &mnemonic_passphrase);
        let phrase_words: Vec<String> = mnemonic
            .into_phrase()
            .split(' ')
            .map(|w| w.to_string())
            .collect();
        Ok((seed, phrase_words))
    }

    fn parse_language(language_str: &str) -> Result<Language, MessageError> {
        match vec![
            ("English", Language::English),
            ("Chinese", Language::ChineseSimplified),
            ("Traditional Chinese", Language::ChineseTraditional),
            ("French", Language::French),
            ("Italian", Language::Italian),
            ("Japanese", Language::Japanese),
            ("Korean", Language::Korean),
            ("Spanish", Language::Spanish),
        ]
        .into_iter()
        .find(|(name, _)| name == &language_str)
        {
            Some((_, language)) => Ok(language),
            None => Err((
                UNRECOGNIZED_MNEMONIC_LANGUAGE_ERROR,
                language_str.to_string(),
            )),
        }
    }

    fn parse_word_count(word_count: usize) -> Result<MnemonicType, MessageError> {
        match vec![
            MnemonicType::Words12,
            MnemonicType::Words15,
            MnemonicType::Words18,
            MnemonicType::Words21,
            MnemonicType::Words24,
        ]
        .into_iter()
        .find(|mt| mt.word_count() == word_count)
        {
            Some(mt) => Ok(mt),
            None => Err((ILLEGAL_MNEMONIC_WORD_COUNT_ERROR, word_count.to_string())),
        }
    }

    fn generate_wallet(seed: &Seed, derivation_path: &str) -> Result<Wallet, MessageError> {
        match Bip32ECKeyPair::from_raw(seed.as_bytes(), derivation_path) {
            Err(e) => Err((
                DERIVATION_PATH_ERROR,
                format!("Bad derivation-path syntax: {}: {}", e, derivation_path),
            )),
            Ok(kp) => Ok(Wallet::from(kp)),
        }
    }

    fn handle_configuration(
        &mut self,
        msg: UiConfigurationRequest,
        context_id: u64,
    ) -> MessageBody {
        match Self::unfriendly_handle_configuration(msg, context_id, &mut self.persistent_config) {
            Ok(message_body) => message_body,
            Err((code, msg)) => MessageBody {
                opcode: "configuration".to_string(),
                path: MessagePath::Conversation(context_id),
                payload: Err((code, msg)),
            },
        }
    }

    fn unfriendly_handle_configuration(
        msg: UiConfigurationRequest,
        context_id: u64,
        persistent_config: &mut Box<dyn PersistentConfiguration>,
    ) -> Result<MessageBody, MessageError> {
        let good_password = match &msg.db_password_opt {
            None => None,
            Some(db_password) => {
                match persistent_config.check_password(Some(db_password.clone())) {
                    Ok(true) => Some(db_password),
                    Ok(false) => None,
                    Err(_) => return Err((CONFIGURATOR_READ_ERROR, "dbPassword".to_string())),
                }
            }
        };
        let current_schema_version = persistent_config.current_schema_version();
        let clandestine_port =
            Self::value_required(persistent_config.clandestine_port(), "clandestinePort")?;
        let gas_price = Self::value_required(persistent_config.gas_price(), "gasPrice")?;
        let consuming_wallet_derivation_path_opt = Self::value_not_required(
            persistent_config.consuming_wallet_derivation_path(),
            "consumingWalletDerivationPathOpt",
        )?;
        let earning_wallet_address_opt = Self::value_not_required(
            persistent_config.earning_wallet_address(),
            "earningWalletAddressOpt",
        )?;
        let start_block = Self::value_required(persistent_config.start_block(), "startBlock")?;
        let (mnemonic_seed_opt, past_neighbors) = match good_password {
            Some(password) => {
                let mnemonic_seed_opt = Self::value_not_required(
                    persistent_config.mnemonic_seed(password),
                    "mnemonicSeedOpt",
                )?
                .map(|bytes| bytes.as_slice().to_hex::<String>());
                let past_neighbors_opt = Self::value_not_required(
                    persistent_config.past_neighbors(password),
                    "pastNeighbors",
                )?;
                let past_neighbors = match past_neighbors_opt {
                    None => vec![],
                    Some(pns) => pns
                        .into_iter()
                        .map(|nd| nd.to_string(main_cryptde()))
                        .collect::<Vec<String>>(),
                };
                (mnemonic_seed_opt, past_neighbors)
            }
            None => (None, vec![]),
        };
        let response = UiConfigurationResponse {
            current_schema_version,
            clandestine_port,
            gas_price,
            mnemonic_seed_opt,
            consuming_wallet_derivation_path_opt,
            earning_wallet_address_opt,
            past_neighbors,
            start_block,
        };
        Ok(response.tmb(context_id))
    }

    fn value_required<T>(
        result: Result<Option<T>, PersistentConfigError>,
        field_name: &str,
    ) -> Result<T, MessageError> {
        match result {
            Ok(Some(v)) => Ok(v),
            Ok(None) => Err((VALUE_MISSING_ERROR, field_name.to_string())),
            Err(_) => Err((CONFIGURATOR_READ_ERROR, field_name.to_string())),
        }
    }

    fn value_not_required<T>(
        result: Result<Option<T>, PersistentConfigError>,
        field_name: &str,
    ) -> Result<Option<T>, MessageError> {
        match result {
            Ok(option) => Ok(option),
            Err(_) => Err((CONFIGURATOR_READ_ERROR, field_name.to_string())),
        }
    }

    fn set_wallet_info(
        persistent_config: &mut Box<dyn PersistentConfiguration>,
        seed: &dyn AsRef<[u8]>,
        consuming_derivation_path: &str,
        earning_wallet_address: &str,
        db_password: &str,
    ) -> Result<(), MessageError> {
        if let Err(e) = persistent_config.set_wallet_info(
            seed,
            consuming_derivation_path,
            earning_wallet_address,
            db_password,
        ) {
            return Err((
                CONFIGURATOR_WRITE_ERROR,
                format!("Wallet information could not be set: {:?}", e),
            ));
        }
        Ok(())
    }

    fn send_to_ui_gateway(&self, target: MessageTarget, body: MessageBody) {
        let msg = NodeToUiMessage { target, body };
        self.node_to_ui_sub
            .as_ref()
            .expect("Configurator is unbound")
            .try_send(msg)
            .expect("UiGateway is dead");
    }

    fn send_password_changes(&self, new_password: String) {
        let msg = NewPasswordMessage { new_password };
        self.new_password_subs
            .as_ref()
            .expect("Configurator is unbound")
            .iter()
            .for_each(|sub| {
                sub.try_send(msg.clone())
                    .expect("New password recipient is dead")
            });
    }

    fn call_handler<F: FnOnce(&mut Configurator) -> MessageBody>(
        &mut self,
        msg: NodeFromUiMessage,
        handler: F,
    ) {
        self.log_begin_handle(&msg);
        let response = handler(self);
        self.log_end_handle(&response);
        self.send_to_ui_gateway(ClientId(msg.client_id), response);
    }

    fn log_begin_handle(&self, msg: &NodeFromUiMessage) {
        debug!(
            &self.logger,
            "Handling {} message from client {}", msg.body.opcode, msg.client_id
        );
    }

    fn log_end_handle(&self, body: &MessageBody) {
        debug!(&self.logger, "Sending response to {} command:", body.opcode);
    }
}

#[cfg(test)]
mod tests {
    use std::sync::{Arc, Mutex};

    use actix::System;

    use masq_lib::messages::{
        ToMessageBody, UiChangePasswordResponse, UiCheckPasswordRequest, UiCheckPasswordResponse,
        UiGenerateWalletsResponse, UiNewPasswordBroadcast, UiStartOrder, UiWalletAddressesRequest,
        UiWalletAddressesResponse,
    };
    use masq_lib::ui_gateway::{MessagePath, MessageTarget};

    use crate::db_config::persistent_configuration::{
        PersistentConfigError, PersistentConfigurationReal,
    };
    use crate::test_utils::logging::{init_test_logging, TestLogHandler};
    use crate::test_utils::persistent_configuration_mock::PersistentConfigurationMock;
    use crate::test_utils::recorder::{make_recorder, peer_actors_builder};

    use super::*;
    use crate::blockchain::bip32::Bip32ECKeyPair;
    use crate::blockchain::bip39::Bip39;
    use crate::database::db_initializer::{DbInitializer, DbInitializerReal};
    use crate::node_configurator::configurator::MNEMONIC_PHRASE_ERROR;
    use crate::sub_lib::cryptde::PlainData;
    use crate::sub_lib::wallet::Wallet;
    use bip39::{Language, Mnemonic};
    use masq_lib::test_utils::utils::{ensure_node_home_directory_exists, DEFAULT_CHAIN_ID};
    use masq_lib::utils::derivation_path;

    #[test]
    fn constructor_connects_with_database() {
        let data_dir =
            ensure_node_home_directory_exists("configurator", "constructor_connects_with_database");
        let verifier = PersistentConfigurationReal::new(Box::new(ConfigDaoReal::new(
            DbInitializerReal::new()
                .initialize(&data_dir, DEFAULT_CHAIN_ID, true)
                .unwrap(),
        )));
        let (recorder, _, _) = make_recorder();
        let recorder_addr = recorder.start();
        let mut subject = Configurator::new(data_dir, DEFAULT_CHAIN_ID);
        subject.node_to_ui_sub = Some(recorder_addr.recipient());
        subject.new_password_subs = Some(vec![]);

        let _ = subject.handle_change_password(
            UiChangePasswordRequest {
                old_password_opt: None,
                new_password: "password".to_string(),
            },
            0,
            0,
        );

        assert_eq!(
            verifier.check_password(Some("password".to_string())),
            Ok(true)
        )
    }

    #[test]
    fn logs_and_ignores_unexpected_message() {
        init_test_logging();
        let system = System::new("test");
        let subject = make_subject(None);
        let subject_addr = subject.start();
        let (ui_gateway, _, ui_gateway_recording) = make_recorder();
        let peer_actors = peer_actors_builder().ui_gateway(ui_gateway).build();
        subject_addr.try_send(BindMessage { peer_actors }).unwrap();

        subject_addr
            .try_send(NodeFromUiMessage {
                client_id: 1234,
                body: UiStartOrder {}.tmb(4321),
            })
            .unwrap();

        System::current().stop();
        system.run();
        let recording = ui_gateway_recording.lock().unwrap();
        assert_eq!(recording.len(), 0);
        TestLogHandler::new()
            .exists_log_containing("DEBUG: Configurator: Ignoring message with opcode 'start'");
    }

    #[test]
    fn check_password_works() {
        let system = System::new("test");
        let check_password_params_arc = Arc::new(Mutex::new(vec![]));
        let persistent_config = PersistentConfigurationMock::new()
            .check_password_params(&check_password_params_arc)
            .check_password_result(Ok(false));
        let subject = make_subject(Some(persistent_config));
        let subject_addr = subject.start();
        let (ui_gateway, _, ui_gateway_recording_arc) = make_recorder();
        let peer_actors = peer_actors_builder().ui_gateway(ui_gateway).build();
        subject_addr.try_send(BindMessage { peer_actors }).unwrap();

        subject_addr
            .try_send(NodeFromUiMessage {
                client_id: 1234,
                body: UiCheckPasswordRequest {
                    db_password_opt: Some("password".to_string()),
                }
                .tmb(4321),
            })
            .unwrap();

        System::current().stop();
        system.run();
        let check_password_params = check_password_params_arc.lock().unwrap();
        assert_eq!(*check_password_params, vec![Some("password".to_string())]);
        let ui_gateway_recording = ui_gateway_recording_arc.lock().unwrap();
        assert_eq!(
            ui_gateway_recording.get_record::<NodeToUiMessage>(0),
            &NodeToUiMessage {
                target: MessageTarget::ClientId(1234),
                body: UiCheckPasswordResponse { matches: false }.tmb(4321)
            }
        );
        assert_eq!(ui_gateway_recording.len(), 1);
    }

    #[test]
    fn handle_check_password_handles_error() {
        init_test_logging();
        let persistent_config = PersistentConfigurationMock::new()
            .check_password_result(Err(PersistentConfigError::NotPresent));
        let mut subject = make_subject(Some(persistent_config));
        let msg = UiCheckPasswordRequest {
            db_password_opt: None,
        };

        let result = subject.handle_check_password(msg, 4321);

        assert_eq!(
            result,
            MessageBody {
                opcode: "checkPassword".to_string(),
                path: MessagePath::Conversation(4321),
                payload: Err((CONFIGURATOR_READ_ERROR, "NotPresent".to_string()))
            }
        );
        TestLogHandler::new()
            .exists_log_containing("WARN: Configurator: Failed to check password: NotPresent");
    }

    #[test]
    fn change_password_works() {
        let system = System::new("test");
        let change_password_params_arc = Arc::new(Mutex::new(vec![]));
        let persistent_config = PersistentConfigurationMock::new()
            .change_password_params(&change_password_params_arc)
            .change_password_result(Ok(()));
        let subject = make_subject(Some(persistent_config));
        let subject_addr = subject.start();
        let (ui_gateway, _, ui_gateway_recording_arc) = make_recorder();
        let (neighborhood, _, neighborhood_recording_arc) = make_recorder();
        let peer_actors = peer_actors_builder()
            .ui_gateway(ui_gateway)
            .neighborhood(neighborhood)
            .build();
        subject_addr.try_send(BindMessage { peer_actors }).unwrap();

        subject_addr
            .try_send(NodeFromUiMessage {
                client_id: 1234,
                body: UiChangePasswordRequest {
                    old_password_opt: Some("old_password".to_string()),
                    new_password: "new_password".to_string(),
                }
                .tmb(4321),
            })
            .unwrap();

        System::current().stop();
        system.run();
        let change_password_params = change_password_params_arc.lock().unwrap();
        assert_eq!(
            *change_password_params,
            vec![(Some("old_password".to_string()), "new_password".to_string())]
        );
        let ui_gateway_recording = ui_gateway_recording_arc.lock().unwrap();
        assert_eq!(
            ui_gateway_recording.get_record::<NodeToUiMessage>(0),
            &NodeToUiMessage {
                target: MessageTarget::AllExcept(1234),
                body: UiNewPasswordBroadcast {}.tmb(0)
            }
        );
        assert_eq!(
            ui_gateway_recording.get_record::<NodeToUiMessage>(1),
            &NodeToUiMessage {
                target: MessageTarget::ClientId(1234),
                body: UiChangePasswordResponse {}.tmb(4321)
            }
        );
        let neighborhood_recording = neighborhood_recording_arc.lock().unwrap();
        assert_eq!(
            neighborhood_recording.get_record::<NewPasswordMessage>(0),
            &NewPasswordMessage {
                new_password: "new_password".to_string()
            }
        );
        assert_eq!(neighborhood_recording.len(), 1);
    }

    #[test]
    fn handle_change_password_can_process_error() {
        init_test_logging();
        let persistent_config = PersistentConfigurationMock::new().change_password_result(Err(
            PersistentConfigError::DatabaseError("Didn't work good".to_string()),
        ));
        let mut subject = make_subject(Some(persistent_config));
        let msg = UiChangePasswordRequest {
            old_password_opt: None,
            new_password: "".to_string(),
        };

        let result = subject.handle_change_password(msg, 1234, 4321);

        assert_eq!(
            result,
            MessageBody {
                opcode: "changePassword".to_string(),
                path: MessagePath::Conversation(4321),
                payload: Err((
                    CONFIGURATOR_WRITE_ERROR,
                    r#"DatabaseError("Didn\'t work good")"#.to_string()
                )),
            }
        );
        TestLogHandler::new().exists_log_containing(
            r#"WARN: Configurator: Failed to change password: DatabaseError("Didn\'t work good")"#,
        );
    }

    #[test]
    fn handle_set_password_used_repeatedly_recommends_change_password_command_for_next_time() {
        init_test_logging();
        let persistent_config = PersistentConfigurationMock::new()
            .change_password_result(Err(PersistentConfigError::PasswordError));
        let mut subject = make_subject(Some(persistent_config));
        let msg = UiChangePasswordRequest {
            old_password_opt: None,
            new_password: "IAmSureThisPasswordMustBeRightDamn".to_string(),
        };

        let result = subject.handle_change_password(msg, 1234, 4321);

        assert_eq!(
            result,
            MessageBody {
                opcode: "changePassword".to_string(),
                path: MessagePath::Conversation(4321),
                payload: Err((
                    CONFIGURATOR_WRITE_ERROR,
                    "The database already has a password. You may only change it".to_string()
                )),
            }
        );
        TestLogHandler::new().exists_log_containing(
            "WARN: Configurator: Failed to change password: \
            The database already has a password. You may only change it",
        );
    }

    #[test]
    fn handle_wallet_addresses_works() {
        let system = System::new("test");
        let mnemonic_seed_params_arc = Arc::new(Mutex::new(vec![]));
        let persistent_config = PersistentConfigurationMock::new()
            .check_password_result(Ok(true))
            .mnemonic_seed_params(&mnemonic_seed_params_arc)
            .mnemonic_seed_result(Ok(Some(PlainData::new(
                "snake, goal, cook, doom".as_bytes(),
            ))))
            .consuming_wallet_derivation_path_result(Ok(Some(String::from(derivation_path(0, 4)))))
            .earning_wallet_address_result(Ok(Some(String::from(
                "0x01234567890aa345678901234567890123456789",
            ))));
        let subject = make_subject(Some(persistent_config));
        let subject_addr = subject.start();
        let (ui_gateway, _, ui_gateway_recording_arc) = make_recorder();
        let peer_actors = peer_actors_builder().ui_gateway(ui_gateway).build();
        subject_addr.try_send(BindMessage { peer_actors }).unwrap();

        subject_addr
            .try_send(NodeFromUiMessage {
                client_id: 1234,
                body: UiWalletAddressesRequest {
                    db_password: "123password".to_string(),
                }
                .tmb(4321),
            })
            .unwrap();

        System::current().stop();
        system.run();
        let mnemonic_seed_params = mnemonic_seed_params_arc.lock().unwrap();
        assert_eq!(*mnemonic_seed_params, vec!["123password".to_string()]);
        let ui_gateway_recording = ui_gateway_recording_arc.lock().unwrap();
        assert_eq!(
            ui_gateway_recording.get_record::<NodeToUiMessage>(0),
            &NodeToUiMessage {
                target: MessageTarget::ClientId(1234),
                body: UiWalletAddressesResponse {
                    consuming_wallet_address: "0x84646fb4dd69dd12fd779a569f7cdbe1e133b29b"
                        .to_string(),
                    earning_wallet_address: "0x01234567890aa345678901234567890123456789"
                        .to_string()
                }
                .tmb(4321)
            }
        );
        assert_eq!(ui_gateway_recording.len(), 1);
    }

    #[test]
    fn handle_wallet_addresses_works_if_mnemonic_seed_causes_error() {
        // also consider as a test for bad password supplied; mnemonic_seed solves that within
        init_test_logging();
        let persistent_config = PersistentConfigurationMock::new().mnemonic_seed_result(Err(
            PersistentConfigError::DatabaseError("Unknown error".to_string()),
        ));
        let subject = make_subject(Some(persistent_config));
        let msg = UiWalletAddressesRequest {
            db_password: "some password".to_string(),
        };

        let result = subject.handle_wallet_addresses(msg, 1234);

        assert_eq!(
            result,
            MessageBody {
                opcode: "walletAddresses".to_string(),
                path: MessagePath::Conversation(1234),
                payload: Err((
                    CONFIGURATOR_READ_ERROR,
                    r#"DatabaseError("Unknown error")"#.to_string()
                ))
            }
        );
        TestLogHandler::new().exists_log_containing(
            r#"WARN: Configurator: Failed to obtain wallet addresses: 281474976710657, DatabaseError("Unknown error")"#,
        );
    }

    #[test]
    fn handle_wallet_addresses_works_if_mnemonic_seed_is_none() {
        init_test_logging();
        let persistent_config = PersistentConfigurationMock::new().mnemonic_seed_result(Ok(None));
        let subject = make_subject(Some(persistent_config));
        let msg = UiWalletAddressesRequest {
            db_password: "some password".to_string(),
        };

        let result = subject.handle_wallet_addresses(msg, 1234);

        assert_eq!(
            result,
            MessageBody {
                opcode: "walletAddresses".to_string(),
                path: MessagePath::Conversation(1234),
                payload: Err((
                    EARLY_QUESTIONING_ABOUT_DATA,
                    "Wallets must exist prior to demanding info on them (recover or generate wallets first)".to_string()
                ))
            }
        );
        TestLogHandler::new().exists_log_containing(
            "WARN: Configurator: Failed to obtain wallet addresses: 281474976710667, Wallets \
             must exist prior to demanding info on them (recover or generate wallets first)",
        );
    }

    #[test]
    #[should_panic(
        expected = "Database corrupted: consuming derivation path not present despite mnemonic seed in place!"
    )]
    fn handle_wallet_addresses_panics_if_derivation_path_is_none() {
        let persistent_config = PersistentConfigurationMock::new()
            .mnemonic_seed_result(Ok(Some(PlainData::new(b"snake, goal, cook, doom"))))
            .consuming_wallet_derivation_path_result(Ok(None));
        let subject = make_subject(Some(persistent_config));
        let msg = UiWalletAddressesRequest {
            db_password: "some password".to_string(),
        };

        let _ = subject.handle_wallet_addresses(msg, 1234);
    }

    #[test]
    fn handle_wallet_addresses_works_if_derivation_path_causes_error() {
        init_test_logging();
        let persistent_config = PersistentConfigurationMock::new()
            .mnemonic_seed_result(Ok(Some(PlainData::new(b"snake, goal, cook, doom"))))
            .consuming_wallet_derivation_path_result(Err(PersistentConfigError::DatabaseError(
                "Unknown error 2".to_string(),
            )));
        let subject = make_subject(Some(persistent_config));
        let msg = UiWalletAddressesRequest {
            db_password: "some password".to_string(),
        };

        let result = subject.handle_wallet_addresses(msg, 1234);

        assert_eq!(
            result,
            MessageBody {
                opcode: "walletAddresses".to_string(),
                path: MessagePath::Conversation(1234),
                payload: Err((
                    CONFIGURATOR_READ_ERROR,
                    r#"DatabaseError("Unknown error 2")"#.to_string()
                ))
            }
        );
        TestLogHandler::new().exists_log_containing(
            r#"WARN: Configurator: Failed to obtain wallet addresses: 281474976710657, DatabaseError("Unknown error 2")"#,
        );
    }

    #[test]
    fn handle_wallet_addresses_works_if_consuming_wallet_address_error() {
        init_test_logging();
        let persistent_config = PersistentConfigurationMock::new()
            .mnemonic_seed_result(Ok(Some(PlainData::new(b"snake, goal, cook, doom"))))
            .consuming_wallet_derivation_path_result(Ok(Some(String::from("*************"))));
        let subject = make_subject(Some(persistent_config));
        let msg = UiWalletAddressesRequest {
            db_password: "some password".to_string(),
        };

        let result = subject.handle_wallet_addresses(msg, 1234);

        assert_eq!(
            result,
            MessageBody {
                opcode: "walletAddresses".to_string(),
                path: MessagePath::Conversation(1234),
                payload: Err((
                    KEY_PAIR_CONSTRUCTION_ERROR,
                    r#"Consuming wallet address error during generation: InvalidDerivationPath"#
                        .to_string()
                ))
            }
        );
        TestLogHandler::new().exists_log_containing(
            "WARN: Configurator: Failed to obtain wallet addresses: 281474976710661, Consuming \
             wallet address error during generation: InvalidDerivationPath",
        );
    }

    #[test]
    fn handle_wallet_addresses_works_if_earning_wallet_address_triggers_database_error() {
        init_test_logging();
        let persistent_config = PersistentConfigurationMock::new()
            .mnemonic_seed_result(Ok(Some(PlainData::new(
                "snake, goal, cook, doom".as_bytes(),
            ))))
            .consuming_wallet_derivation_path_result(Ok(Some(String::from(derivation_path(0, 4)))))
            .earning_wallet_address_result(Err(PersistentConfigError::DatabaseError(
                "Unknown error 3".to_string(),
            )));
        let subject = make_subject(Some(persistent_config));
        let msg = UiWalletAddressesRequest {
            db_password: "some password".to_string(),
        };

        let result = subject.handle_wallet_addresses(msg, 1234);

        assert_eq!(
            result,
            MessageBody {
                opcode: "walletAddresses".to_string(),
                path: MessagePath::Conversation(1234),
                payload: Err((
                    CONFIGURATOR_READ_ERROR,
                    r#"DatabaseError("Unknown error 3")"#.to_string()
                ))
            }
        );
        TestLogHandler::new().exists_log_containing(
            r#"WARN: Configurator: Failed to obtain wallet addresses: 281474976710657, DatabaseError("Unknown error 3")"#,
        );
    }

    #[test]
    #[should_panic(
        expected = "Database corrupted: missing earning wallet address despite other values for wallets in place!"
    )]
    fn handle_wallet_addresses_panics_if_earning_wallet_address_is_missing() {
        let persistent_config = PersistentConfigurationMock::new()
            .mnemonic_seed_result(Ok(Some(PlainData::new(b"snake, goal, cook, doom"))))
            .consuming_wallet_derivation_path_result(Ok(Some(String::from(derivation_path(0, 4)))))
            .earning_wallet_address_result(Ok(None));
        let subject = make_subject(Some(persistent_config));
        let msg = UiWalletAddressesRequest {
            db_password: "some password".to_string(),
        };

        let _ = subject.handle_wallet_addresses(msg, 1234);
    }

    #[test]
    fn handle_generate_wallets_works() {
        let check_password_params_arc = Arc::new(Mutex::new(vec![]));
        let set_wallet_info_params_arc = Arc::new(Mutex::new(vec![]));
        let (ui_gateway, _, ui_gateway_recording_arc) = make_recorder();
        let persistent_config = PersistentConfigurationMock::new()
            .check_password_params(&check_password_params_arc)
            .check_password_result(Ok(true))
            .mnemonic_seed_exists_result(Ok(false))
            .set_wallet_info_params(&set_wallet_info_params_arc)
            .set_wallet_info_result(Ok(()));
        let subject = make_subject(Some(persistent_config));
        let subject_addr = subject.start();
        let peer_actors = peer_actors_builder().ui_gateway(ui_gateway).build();
        subject_addr.try_send(BindMessage { peer_actors }).unwrap();

        subject_addr
            .try_send(NodeFromUiMessage {
                client_id: 1234,
                body: make_example_generate_wallets_request().tmb(4321),
            })
            .unwrap();

        let system = System::new("test");
        System::current().stop();
        system.run();
        let ui_gateway_recording = ui_gateway_recording_arc.lock().unwrap();
        let response = ui_gateway_recording.get_record::<NodeToUiMessage>(0);
        let (generated_wallets, context_id) =
            UiGenerateWalletsResponse::fmb(&response.body.clone()).unwrap();
        assert_eq!(context_id, 4321);
        assert_eq!(generated_wallets.mnemonic_phrase.len(), 24);
        let mnemonic_phrase = generated_wallets.mnemonic_phrase.join(" ");
        let mnemonic = Mnemonic::from_phrase(&mnemonic_phrase, Language::English).unwrap();
        let seed = PlainData::new(Bip39::seed(&mnemonic, "booga").as_ref());
        let consuming_wallet = Wallet::from(
            Bip32ECKeyPair::from_raw(seed.as_slice(), &derivation_path(0, 4)).unwrap(),
        );
        assert_eq!(
            generated_wallets.consuming_wallet_address,
            consuming_wallet.string_address_from_keypair()
        );
        let earning_wallet = Wallet::from(
            Bip32ECKeyPair::from_raw(seed.as_slice(), &derivation_path(0, 5)).unwrap(),
        );
        assert_eq!(
            generated_wallets.earning_wallet_address,
            earning_wallet.string_address_from_keypair()
        );
        let check_password_params = check_password_params_arc.lock().unwrap();
        assert_eq!(*check_password_params, vec![Some("password".to_string())]);

        let set_wallet_info_params = set_wallet_info_params_arc.lock().unwrap();
        assert_eq!(
            *set_wallet_info_params,
            vec![(
                seed,
                derivation_path(0, 4),
                earning_wallet.string_address_from_keypair(),
                "password".to_string(),
            )]
        );
    }

    #[test]
    fn handle_generate_wallets_works_if_check_password_fails() {
        let persistent_config = PersistentConfigurationMock::new()
            .check_password_result(Err(PersistentConfigError::NotPresent));
        let mut subject = make_subject(Some(persistent_config));

        let result = subject.handle_generate_wallets(make_example_generate_wallets_request(), 4321);

        assert_eq!(
            result,
            MessageBody {
                opcode: "generateWallets".to_string(),
                path: MessagePath::Conversation(4321),
                payload: Err((
                    CONFIGURATOR_READ_ERROR,
                    "Error checking password: NotPresent".to_string()
                ))
            }
        )
    }

    #[test]
    fn handle_generate_wallets_works_if_password_is_incorrect() {
        let persistent_config = PersistentConfigurationMock::new().check_password_result(Ok(false));
        let mut subject = make_subject(Some(persistent_config));

        let result = subject.handle_generate_wallets(make_example_generate_wallets_request(), 4321);

        assert_eq!(
            result,
            MessageBody {
                opcode: "generateWallets".to_string(),
                path: MessagePath::Conversation(4321),
                payload: Err((
                    BAD_PASSWORD_ERROR,
                    "Bad password; can't generate wallets".to_string()
                ))
            }
        )
    }

    #[test]
    fn handle_generate_wallets_works_if_mnemonic_seed_cant_be_read() {
        let persistent_config = PersistentConfigurationMock::new()
            .check_password_result(Ok(true))
            .mnemonic_seed_exists_result(Err(PersistentConfigError::NotPresent));
        let mut subject = make_subject(Some(persistent_config));

        let result = subject.handle_generate_wallets(make_example_generate_wallets_request(), 4321);

        assert_eq!(
            result,
            MessageBody {
                opcode: "generateWallets".to_string(),
                path: MessagePath::Conversation(4321),
                payload: Err((
                    CONFIGURATOR_READ_ERROR,
                    "Error checking mnemonic seed: NotPresent".to_string()
                ))
            }
        )
    }

    #[test]
    fn handle_generate_wallets_manages_error_if_chosen_language_isnt_in_list() {
        let persistent_config = PersistentConfigurationMock::new()
            .check_password_result(Ok(true))
            .mnemonic_seed_exists_result(Ok(false));
        let mut subject = make_subject(Some(persistent_config));
        let msg = UiGenerateWalletsRequest {
            db_password: "blabla".to_string(),
            mnemonic_phrase_size: 24,
            mnemonic_phrase_language: "SuperSpecial".to_string(),
            mnemonic_passphrase_opt: None,
            consuming_derivation_path: derivation_path(0, 4),
            earning_derivation_path: derivation_path(0, 5),
        };

        let result = subject.handle_generate_wallets(msg, 4321);

        assert_eq!(
            result,
            MessageBody {
                opcode: "generateWallets".to_string(),
                path: MessagePath::Conversation(4321),
                payload: Err((
                    UNRECOGNIZED_MNEMONIC_LANGUAGE_ERROR,
                    "SuperSpecial".to_string()
                ))
            }
        )
    }

    #[test]
    fn handle_generate_wallets_works_if_mnemonic_seed_is_already_set() {
        let persistent_config = PersistentConfigurationMock::new()
            .check_password_result(Ok(true))
            .mnemonic_seed_exists_result(Ok(true));
        let mut subject = make_subject(Some(persistent_config));

        let result = subject.handle_generate_wallets(make_example_generate_wallets_request(), 4321);

        assert_eq!(
            result,
            MessageBody {
                opcode: "generateWallets".to_string(),
                path: MessagePath::Conversation(4321),
                payload: Err((
                    ALREADY_INITIALIZED_ERROR,
                    "Node already has a wallet pair; can't generate another".to_string()
                ))
            }
        )
    }

    #[test]
    fn handle_generate_wallets_works_if_wallet_info_cant_be_set() {
        let persistent_config = PersistentConfigurationMock::new()
            .check_password_result(Ok(true))
            .mnemonic_seed_exists_result(Ok(false))
            .set_wallet_info_result(Err(PersistentConfigError::BadDerivationPathFormat(
                "booga".to_string(),
            )));
        let mut subject = make_subject(Some(persistent_config));

        let result = subject.handle_generate_wallets(make_example_generate_wallets_request(), 4321);

        assert_eq!(
            result,
            MessageBody {
                opcode: "generateWallets".to_string(),
                path: MessagePath::Conversation(4321),
                payload: Err((
                    CONFIGURATOR_WRITE_ERROR,
                    "Wallet information could not be set: BadDerivationPathFormat(\"booga\")"
                        .to_string()
                ))
            }
        )
    }

    #[test]
    fn handle_recover_wallets_works_with_earning_wallet_address() {
        let check_password_params_arc = Arc::new(Mutex::new(vec![]));
        let set_wallet_info_params_arc = Arc::new(Mutex::new(vec![]));
        let (ui_gateway, _, ui_gateway_recording_arc) = make_recorder();
        let persistent_config = PersistentConfigurationMock::new()
            .check_password_params(&check_password_params_arc)
            .check_password_result(Ok(true))
            .mnemonic_seed_exists_result(Ok(false))
            .set_wallet_info_params(&set_wallet_info_params_arc)
            .set_wallet_info_result(Ok(()));
        let subject = make_subject(Some(persistent_config));
        let subject_addr = subject.start();
        let peer_actors = peer_actors_builder().ui_gateway(ui_gateway).build();
        subject_addr.try_send(BindMessage { peer_actors }).unwrap();
        let request = make_example_recover_wallets_request();

        subject_addr
            .try_send(NodeFromUiMessage {
                client_id: 1234,
                body: request.clone().tmb(4321),
            })
            .unwrap();

        let system = System::new("test");
        System::current().stop();
        system.run();
        let ui_gateway_recording = ui_gateway_recording_arc.lock().unwrap();
        let response = ui_gateway_recording.get_record::<NodeToUiMessage>(0);
        let (_, context_id) = UiRecoverWalletsResponse::fmb(&response.body).unwrap();
        assert_eq!(context_id, 4321);
        let mnemonic_phrase = request.mnemonic_phrase.join(" ");
        let mnemonic = Mnemonic::from_phrase(&mnemonic_phrase, Language::English).unwrap();
        let seed = PlainData::new(
            Bip39::seed(&mnemonic, &request.mnemonic_passphrase_opt.unwrap()).as_ref(),
        );
        let check_password_params = check_password_params_arc.lock().unwrap();
        assert_eq!(
            *check_password_params,
            vec![Some(request.db_password.clone())]
        );

        let set_wallet_info_params = set_wallet_info_params_arc.lock().unwrap();
        assert_eq!(
            *set_wallet_info_params,
            vec![(
                seed,
                request.consuming_derivation_path,
                request.earning_wallet,
                request.db_password,
            )]
        );
    }

    #[test]
    fn handle_recover_wallets_works_with_earning_wallet_derivation_path() {
        let set_wallet_info_params_arc = Arc::new(Mutex::new(vec![]));
        let persistent_config = PersistentConfigurationMock::new()
            .check_password_result(Ok(true))
            .mnemonic_seed_exists_result(Ok(false))
            .set_wallet_info_params(&set_wallet_info_params_arc)
            .set_wallet_info_result(Ok(()));
        let mut subject = make_subject(Some(persistent_config));
        let mut request = make_example_recover_wallets_request();
        request.earning_wallet = derivation_path(0, 5);

        let result = subject.handle_recover_wallets(request.clone(), 1234);

        assert_eq!(result, UiRecoverWalletsResponse {}.tmb(1234));
        let mnemonic_phrase = request.mnemonic_phrase.join(" ");
        let mnemonic = Mnemonic::from_phrase(&mnemonic_phrase, Language::English).unwrap();
        let seed = Bip39::seed(&mnemonic, &request.mnemonic_passphrase_opt.unwrap());
        let earning_wallet = Configurator::generate_wallet(&seed, &request.earning_wallet).unwrap();
        let set_wallet_info_params = set_wallet_info_params_arc.lock().unwrap();
        assert_eq!(
            *set_wallet_info_params,
            vec![(
                PlainData::new(&seed.as_ref()),
                request.consuming_derivation_path,
                earning_wallet.string_address_from_keypair(),
                request.db_password,
            )]
        );
    }

    #[test]
    fn handle_recover_wallets_works_without_passphrase() {
        let set_wallet_info_params_arc = Arc::new(Mutex::new(vec![]));
        let persistent_config = PersistentConfigurationMock::new()
            .check_password_result(Ok(true))
            .mnemonic_seed_exists_result(Ok(false))
            .set_wallet_info_params(&set_wallet_info_params_arc)
            .set_wallet_info_result(Ok(()));
        let mut subject = make_subject(Some(persistent_config));
        let mut request = make_example_recover_wallets_request();
        request.mnemonic_passphrase_opt = None;

        let result = subject.handle_recover_wallets(request.clone(), 1234);

        assert_eq!(result, UiRecoverWalletsResponse {}.tmb(1234));
        let mnemonic_phrase = request.mnemonic_phrase.join(" ");
        let mnemonic = Mnemonic::from_phrase(&mnemonic_phrase, Language::English).unwrap();
        let seed = Bip39::seed(&mnemonic, "");
        let set_wallet_info_params = set_wallet_info_params_arc.lock().unwrap();
        assert_eq!(
            *set_wallet_info_params,
            vec![(
                PlainData::new(&seed.as_ref()),
                request.consuming_derivation_path,
                request.earning_wallet,
                request.db_password,
            )]
        );
    }

    #[test]
    fn handle_recover_wallets_works_with_check_password_error() {
        let persistent_config = PersistentConfigurationMock::new()
            .check_password_result(Err(PersistentConfigError::NotPresent));
        let mut subject = make_subject(Some(persistent_config));
        let request = make_example_recover_wallets_request();

        let result = subject.handle_recover_wallets(request, 1234);

        assert_eq!(
            result,
            MessageBody {
                opcode: "recoverWallets".to_string(),
                path: MessagePath::Conversation(1234),
                payload: Err((
                    CONFIGURATOR_READ_ERROR,
                    "Error checking password: NotPresent".to_string()
                ))
            }
        )
    }

    #[test]
    fn handle_recover_wallets_works_with_incorrect_password() {
        let persistent_config = PersistentConfigurationMock::new().check_password_result(Ok(false));
        let mut subject = make_subject(Some(persistent_config));
        let request = make_example_recover_wallets_request();

        let result = subject.handle_recover_wallets(request, 1234);

        assert_eq!(
            result,
            MessageBody {
                opcode: "recoverWallets".to_string(),
                path: MessagePath::Conversation(1234),
                payload: Err((
                    BAD_PASSWORD_ERROR,
                    "Bad password; can't recover wallets".to_string(),
                ))
            }
        )
    }

    #[test]
    fn handle_recover_wallets_handles_error_checking_for_mnemonic_seed() {
        let persistent_config = PersistentConfigurationMock::new()
            .check_password_result(Ok(true))
            .mnemonic_seed_exists_result(Err(PersistentConfigError::NotPresent));
        let mut subject = make_subject(Some(persistent_config));
        let request = make_example_recover_wallets_request();

        let result = subject.handle_recover_wallets(request, 1234);

        assert_eq!(
            result,
            MessageBody {
                opcode: "recoverWallets".to_string(),
                path: MessagePath::Conversation(1234),
                payload: Err((
                    CONFIGURATOR_READ_ERROR,
                    "Error checking mnemonic seed: NotPresent".to_string()
                ))
            }
        )
    }

    #[test]
    fn handle_recover_wallets_works_if_mnemonic_seed_is_already_set() {
        let persistent_config = PersistentConfigurationMock::new()
            .check_password_result(Ok(true))
            .mnemonic_seed_exists_result(Ok(true));
        let mut subject = make_subject(Some(persistent_config));

        let result = subject.handle_recover_wallets(make_example_recover_wallets_request(), 4321);

        assert_eq!(
            result,
            MessageBody {
                opcode: "recoverWallets".to_string(),
                path: MessagePath::Conversation(4321),
                payload: Err((
                    ALREADY_INITIALIZED_ERROR,
                    "Node already has a wallet pair; can't recover another".to_string()
                ))
            }
        )
    }

    #[test]
    fn handle_recover_wallets_works_if_mnemonic_cant_be_generated_from_phrase() {
        let persistent_config = PersistentConfigurationMock::new()
            .check_password_result(Ok(true))
            .mnemonic_seed_exists_result(Ok(false));
        let mut subject = make_subject(Some(persistent_config));
        let mut request = make_example_recover_wallets_request();
        request.mnemonic_phrase = vec!["ooga".to_string(), "booga".to_string()];

        let result = subject.handle_recover_wallets(request, 4321);

        assert_eq!(
            result,
            MessageBody {
                opcode: "recoverWallets".to_string(),
                path: MessagePath::Conversation(4321),
                payload: Err((
                    MNEMONIC_PHRASE_ERROR,
                    "Couldn't make a mnemonic out of the supplied phrase: invalid word in phrase"
                        .to_string()
                ))
            }
        )
    }

    #[test]
    fn handle_recover_wallets_works_if_wallet_info_cant_be_set() {
        let persistent_config = PersistentConfigurationMock::new()
            .check_password_result(Ok(true))
            .mnemonic_seed_exists_result(Ok(false))
            .set_wallet_info_result(Err(PersistentConfigError::BadDerivationPathFormat(
                "booga".to_string(),
            )));
        let mut subject = make_subject(Some(persistent_config));

        let result = subject.handle_recover_wallets(make_example_recover_wallets_request(), 4321);

        assert_eq!(
            result,
            MessageBody {
                opcode: "recoverWallets".to_string(),
                path: MessagePath::Conversation(4321),
                payload: Err((
                    CONFIGURATOR_WRITE_ERROR,
                    "Wallet information could not be set: BadDerivationPathFormat(\"booga\")"
                        .to_string()
                ))
            }
        )
    }

    #[test]
    fn parse_language_handles_expected_languages() {
        vec![
            "English",
            "Chinese",
            "Traditional Chinese",
            "French",
            "Italian",
            "Japanese",
            "Korean",
            "Spanish",
        ]
        .into_iter()
        .for_each(|input| {
            let result = Configurator::parse_language(input)
                .expect(format!("{} didn't parse", input).as_str());

            // I can't believe that PartialEq is not implemented for Language. Sheesh!
            match result {
                Language::English => assert_eq!(input, "English"),
                Language::ChineseSimplified => assert_eq!(input, "Chinese"),
                Language::ChineseTraditional => assert_eq!(input, "Traditional Chinese"),
                Language::French => assert_eq!(input, "French"),
                Language::Italian => assert_eq!(input, "Italian"),
                Language::Japanese => assert_eq!(input, "Japanese"),
                Language::Korean => assert_eq!(input, "Korean"),
                Language::Spanish => assert_eq!(input, "Spanish"),
            }
        })
    }

    #[test]
    fn parse_word_count_handles_expected_counts() {
        vec![12, 15, 18, 21, 24].into_iter().for_each(|input| {
            let result = Configurator::parse_word_count(input)
                .expect(format!("{} didn't parse", input).as_str());

            assert_eq!(result.word_count(), input);
        })
    }

    #[test]
    fn parse_word_count_handles_unexpected_count() {
        let result = Configurator::parse_word_count(13).err().unwrap();

        assert_eq!(
            result,
            (ILLEGAL_MNEMONIC_WORD_COUNT_ERROR, "13".to_string())
        );
    }

    #[test]
    fn generate_mnemonic_works_without_passphrase() {
        let (actual_seed, phrase_words) =
            Configurator::generate_mnemonic(&None, "English", 12).unwrap();

        let mnemonic_phrase = phrase_words.join(" ");
        let mnemonic = Mnemonic::from_phrase(&mnemonic_phrase, Language::English).unwrap();
        let expected_seed = Bip39::seed(&mnemonic, "");
        assert_eq!(actual_seed.as_ref(), expected_seed.as_ref());
    }

    #[test]
    fn configuration_works_with_missing_secrets() {
        let persistent_config = PersistentConfigurationMock::new()
            .check_password_result(Ok(true))
            .current_schema_version_result("1.2.3")
            .clandestine_port_result(Ok(Some(1234)))
            .gas_price_result(Ok(Some(2345)))
            .mnemonic_seed_result(Ok(None))
            .consuming_wallet_derivation_path_result(Ok(None))
            .past_neighbors_result(Ok(Some(vec![])))
            .earning_wallet_address_result(Ok(None))
            .start_block_result(Ok(Some(3456)));
        let mut subject = make_subject(Some(persistent_config));

        let (configuration, context_id) =
            UiConfigurationResponse::fmb(subject.handle_configuration(
                UiConfigurationRequest {
                    db_password_opt: None,
                },
                4321,
            ))
            .unwrap();

        assert_eq!(context_id, 4321);
        assert_eq!(
            configuration,
            UiConfigurationResponse {
                current_schema_version: "1.2.3".to_string(),
                clandestine_port: 1234,
                gas_price: 2345,
                mnemonic_seed_opt: None,
                consuming_wallet_derivation_path_opt: None,
                earning_wallet_address_opt: None,
                past_neighbors: vec![],
                start_block: 3456
            }
        );
    }

    #[test]
    fn configuration_handles_check_password_error() {
        let persistent_config = PersistentConfigurationMock::new()
            .check_password_result(Err(PersistentConfigError::NotPresent));
        let mut subject = make_subject(Some(persistent_config));

        let result = subject.handle_configuration(
            UiConfigurationRequest {
                db_password_opt: Some("password".to_string()),
            },
            4321,
        );

        assert_eq!(
            result,
            MessageBody {
                opcode: "configuration".to_string(),
                path: MessagePath::Conversation(4321),
                payload: Err((CONFIGURATOR_READ_ERROR, "dbPassword".to_string()))
            }
        );
    }

    #[test]
    fn value_required_handles_absent_value() {
        let result: Result<String, MessageError> = Configurator::value_required(Ok(None), "Field");

        assert_eq!(result, Err((VALUE_MISSING_ERROR, "Field".to_string())))
    }

    #[test]
    fn value_required_handles_read_error() {
        let result: Result<String, MessageError> =
            Configurator::value_required(Err(PersistentConfigError::NotPresent), "Field");

        assert_eq!(result, Err((CONFIGURATOR_READ_ERROR, "Field".to_string())))
    }

    #[test]
    fn value_not_required_handles_read_error() {
        let result: Result<Option<String>, MessageError> =
            Configurator::value_not_required(Err(PersistentConfigError::NotPresent), "Field");

        assert_eq!(result, Err((CONFIGURATOR_READ_ERROR, "Field".to_string())))
    }

    fn make_example_generate_wallets_request() -> UiGenerateWalletsRequest {
        UiGenerateWalletsRequest {
            db_password: "password".to_string(),
            mnemonic_phrase_size: 24,
            mnemonic_phrase_language: "English".to_string(),
            mnemonic_passphrase_opt: Some("booga".to_string()),
            consuming_derivation_path: derivation_path(0, 4),
            earning_derivation_path: derivation_path(0, 5),
        }
    }

    fn make_example_recover_wallets_request() -> UiRecoverWalletsRequest {
        UiRecoverWalletsRequest {
            db_password: "password".to_string(),
            mnemonic_phrase: vec![
                "parent", "prevent", "vehicle", "tooth", "crazy", "cruel", "update", "mango",
                "female", "mad", "spread", "plunge", "tiny", "inch", "under", "engine", "enforce",
                "film", "awesome", "plunge", "cloud", "spell", "empower", "pipe",
            ]
            .into_iter()
            .map(|x| x.to_string())
            .collect::<Vec<String>>(),
            mnemonic_passphrase_opt: Some("ebullient".to_string()),
            mnemonic_phrase_language: "English".to_string(),
            consuming_derivation_path: derivation_path(0, 4),
            earning_wallet: "0x005e288d713a5fb3d7c9cf1b43810a98688c7223".to_string(),
        }
    }

    fn make_subject(persistent_config_opt: Option<PersistentConfigurationMock>) -> Configurator {
        let persistent_config: Box<dyn PersistentConfiguration> =
            Box::new(persistent_config_opt.unwrap_or(PersistentConfigurationMock::new()));
        Configurator::from(persistent_config)
    }
}<|MERGE_RESOLUTION|>--- conflicted
+++ resolved
@@ -68,84 +68,26 @@
     type Result = ();
 
     fn handle(&mut self, msg: NodeFromUiMessage, _ctx: &mut Self::Context) -> Self::Result {
-<<<<<<< HEAD
         if let Ok((body, context_id)) = UiCheckPasswordRequest::fmb(&msg.body) {
-            debug!(
-                &self.logger,
-                "Handling {} message from client {}", msg.body.opcode, msg.client_id
-            );
-            let response = self.handle_check_password(body, context_id);
-            debug!(
-                &self.logger,
-                "Sending response to checkPassword command:\n{:?}", response
-            );
-            self.send_to_ui_gateway(ClientId(msg.client_id), response);
+            self.call_handler(msg, |c| c.handle_check_password(body, context_id));
         } else if let Ok((body, context_id)) = UiChangePasswordRequest::fmb(&msg.body) {
-            debug!(
-                &self.logger,
-                "Handling {} message from client {}", msg.body.opcode, msg.client_id
-            );
-            let response = self.handle_change_password(body, msg.client_id, context_id);
-            debug!(
-                &self.logger,
-                "Sending response to changePassword command:\n{:?}", response
-            );
-            self.send_to_ui_gateway(ClientId(msg.client_id), response);
+            let client_id = msg.client_id;
+            self.call_handler(msg, |c| {
+                c.handle_change_password(body, client_id, context_id)
+            });
         } else if let Ok((body, context_id)) = UiGenerateWalletsRequest::fmb(&msg.body) {
-            debug!(
-                &self.logger,
-                "Handling {} message from client {}", msg.body.opcode, msg.client_id
-            );
-            let response = self.handle_generate_wallets(body, context_id);
-            debug!(
-                &self.logger,
-                "Sending response to generateWallets command:\n{:?}", response
-            );
-            self.send_to_ui_gateway(ClientId(msg.client_id), response);
+            self.call_handler(msg, |c| c.handle_generate_wallets(body, context_id));
         } else if let Ok((body, context_id)) = UiRecoverWalletsRequest::fmb(&msg.body) {
-            debug!(
-                &self.logger,
-                "Handling {} message from client {}", msg.body.opcode, msg.client_id
-            );
-            let response = self.handle_recover_wallets(body, context_id);
-            debug!(
-                &self.logger,
-                "Sending response to recoverWallets command:\n{:?}", response
-            );
-            self.send_to_ui_gateway(ClientId(msg.client_id), response);
+            self.call_handler(msg, |c| c.handle_recover_wallets(body, context_id));
+        } else if let Ok((body, context_id)) = UiConfigurationRequest::fmb(msg.clone().body) {
+            self.call_handler(msg, |c| c.handle_configuration(body, context_id));
         } else if let Ok((body, context_id)) = UiWalletAddressesRequest::fmb(&msg.body) {
-            debug!(
-                &self.logger,
-                "Handling {} message from client {}", msg.body.opcode, msg.client_id
-            );
-            let response = self.handle_wallet_addresses(body, context_id);
-            debug!(
-                &self.logger,
-                "Sending response to walletAddresses command:\n{:?}", response
-            );
-            self.send_to_ui_gateway(ClientId(msg.client_id), response);
+            self.call_handler(msg, |c| c.handle_wallet_addresses(body, context_id));
         } else {
             debug!(
                 &self.logger,
                 "Ignoring message with opcode '{}' from client {}", msg.body.opcode, msg.client_id
             )
-=======
-        if let Ok((body, context_id)) = UiCheckPasswordRequest::fmb(msg.clone().body) {
-            self.call_handler(msg, |c| c.handle_check_password(body, context_id));
-        } else if let Ok((body, context_id)) = UiChangePasswordRequest::fmb(msg.clone().body) {
-            let client_id = msg.client_id;
-            self.call_handler(msg, |c| {
-                c.handle_change_password(body, client_id, context_id)
-            });
-        } else if let Ok((body, context_id)) = UiGenerateWalletsRequest::fmb(msg.clone().body) {
-            self.call_handler(msg, |c| c.handle_generate_wallets(body, context_id));
-        } else if let Ok((body, context_id)) = UiRecoverWalletsRequest::fmb(msg.clone().body) {
-            self.call_handler(msg, |c| c.handle_recover_wallets(body, context_id));
-        } else if let Ok((body, context_id)) = UiConfigurationRequest::fmb(msg.clone().body) {
-            self.call_handler(msg, |c| c.handle_configuration(body, context_id));
-        } else if let Ok((body, context_id)) = UiWalletAddressesRequest::fmb(msg.clone().body) {
-            self.call_handler(msg, |c| c.handle_wallet_addresses(body, context_id));
->>>>>>> 06b0d58f
         }
     }
 }
