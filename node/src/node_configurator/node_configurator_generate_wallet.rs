--- conflicted
+++ resolved
@@ -354,10 +354,7 @@
     use crate::test_utils::*;
     use bip39::Seed;
     use masq_lib::multi_config::{CommandLineVcl, VirtualCommandLine};
-<<<<<<< HEAD
-=======
     use masq_lib::test_utils::environment_guard::ClapGuard;
->>>>>>> e1fd8037
     use masq_lib::test_utils::fake_stream_holder::{ByteArrayWriter, FakeStreamHolder};
     use masq_lib::test_utils::utils::ensure_node_home_directory_exists;
     use regex::Regex;
