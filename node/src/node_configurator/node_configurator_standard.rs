--- conflicted
+++ resolved
@@ -958,14 +958,7 @@
     use crate::sub_lib::wallet::Wallet;
     use crate::test_utils::make_default_persistent_configuration;
     use crate::test_utils::persistent_configuration_mock::PersistentConfigurationMock;
-<<<<<<< HEAD
-    use crate::test_utils::{
-        assert_string_contains, main_cryptde, ArgsBuilder, TEST_DEFAULT_CHAIN_NAME,
-    };
-    use crate::test_utils::{make_default_persistent_configuration, DEFAULT_CHAIN_ID};
-=======
     use crate::test_utils::{assert_string_contains, main_cryptde, ArgsBuilder};
->>>>>>> d91492bd
     use masq_lib::constants::{DEFAULT_CHAIN_NAME, DEFAULT_GAS_PRICE, DEFAULT_UI_PORT};
     use masq_lib::multi_config::{
         CommandLineVcl, ConfigFileVcl, MultiConfig, NameValueVclArg, VclArg, VirtualCommandLine,
@@ -993,10 +986,7 @@
 
     #[test]
     fn make_neighborhood_config_standard_happy_path() {
-<<<<<<< HEAD
-=======
-        running_test();
->>>>>>> d91492bd
+        running_test();
         let multi_config = make_new_test_multi_config(
             &app(),
             vec![Box::new(CommandLineVcl::new(
@@ -1044,10 +1034,7 @@
 
     #[test]
     fn make_neighborhood_config_standard_missing_ip() {
-<<<<<<< HEAD
-=======
-        running_test();
->>>>>>> d91492bd
+        running_test();
         let multi_config = make_new_test_multi_config(
             &app(),
             vec![Box::new(CommandLineVcl::new(
@@ -1081,10 +1068,7 @@
 
     #[test]
     fn make_neighborhood_config_originate_only_doesnt_need_ip() {
-<<<<<<< HEAD
-=======
-        running_test();
->>>>>>> d91492bd
+        running_test();
         let multi_config = make_new_test_multi_config(
             &app(),
             vec![Box::new(CommandLineVcl::new(
@@ -1124,10 +1108,7 @@
 
     #[test]
     fn make_neighborhood_config_originate_only_does_need_at_least_one_neighbor() {
-<<<<<<< HEAD
-=======
-        running_test();
->>>>>>> d91492bd
+        running_test();
         let multi_config = make_new_test_multi_config(
             &app(),
             vec![Box::new(CommandLineVcl::new(
@@ -1150,10 +1131,7 @@
 
     #[test]
     fn make_neighborhood_config_consume_only_doesnt_need_ip() {
-<<<<<<< HEAD
-=======
-        running_test();
->>>>>>> d91492bd
+        running_test();
         let multi_config = make_new_test_multi_config(
             &app(),
             vec![Box::new(CommandLineVcl::new(
@@ -1189,10 +1167,7 @@
 
     #[test]
     fn make_neighborhood_config_consume_only_does_need_at_least_one_neighbor() {
-<<<<<<< HEAD
-=======
-        running_test();
->>>>>>> d91492bd
+        running_test();
         let multi_config = make_new_test_multi_config(
             &app(),
             vec![Box::new(CommandLineVcl::new(
@@ -1221,10 +1196,7 @@
 
     #[test]
     fn make_neighborhood_config_zero_hop_doesnt_need_ip_or_neighbors() {
-<<<<<<< HEAD
-=======
-        running_test();
->>>>>>> d91492bd
+        running_test();
         let multi_config = make_new_test_multi_config(
             &app(),
             vec![Box::new(CommandLineVcl::new(
@@ -1252,10 +1224,7 @@
 
     #[test]
     fn make_neighborhood_config_zero_hop_cant_tolerate_ip() {
-<<<<<<< HEAD
-=======
-        running_test();
->>>>>>> d91492bd
+        running_test();
         let multi_config = make_new_test_multi_config(
             &app(),
             vec![Box::new(CommandLineVcl::new(
@@ -1285,10 +1254,7 @@
 
     #[test]
     fn make_neighborhood_config_zero_hop_cant_tolerate_neighbors() {
-<<<<<<< HEAD
-=======
-        running_test();
->>>>>>> d91492bd
+        running_test();
         let multi_config = make_new_test_multi_config(
             &app(),
             vec![Box::new(CommandLineVcl::new(
@@ -1322,10 +1288,7 @@
 
     #[test]
     fn get_past_neighbors_handles_good_password_but_no_past_neighbors() {
-<<<<<<< HEAD
-=======
-        running_test();
->>>>>>> d91492bd
+        running_test();
         let multi_config = make_new_test_multi_config(&app(), vec![]).unwrap();
         let persistent_config =
             make_default_persistent_configuration().past_neighbors_result(Ok(None));
@@ -1344,10 +1307,7 @@
 
     #[test]
     fn get_past_neighbors_handles_unavailable_password() {
-<<<<<<< HEAD
-=======
-        running_test();
->>>>>>> d91492bd
+        running_test();
         let multi_config = make_new_test_multi_config(&app(), vec![]).unwrap();
         let persistent_config = make_default_persistent_configuration().check_password_result(None);
         let mut unprivileged_config = BootstrapperConfig::new();
@@ -1366,10 +1326,7 @@
     #[test]
     #[should_panic(expected = "Could not retrieve past neighbors: PasswordError")]
     fn get_past_neighbors_does_not_like_error_getting_past_neighbors() {
-<<<<<<< HEAD
-=======
-        running_test();
->>>>>>> d91492bd
+        running_test();
         let multi_config = make_new_test_multi_config(&app(), vec![]).unwrap();
         let persistent_config = PersistentConfigurationMock::new()
             .check_password_result(Some(false))
@@ -1387,10 +1344,7 @@
 
     #[test]
     fn convert_ci_configs_does_not_like_neighbors_with_bad_syntax() {
-<<<<<<< HEAD
-=======
-        running_test();
->>>>>>> d91492bd
+        running_test();
         let multi_config = make_new_test_multi_config(
             &app(),
             vec![Box::new(CommandLineVcl::new(
@@ -2337,10 +2291,7 @@
 
     #[test]
     fn get_db_password_shortcuts_if_its_already_gotten() {
-<<<<<<< HEAD
-=======
-        running_test();
->>>>>>> d91492bd
+        running_test();
         let multi_config = make_new_test_multi_config(&app(), vec![]).unwrap();
         let mut holder = FakeStreamHolder::new();
         let mut config = BootstrapperConfig::new();
@@ -2360,10 +2311,7 @@
 
     #[test]
     fn get_db_password_doesnt_bother_if_database_has_no_password_yet() {
-<<<<<<< HEAD
-=======
-        running_test();
->>>>>>> d91492bd
+        running_test();
         let multi_config = make_new_test_multi_config(&app(), vec![]).unwrap();
         let mut holder = FakeStreamHolder::new();
         let mut config = BootstrapperConfig::new();
@@ -2471,10 +2419,7 @@
 
     #[test]
     fn privileged_configuration_accepts_network_chain_selection_for_multinode() {
-<<<<<<< HEAD
-=======
-        running_test();
->>>>>>> d91492bd
+        running_test();
         let _clap_guard = ClapGuard::new();
         let subject = NodeConfiguratorStandardPrivileged::new();
         let args = ArgsBuilder::new()
@@ -2513,10 +2458,7 @@
 
     #[test]
     fn privileged_configuration_defaults_network_chain_selection_to_mainnet() {
-<<<<<<< HEAD
-=======
-        running_test();
->>>>>>> d91492bd
+        running_test();
         let _clap_guard = ClapGuard::new();
         let subject = NodeConfiguratorStandardPrivileged::new();
         let args = ArgsBuilder::new().param("--ip", "1.2.3.4");
@@ -2552,10 +2494,7 @@
 
     #[test]
     fn unprivileged_configuration_gets_parameter_gas_price() {
-<<<<<<< HEAD
-=======
-        running_test();
->>>>>>> d91492bd
+        running_test();
         let _clap_guard = ClapGuard::new();
         let data_dir = ensure_node_home_directory_exists(
             "node_configurator_standard",
@@ -2578,10 +2517,7 @@
 
     #[test]
     fn unprivileged_configuration_sets_default_gas_price_when_not_provided() {
-<<<<<<< HEAD
-=======
-        running_test();
->>>>>>> d91492bd
+        running_test();
         let _clap_guard = ClapGuard::new();
         let data_dir = ensure_node_home_directory_exists(
             "node_configurator_standard",
@@ -2602,10 +2538,7 @@
 
     #[test]
     fn privileged_configuration_rejects_invalid_gas_price() {
-<<<<<<< HEAD
-=======
-        running_test();
->>>>>>> d91492bd
+        running_test();
         let _clap_guard = ClapGuard::new();
         let subject = NodeConfiguratorStandardPrivileged::new();
         let args = ArgsBuilder::new().param("--gas-price", "unleaded");
