// Copyright (c) 2017-2019, Substratum LLC (https://substratum.net) and/or its affiliates. All rights reserved.

mod dot_graph;
pub mod gossip;
pub mod gossip_acceptor;
#[cfg(not(feature = "expose_test_privates"))]
mod gossip_producer;
#[cfg(feature = "expose_test_privates")]
pub mod gossip_producer;
pub mod neighborhood_database;
pub mod node_record;

use crate::blockchain::blockchain_interface::{chain_id_from_name, contract_address};
use crate::bootstrapper::BootstrapperConfig;
use crate::database::db_initializer::{DbInitializer, DbInitializerReal};
use crate::neighborhood::gossip::{DotGossipEndpoint, GossipNodeRecord, Gossip_0v1};
use crate::neighborhood::gossip_acceptor::GossipAcceptanceResult;
use crate::neighborhood::node_record::NodeRecordInner_0v1;
use crate::persistent_configuration::{PersistentConfiguration, PersistentConfigurationReal};
use crate::stream_messages::RemovedStreamType;
use crate::sub_lib::cryptde::PublicKey;
use crate::sub_lib::cryptde::{CryptDE, CryptData, PlainData};
use crate::sub_lib::dispatcher::{Component, StreamShutdownMsg};
use crate::sub_lib::hopper::{ExpiredCoresPackage, NoLookupIncipientCoresPackage};
use crate::sub_lib::hopper::{IncipientCoresPackage, MessageType};
use crate::sub_lib::logger::Logger;
use crate::sub_lib::neighborhood::ExpectedService;
use crate::sub_lib::neighborhood::ExpectedServices;
use crate::sub_lib::neighborhood::NeighborhoodDotGraphRequest;
use crate::sub_lib::neighborhood::NeighborhoodSubs;
use crate::sub_lib::neighborhood::NodeDescriptor;
use crate::sub_lib::neighborhood::NodeQueryMessage;
use crate::sub_lib::neighborhood::NodeQueryResponseMetadata;
use crate::sub_lib::neighborhood::NodeRecordMetadataMessage;
use crate::sub_lib::neighborhood::RemoveNeighborMessage;
use crate::sub_lib::neighborhood::RouteQueryMessage;
use crate::sub_lib::neighborhood::RouteQueryResponse;
use crate::sub_lib::neighborhood::{DispatcherNodeQueryMessage, GossipFailure_0v1};
use crate::sub_lib::node_addr::NodeAddr;
use crate::sub_lib::peer_actors::{BindMessage, StartMessage};
use crate::sub_lib::proxy_server::DEFAULT_MINIMUM_HOP_COUNT;
use crate::sub_lib::route::Route;
use crate::sub_lib::route::RouteSegment;
use crate::sub_lib::set_consuming_wallet_message::SetConsumingWalletMessage;
use crate::sub_lib::stream_handler_pool::DispatcherNodeQueryResponse;
use crate::sub_lib::ui_gateway::{UiCarrierMessage, UiMessage};
use crate::sub_lib::utils::NODE_MAILBOX_CAPACITY;
use crate::sub_lib::versioned_data::VersionedData;
use crate::sub_lib::wallet::Wallet;
use actix::Addr;
use actix::Context;
use actix::Handler;
use actix::MessageResult;
use actix::Recipient;
use actix::{Actor, System};
use gossip_acceptor::GossipAcceptor;
use gossip_acceptor::GossipAcceptorReal;
use gossip_producer::GossipProducer;
use gossip_producer::GossipProducerReal;
use itertools::Itertools;
use masq_lib::constants::DEFAULT_CHAIN_NAME;
use masq_lib::messages::FromMessageBody;
use masq_lib::messages::UiMessageError::UnexpectedMessage;
use masq_lib::messages::{UiMessageError, UiShutdownRequest};
use masq_lib::ui_gateway::{NodeFromUiMessage, NodeToUiMessage};
use masq_lib::utils::exit_process;
use neighborhood_database::NeighborhoodDatabase;
use node_record::NodeRecord;
use std::cmp::Ordering;
use std::convert::TryFrom;
use std::net::SocketAddr;
use std::path::PathBuf;

pub const CRASH_KEY: &str = "NEIGHBORHOOD";

pub struct Neighborhood {
    cryptde: &'static dyn CryptDE,
    hopper: Option<Recipient<IncipientCoresPackage>>,
    hopper_no_lookup: Option<Recipient<NoLookupIncipientCoresPackage>>,
    dot_graph_recipient: Option<Recipient<UiCarrierMessage>>,
    is_connected: bool,
    connected_signal: Option<Recipient<StartMessage>>,
    _to_ui_message_sub: Option<Recipient<NodeToUiMessage>>,
    gossip_acceptor: Box<dyn GossipAcceptor>,
    gossip_producer: Box<dyn GossipProducer>,
    neighborhood_database: NeighborhoodDatabase,
    consuming_wallet_opt: Option<Wallet>,
    next_return_route_id: u32,
    initial_neighbors: Vec<NodeDescriptor>,
    chain_id: u8,
    data_directory: PathBuf,
    persistent_config_opt: Option<Box<dyn PersistentConfiguration>>,
    db_password_opt: Option<String>,
    logger: Logger,
}

impl Actor for Neighborhood {
    type Context = Context<Self>;
}

impl Handler<BindMessage> for Neighborhood {
    type Result = ();

    fn handle(&mut self, msg: BindMessage, ctx: &mut Self::Context) -> Self::Result {
        ctx.set_mailbox_capacity(NODE_MAILBOX_CAPACITY);
        self.hopper = Some(msg.peer_actors.hopper.from_hopper_client);
        self.hopper_no_lookup = Some(msg.peer_actors.hopper.from_hopper_client_no_lookup);
        self.dot_graph_recipient = Some(msg.peer_actors.ui_gateway.ui_message_sub);
        self.connected_signal = Some(msg.peer_actors.accountant.start);
    }
}

impl Handler<StartMessage> for Neighborhood {
    type Result = ();

    fn handle(&mut self, _msg: StartMessage, _ctx: &mut Self::Context) -> Self::Result {
        self.handle_start_message();
    }
}

impl Handler<SetConsumingWalletMessage> for Neighborhood {
    type Result = ();

    fn handle(&mut self, msg: SetConsumingWalletMessage, _ctx: &mut Self::Context) -> Self::Result {
        self.consuming_wallet_opt = Some(msg.wallet);
    }
}

impl Handler<NodeQueryMessage> for Neighborhood {
    type Result = MessageResult<NodeQueryMessage>;

    fn handle(
        &mut self,
        msg: NodeQueryMessage,
        _ctx: &mut Self::Context,
    ) -> <Self as Handler<NodeQueryMessage>>::Result {
        let node_record_ref_opt = match msg {
            NodeQueryMessage::IpAddress(ip_addr) => self.neighborhood_database.node_by_ip(&ip_addr),
            NodeQueryMessage::PublicKey(key) => self.neighborhood_database.node_by_key(&key),
        };

        MessageResult(match node_record_ref_opt {
            Some(node_record_ref) => Some(NodeQueryResponseMetadata::new(
                node_record_ref.public_key().clone(),
                match node_record_ref.node_addr_opt() {
                    Some(node_addr_ref) => Some(node_addr_ref),
                    None => None,
                },
                node_record_ref.rate_pack().clone(),
            )),
            None => None,
        })
    }
}

impl Handler<DispatcherNodeQueryMessage> for Neighborhood {
    type Result = ();

    fn handle(
        &mut self,
        msg: DispatcherNodeQueryMessage,
        _ctx: &mut Self::Context,
    ) -> <Self as Handler<DispatcherNodeQueryMessage>>::Result {
        let node_record_ref_opt = match msg.query {
            NodeQueryMessage::IpAddress(ip_addr) => self.neighborhood_database.node_by_ip(&ip_addr),
            NodeQueryMessage::PublicKey(key) => self.neighborhood_database.node_by_key(&key),
        };

        let node_descriptor = match node_record_ref_opt {
            Some(node_record_ref) => Some(NodeQueryResponseMetadata::new(
                node_record_ref.public_key().clone(),
                match node_record_ref.node_addr_opt() {
                    Some(node_addr) => Some(node_addr),
                    None => None,
                },
                node_record_ref.rate_pack().clone(),
            )),
            None => None,
        };

        let response = DispatcherNodeQueryResponse {
            result: node_descriptor,
            context: msg.context,
        };

        msg.recipient
            .try_send(response)
            .expect("Dispatcher's StreamHandlerPool is dead");
    }
}

impl Handler<RouteQueryMessage> for Neighborhood {
    type Result = MessageResult<RouteQueryMessage>;

    fn handle(
        &mut self,
        msg: RouteQueryMessage,
        _ctx: &mut Self::Context,
    ) -> <Self as Handler<RouteQueryMessage>>::Result {
        let response = self.handle_route_query_message(msg);
        MessageResult(response)
    }
}

impl Handler<ExpiredCoresPackage<Gossip_0v1>> for Neighborhood {
    type Result = ();

    fn handle(
        &mut self,
        msg: ExpiredCoresPackage<Gossip_0v1>,
        _ctx: &mut Self::Context,
    ) -> Self::Result {
        let incoming_gossip = msg.payload;
        self.log_incoming_gossip(&incoming_gossip, msg.immediate_neighbor);
        self.handle_gossip(incoming_gossip, msg.immediate_neighbor);
    }
}

impl Handler<ExpiredCoresPackage<GossipFailure_0v1>> for Neighborhood {
    type Result = ();

    fn handle(
        &mut self,
        msg: ExpiredCoresPackage<GossipFailure_0v1>,
        _ctx: &mut Self::Context,
    ) -> Self::Result {
        self.handle_gossip_failure(msg.immediate_neighbor, msg.payload);
    }
}

impl Handler<RemoveNeighborMessage> for Neighborhood {
    type Result = ();

    fn handle(&mut self, msg: RemoveNeighborMessage, _ctx: &mut Self::Context) -> Self::Result {
        let public_key = &msg.public_key;
        match self.neighborhood_database.remove_neighbor(public_key) {
            Err(s) => error!(self.logger, "{}", s),
            Ok(db_changed) => {
                if db_changed {
                    self.gossip_to_neighbors();
                    info!(
                        self.logger,
                        "removed neighbor by public key: {}", public_key
                    )
                }
            }
        }
    }
}

impl Handler<NodeRecordMetadataMessage> for Neighborhood {
    type Result = ();

    fn handle(&mut self, msg: NodeRecordMetadataMessage, _ctx: &mut Self::Context) -> Self::Result {
        match msg {
            NodeRecordMetadataMessage::Desirable(public_key, desirable) => {
                if let Some(node_record) = self.neighborhood_database.node_by_key_mut(&public_key) {
                    node_record.set_desirable(desirable);
                };
            }
        };
    }
}

impl Handler<StreamShutdownMsg> for Neighborhood {
    type Result = ();

    fn handle(&mut self, msg: StreamShutdownMsg, _ctx: &mut Self::Context) -> Self::Result {
        self.handle_stream_shutdown_msg(msg);
    }
}

impl Handler<NeighborhoodDotGraphRequest> for Neighborhood {
    type Result = ();

    fn handle(
        &mut self,
        msg: NeighborhoodDotGraphRequest,
        _ctx: &mut Self::Context,
    ) -> Self::Result {
        info!(
            self.logger,
            "acknowledge request for neighborhood dot graph."
        );
        self.dot_graph_recipient
            .as_ref()
            .expect("DOT graph recipient is unbound")
            .try_send(UiCarrierMessage {
                client_id: msg.client_id,
                data: UiMessage::NeighborhoodDotGraphResponse(
                    self.neighborhood_database.to_dot_graph(),
                ),
            })
            .expect("DOT graph recipient is dead")
    }
}

impl Handler<NodeFromUiMessage> for Neighborhood {
    type Result = ();

    fn handle(&mut self, msg: NodeFromUiMessage, _ctx: &mut Self::Context) -> Self::Result {
        let client_id = msg.client_id;
        let opcode = msg.body.opcode.clone();
        let result: Result<(UiShutdownRequest, u64), UiMessageError> =
            UiShutdownRequest::fmb(msg.body);
        match result {
            Ok((payload, _)) => self.handle_shutdown_order(client_id, payload),
            Err(UnexpectedMessage(opcode, _)) => debug!(
                &self.logger,
                "Ignoring '{}' request from client {}", opcode, client_id
            ),
            Err(e) => error!(
                &self.logger,
                "Failure to parse '{}' message from client {}: {:?}", opcode, client_id, e
            ),
        }
    }
}

#[derive(Debug, PartialEq, Clone)]
pub struct AccessibleGossipRecord {
    pub signed_gossip: PlainData,
    pub signature: CryptData,
    pub node_addr_opt: Option<NodeAddr>,
    pub inner: NodeRecordInner_0v1,
}

impl AccessibleGossipRecord {
    pub fn regenerate_signed_gossip(&mut self, cryptde: &dyn CryptDE) {
        let (signed_gossip, signature) = regenerate_signed_gossip(&self.inner, cryptde);
        self.signed_gossip = signed_gossip;
        self.signature = signature;
    }
}

impl TryFrom<GossipNodeRecord> for AccessibleGossipRecord {
    type Error = String;

    fn try_from(value: GossipNodeRecord) -> Result<Self, Self::Error> {
        match serde_cbor::de::from_slice(value.signed_data.as_slice()) {
            Ok(inner) => Ok(AccessibleGossipRecord {
                signed_gossip: value.signed_data,
                signature: value.signature,
                node_addr_opt: value.node_addr_opt,
                inner,
            }),
            Err(e) => Err(format!("{}", e)),
        }
    }
}

#[derive(Debug, PartialEq, Clone, Copy)]
enum RouteDirection {
    Over,
    Back,
}

impl Neighborhood {
    pub fn new(cryptde: &'static dyn CryptDE, config: &BootstrapperConfig) -> Self {
        let neighborhood_config = &config.neighborhood_config;
        if neighborhood_config.mode.is_zero_hop()
            && !neighborhood_config.mode.neighbor_configs().is_empty()
        {
            panic!(
                "A zero-hop MASQ Node is not decentralized and cannot have a --neighbors setting"
            )
        }
        let gossip_acceptor: Box<dyn GossipAcceptor> = Box::new(GossipAcceptorReal::new(cryptde));
        let gossip_producer = Box::new(GossipProducerReal::new());
        let neighborhood_database = NeighborhoodDatabase::new(
            &cryptde.public_key(),
            neighborhood_config.mode.clone(),
            config.earning_wallet.clone(),
            cryptde,
        );
        let is_mainnet =
            || config.blockchain_bridge_config.chain_id == chain_id_from_name(DEFAULT_CHAIN_NAME);
        let initial_neighbors: Vec<NodeDescriptor> = neighborhood_config
            .mode
            .neighbor_configs()
            .iter()
            .map(|nc| {
                if nc.mainnet != is_mainnet() {
                    panic!(
                        "Neighbor {} is {}on the mainnet blockchain",
                        nc.to_string(cryptde),
                        if nc.mainnet { "" } else { "not " }
                    );
                }
                nc.clone()
            })
            .collect_vec();

        Neighborhood {
            cryptde,
            hopper: None,
            hopper_no_lookup: None,
            dot_graph_recipient: None,
            connected_signal: None,
            _to_ui_message_sub: None,
            is_connected: false,
            gossip_acceptor,
            gossip_producer,
            neighborhood_database,
            consuming_wallet_opt: config.consuming_wallet.clone(),
            next_return_route_id: 0,
            initial_neighbors,
            chain_id: config.blockchain_bridge_config.chain_id,
            data_directory: config.data_directory.clone(),
            persistent_config_opt: None,
            db_password_opt: config.db_password_opt.clone(),
            logger: Logger::new("Neighborhood"),
        }
    }

    pub fn make_subs_from(addr: &Addr<Neighborhood>) -> NeighborhoodSubs {
        NeighborhoodSubs {
            bind: addr.clone().recipient::<BindMessage>(),
            start: addr.clone().recipient::<StartMessage>(),
            node_query: addr.clone().recipient::<NodeQueryMessage>(),
            route_query: addr.clone().recipient::<RouteQueryMessage>(),
            update_node_record_metadata: addr.clone().recipient::<NodeRecordMetadataMessage>(),
            from_hopper: addr.clone().recipient::<ExpiredCoresPackage<Gossip_0v1>>(),
            gossip_failure: addr
                .clone()
                .recipient::<ExpiredCoresPackage<GossipFailure_0v1>>(),
            dispatcher_node_query: addr.clone().recipient::<DispatcherNodeQueryMessage>(),
            remove_neighbor: addr.clone().recipient::<RemoveNeighborMessage>(),
            stream_shutdown_sub: addr.clone().recipient::<StreamShutdownMsg>(),
            set_consuming_wallet_sub: addr.clone().recipient::<SetConsumingWalletMessage>(),
            from_ui_gateway: addr.clone().recipient::<NeighborhoodDotGraphRequest>(),
            from_ui_message_sub: addr.clone().recipient::<NodeFromUiMessage>(),
        }
    }

    fn handle_start_message(&mut self) {
        self.connect_database();
        self.send_debut_gossip();
    }

    fn handle_route_query_message(&mut self, msg: RouteQueryMessage) -> Option<RouteQueryResponse> {
        let msg_str = format!("{:?}", msg);
        let route_result = if msg.minimum_hop_count == 0 {
            Ok(self.zero_hop_route_response())
        } else {
            self.make_round_trip_route(msg)
        };
        match route_result {
            Ok(response) => {
                debug!(
                    self.logger,
                    "Processed {} into {}-hop response",
                    msg_str,
                    response.route.hops.len(),
                );
                Some(response)
            }
            Err(msg) => {
                error!(self.logger, "Unsatisfied route query: {}", msg);
                None
            }
        }
    }

    fn connect_database(&mut self) {
        if self.persistent_config_opt.is_none() {
            let db_initializer = DbInitializerReal::new();
            let conn = db_initializer
                .initialize(&self.data_directory, self.chain_id, true) // TODO: Probably should be false
                .expect("Neighborhood could not connect to database");
            self.persistent_config_opt = Some(Box::new(PersistentConfigurationReal::from(conn)));
        }
    }

    fn send_debut_gossip(&mut self) {
        if self.initial_neighbors.is_empty() {
            info!(self.logger, "Empty. No Nodes to report to; continuing");
            return;
        }

        let gossip = self
            .gossip_producer
            .produce_debut(&self.neighborhood_database);
        self.initial_neighbors.iter().for_each(|node_descriptor| {
            if let Some(node_addr) = &node_descriptor.node_addr_opt {
                self.hopper_no_lookup
                    .as_ref()
                    .expect("unbound hopper")
                    .try_send(
                        NoLookupIncipientCoresPackage::new(
                            self.cryptde,
                            &node_descriptor.encryption_public_key,
                            &node_addr,
                            MessageType::Gossip(gossip.clone().into()),
                        )
                        .expect("Key magically disappeared"),
                    )
                    .expect("hopper is dead");
                trace!(
                    self.logger,
                    "Sent Gossip: {}",
                    gossip.to_dot_graph(
                        self.neighborhood_database.root(),
                        (
                            &node_descriptor.encryption_public_key,
                            &node_descriptor.node_addr_opt
                        ),
                    )
                );
            } else {
                panic!(
                    "--neighbors node descriptors must have IP address and port list, not '{}'",
                    node_descriptor.to_string(self.cryptde)
                )
            }
        });
    }

    fn log_incoming_gossip(&self, incoming_gossip: &Gossip_0v1, gossip_source: SocketAddr) {
        let source = match self.neighborhood_database.node_by_ip(&gossip_source.ip()) {
            Some(node) => DotGossipEndpoint::from(node),
            None => DotGossipEndpoint::from(gossip_source),
        };
        trace!(
            self.logger,
            "Received Gossip: {}",
            incoming_gossip.to_dot_graph(source, self.neighborhood_database.root())
        );
    }

    fn handle_gossip(&mut self, incoming_gossip: Gossip_0v1, gossip_source: SocketAddr) {
        let record_count = incoming_gossip.node_records.len();
        info!(
            self.logger,
            "Processing Gossip about {} Nodes", record_count
        );
        let agrs: Vec<AccessibleGossipRecord> = incoming_gossip
            .node_records
            .into_iter()
            .flat_map(AccessibleGossipRecord::try_from)
            .collect();

        if agrs.len() < record_count {
            // TODO: Instead of ignoring non-deserializable Gossip, ban the Node that sent it
            error!(
                self.logger,
                "Received non-deserializable Gossip from {}", gossip_source
            );
            self.announce_gossip_handling_completion(record_count);
            return;
        }

        let signature_invalid = |agr: &AccessibleGossipRecord| {
            !self.cryptde.verify_signature(
                &agr.signed_gossip,
                &agr.signature,
                &agr.inner.public_key,
            )
        };
        if agrs.iter().any(signature_invalid) {
            // TODO: Instead of ignoring badly-signed Gossip, ban the Node that sent it
            error!(
                self.logger,
                "Received Gossip with invalid signature from {}", gossip_source
            );
            self.announce_gossip_handling_completion(record_count);
            return;
        }

        self.handle_gossip_agrs(agrs, gossip_source);
        self.announce_gossip_handling_completion(record_count);
    }

    fn handle_gossip_failure(&mut self, failure_source: SocketAddr, failure: GossipFailure_0v1) {
        match self
            .initial_neighbors
            .iter()
            .find_position(|n| match &n.node_addr_opt {
                None => false,
                Some(node_addr) => node_addr.ip_addr() == failure_source.ip(),
            }) {
            None => unimplemented!("TODO: Test-drive me (or replace me with a panic)"),
            Some((position, node_descriptor)) => {
                warning!(
                    self.logger,
                    "Node at {} refused Debut: {}",
                    node_descriptor
                        .node_addr_opt
                        .as_ref()
                        .expect("NodeAddr disappeared")
                        .ip_addr(),
                    failure
                );
                self.initial_neighbors.remove(position);
                if self.initial_neighbors.is_empty() {
                    error!(self.logger, "None of the Nodes listed in the --neighbors parameter could accept your Debut; shutting down");
                    System::current().stop_with_code(1)
                }
            }
        };
    }

    fn to_node_descriptors(&self, keys: &[PublicKey]) -> Vec<NodeDescriptor> {
        keys.iter()
            .map(|k| {
                NodeDescriptor::from((
                    self.neighborhood_database
                        .node_by_key(k)
                        .expect("Node disappeared"),
                    self.chain_id == chain_id_from_name(DEFAULT_CHAIN_NAME),
                    self.cryptde,
                ))
            })
            .collect()
    }

    fn handle_gossip_agrs(&mut self, agrs: Vec<AccessibleGossipRecord>, gossip_source: SocketAddr) {
        let neighbor_keys_before = self.neighbor_keys();
        self.handle_agrs(agrs, gossip_source);
        let neighbor_keys_after = self.neighbor_keys();
        self.handle_database_changes(&neighbor_keys_before, &neighbor_keys_after);
    }

    fn neighbor_keys(&self) -> Vec<PublicKey> {
        self.neighborhood_database
            .root()
            .full_neighbor_keys(&self.neighborhood_database)
            .into_iter()
            .cloned()
            .collect()
    }

    fn handle_agrs(&mut self, agrs: Vec<AccessibleGossipRecord>, gossip_source: SocketAddr) {
        let ignored_node_name = self.gossip_source_name(&agrs, gossip_source);
        let gossip_record_count = agrs.len();
        let acceptance_result =
            self.gossip_acceptor
                .handle(&mut self.neighborhood_database, agrs, gossip_source);
        match acceptance_result {
            GossipAcceptanceResult::Accepted => self.gossip_to_neighbors(),
            GossipAcceptanceResult::Reply(next_debut, target_key, target_node_addr) => {
                self.handle_gossip_reply(next_debut, &target_key, &target_node_addr)
            }
            GossipAcceptanceResult::Failed(failure, target_key, target_node_addr) => {
                self.handle_gossip_failed(failure, &target_key, &target_node_addr)
            }
            GossipAcceptanceResult::Ignored => {
                trace!(self.logger, "Gossip from {} ignored", gossip_source);
                self.handle_gossip_ignored(ignored_node_name, gossip_record_count)
            }
            GossipAcceptanceResult::Ban(reason) => {
                warning!(self.logger, "Malefactor detected at {}, but malefactor bans not yet implemented; ignoring: {}", gossip_source, reason
            );
                self.handle_gossip_ignored(ignored_node_name, gossip_record_count);
            }
        }
    }

    fn handle_database_changes(
        &mut self,
        neighbor_keys_before: &[PublicKey],
        neighbor_keys_after: &[PublicKey],
    ) {
        self.curate_past_neighbors(neighbor_keys_before, neighbor_keys_after);
        self.check_connectedness();
    }

    fn curate_past_neighbors(
        &self,
        neighbor_keys_before: &[PublicKey],
        neighbor_keys_after: &[PublicKey],
    ) {
        if neighbor_keys_after != neighbor_keys_before {
            if let Some(db_password) = &self.db_password_opt {
                let nds = self.to_node_descriptors(neighbor_keys_after);
                let node_descriptors_opt = if nds.is_empty() {
                    None
                } else {
                    Some(nds.into_iter().collect_vec())
                };
                match self
                    .persistent_config_opt
                    .as_ref()
                    .expect("PersistentConfig was not set by StartMessage")
                    .set_past_neighbors(node_descriptors_opt, db_password)
                {
                    Ok(_) => info!(self.logger, "Persisted neighbor changes for next run"),
                    Err(e) => error!(
                        self.logger,
                        "Could not persist immediate-neighbor changes: {:?}", e
                    ),
                };
            } else {
                info!(self.logger, "Declining to persist neighbor changes for next run: no database password supplied")
            }
        } else {
            debug!(self.logger, "No neighbor changes; database is unchanged")
        }
    }

    fn check_connectedness(&mut self) {
        if self.is_connected {
            return;
        }
        let msg = RouteQueryMessage {
            target_key_opt: None,
            target_component: Component::ProxyClient,
            minimum_hop_count: DEFAULT_MINIMUM_HOP_COUNT,
            return_component_opt: Some(Component::ProxyServer),
        };
        if self.handle_route_query_message(msg).is_some() {
            self.is_connected = true;
            self.connected_signal
                .as_ref()
                .expect("Accountant was not bound")
                .try_send(StartMessage {})
                .expect("Accountant is dead")
        }
    }

    fn announce_gossip_handling_completion(&self, record_count: usize) {
        info!(
            self.logger,
            "Finished processing Gossip about {} Nodes", record_count
        );
    }

    fn gossip_to_neighbors(&mut self) {
        self.neighborhood_database
            .root_mut()
            .regenerate_signed_gossip(self.cryptde);
        let neighbors = self
            .neighborhood_database
            .root()
            .half_neighbor_keys()
            .into_iter()
            .cloned()
            .collect_vec();
        neighbors.iter().for_each(|neighbor| {
            if let Some(gossip) = self
                .gossip_producer
                .produce(&mut self.neighborhood_database, neighbor)
            {
                self.gossip_to_neighbor(neighbor, gossip)
            }
        });
    }

    fn gossip_to_neighbor(&self, neighbor: &PublicKey, gossip: Gossip_0v1) {
        let gossip_len = gossip.node_records.len();
        let route = self.create_single_hop_route(neighbor);
        let package =
            IncipientCoresPackage::new(self.cryptde, route, gossip.clone().into(), neighbor)
                .expect("Key magically disappeared");
        info!(
            self.logger,
            "Sending update Gossip about {} Nodes to Node {}", gossip_len, neighbor
        );
        self.hopper
            .as_ref()
            .expect("unbound hopper")
            .try_send(package)
            .expect("hopper is dead");
        trace!(
            self.logger,
            "Sent Gossip: {}",
            gossip.to_dot_graph(
                self.neighborhood_database.root(),
                self.neighborhood_database
                    .node_by_key(&neighbor)
                    .expect("Node magically disappeared"),
            )
        );
    }

    fn create_single_hop_route(&self, destination: &PublicKey) -> Route {
        Route::one_way(
            RouteSegment::new(
                vec![&self.cryptde.public_key(), destination],
                Component::Neighborhood,
            ),
            self.cryptde,
            None,
            None,
        )
        .expect("route creation error")
    }

    fn zero_hop_route_response(&mut self) -> RouteQueryResponse {
        let return_route_id = self.advance_return_route_id();
        let route = Route::round_trip(
            RouteSegment::new(
                vec![&self.cryptde.public_key(), &self.cryptde.public_key()],
                Component::ProxyClient,
            ),
            RouteSegment::new(
                vec![&self.cryptde.public_key(), &self.cryptde.public_key()],
                Component::ProxyServer,
            ),
            self.cryptde,
            None,
            return_route_id,
            None,
        )
        .expect("Couldn't create route");
        RouteQueryResponse {
            route,
            expected_services: ExpectedServices::RoundTrip(
                vec![ExpectedService::Nothing, ExpectedService::Nothing],
                vec![ExpectedService::Nothing, ExpectedService::Nothing],
                return_route_id,
            ),
        }
    }

    fn make_round_trip_route(
        &mut self,
        msg: RouteQueryMessage,
    ) -> Result<RouteQueryResponse, String> {
        let over = self.make_route_segment(
            &self.cryptde.public_key(),
            msg.target_key_opt.as_ref(),
            msg.minimum_hop_count,
            msg.target_component,
            RouteDirection::Over,
        )?;
        debug!(self.logger, "Route over: {:?}", over);
        let back = self.make_route_segment(
            over.keys.last().expect("Empty segment"),
            Some(&self.cryptde.public_key()),
            msg.minimum_hop_count,
            msg.return_component_opt.expect("No return component"),
            RouteDirection::Back,
        )?;
        debug!(self.logger, "Route back: {:?}", back);
        self.compose_route_query_response(over, back)
    }

    fn compose_route_query_response(
        &mut self,
        over: RouteSegment,
        back: RouteSegment,
    ) -> Result<RouteQueryResponse, String> {
        let segments = vec![&over, &back];

        if segments.iter().any(|rs| rs.keys.is_empty()) {
            return Err("Cannot make multi-hop route without segment keys".to_string());
        }

        let has_long_segment = segments.iter().any(|segment| segment.keys.len() > 2);
        if self.consuming_wallet_opt.is_none() && has_long_segment {
            return Err("Cannot make multi-hop route segment without consuming wallet".to_string());
        }

        let expected_request_services = match self.make_expected_services(&over) {
            Ok(services) => services,
            Err(e) => return Err(e),
        };

        let expected_response_services = match self.make_expected_services(&back) {
            Ok(services) => services,
            Err(e) => return Err(e),
        };

        let return_route_id = self.advance_return_route_id();
        Ok(RouteQueryResponse {
            route: Route::round_trip(
                over,
                back,
                self.cryptde,
                self.consuming_wallet_opt.clone(),
                return_route_id,
                Some(contract_address(self.chain_id)),
            )
            .expect("Internal error: bad route"),
            expected_services: ExpectedServices::RoundTrip(
                expected_request_services,
                expected_response_services,
                return_route_id,
            ),
        })
    }

    fn make_route_segment(
        &self,
        origin: &PublicKey,
        target: Option<&PublicKey>,
        minimum_hop_count: usize,
        target_component: Component,
        direction: RouteDirection,
    ) -> Result<RouteSegment, String> {
        let mut node_seqs =
            self.complete_routes(vec![origin], target, minimum_hop_count, direction);

        if node_seqs.is_empty() {
            let target_str = match target {
                Some(t) => format!(" {}", t),
                None => String::from("Unknown"),
            };
            Err(format!(
                "Couldn't find any routes: at least {}-hop from {} to {:?} at {}",
                minimum_hop_count, origin, target_component, target_str
            ))
        } else {
            // When the target is Some all exit nodes will be the target and it is not optimal to sort.
            if target.is_none() {
                self.sort_routes_by_desirable_exit_nodes(node_seqs.as_mut());
            }
            let chosen_node_seq = node_seqs.remove(0);
            Ok(RouteSegment::new(chosen_node_seq, target_component))
        }
    }

    fn sort_routes_by_desirable_exit_nodes(&self, node_seqs: &mut Vec<Vec<&PublicKey>>) {
        if node_seqs.is_empty() {
            panic!("Unable to sort routes by desirable exit nodes: Missing routes.");
        }
        let get_the_exit_nodes_desirable_flag = |vec: &Vec<&PublicKey>| -> Option<bool> {
            vec.last()
                .map(|pk|
                    self.neighborhood_database
                        .node_by_key(pk)
                        .unwrap_or_else(|| panic!("Unable to sort routes by desirable exit nodes: Missing NodeRecord for public key: [{}]", pk))
                ).map(|node| node.is_desirable())
        };

        node_seqs.sort_by(|vec1: &Vec<&PublicKey>, vec2: &Vec<&PublicKey>| {
            if vec1.is_empty() || vec2.is_empty() {
                panic!("Unable to sort routes by desirable exit nodes: Missing route segments.")
            }
            let is_desirable1 = get_the_exit_nodes_desirable_flag(vec1);
            let is_desirable2 = get_the_exit_nodes_desirable_flag(vec2);
            match (is_desirable1, is_desirable2) {
                (Some(true), Some(false)) => Ordering::Less,
                (Some(false), Some(true)) => Ordering::Greater,
                _ => Ordering::Equal,
            }
        });
    }

    fn make_expected_services(
        &self,
        segment: &RouteSegment,
    ) -> Result<Vec<ExpectedService>, String> {
        segment
            .keys
            .iter()
            .map(|ref key| {
                self.calculate_expected_service(key, segment.keys.first(), segment.keys.last())
            })
            .collect()
    }

    fn calculate_expected_service(
        &self,
        route_segment_key: &PublicKey,
        originator_key: Option<&PublicKey>,
        exit_key: Option<&PublicKey>,
    ) -> Result<ExpectedService, String> {
        match self.neighborhood_database.node_by_key(route_segment_key) {
            Some(node) => {
                if route_segment_key == self.neighborhood_database.root().public_key() {
                    Ok(ExpectedService::Nothing)
                } else {
                    match (originator_key, exit_key) {
                        (Some(originator_key), Some(exit_key))
                            if route_segment_key == originator_key
                                || route_segment_key == exit_key =>
                        {
                            Ok(ExpectedService::Exit(
                                route_segment_key.clone(),
                                node.earning_wallet(),
                                node.rate_pack().clone(),
                            ))
                        }
                        (Some(_), Some(_)) => Ok(ExpectedService::Routing(
                            route_segment_key.clone(),
                            node.earning_wallet(),
                            node.rate_pack().clone(),
                        )),
                        _ => Err(
                            "cannot calculate expected service, no keys provided in route segment"
                                .to_string(),
                        ),
                    }
                }
            }
            None => Err("Cannot make multi_hop with unknown neighbor".to_string()),
        }
    }

    fn route_length_qualifies(&self, hops_remaining: usize) -> bool {
        hops_remaining == 0
    }

    fn last_key_qualifies(
        &self,
        last_node_ref: &NodeRecord,
        target_key_ref_opt: Option<&PublicKey>,
    ) -> bool {
        match target_key_ref_opt {
            Some(target_key_ref) => last_node_ref.public_key() == target_key_ref,
            None => true,
        }
    }

    fn validate_last_node_not_too_close_to_first_node(
        &self,
        prefix_len: usize,
        first_node_key: &PublicKey,
        candidate_node_key: &PublicKey,
    ) -> bool {
        if prefix_len <= 2 {
            true // Zero- and single-hop routes are not subject to exit-too-close restrictions
        } else {
            !self
                .neighborhood_database
                .has_half_neighbor(candidate_node_key, first_node_key)
        }
    }

    fn is_orig_node_on_back_leg(
        node: &NodeRecord,
        target_key_opt: Option<&PublicKey>,
        direction: RouteDirection,
    ) -> bool {
        match direction {
            RouteDirection::Over => false,
            RouteDirection::Back => match target_key_opt {
                None => false,
                Some(target_key) => node.public_key() == target_key,
            },
        }
    }

    fn advance_return_route_id(&mut self) -> u32 {
        let return_route_id = self.next_return_route_id;
        self.next_return_route_id = return_route_id.wrapping_add(1);
        return_route_id
    }

    // Main recursive routing engine. Supply origin key as single-element vector in prefix,
    // target key, if any, in target, and minimum hop count in hops_remaining. Return value is
    // a list of all the node sequences that will either go from the origin to the target in
    // hops_remaining or more hops with no cycles, or from the origin hops_remaining hops out into
    // the MASQ Network. No round trips; if you want a round trip, call this method twice.
    // If the return value is empty, no qualifying route was found.
    fn complete_routes<'a>(
        &'a self,
        prefix: Vec<&'a PublicKey>,
        target_opt: Option<&'a PublicKey>,
        hops_remaining: usize,
        direction: RouteDirection,
    ) -> Vec<Vec<&'a PublicKey>> {
        let first_node_key = prefix.first().expect("Empty prefix");
        let previous_node = self
            .neighborhood_database
            .node_by_key(prefix.last().expect("Empty prefix"))
            .expect("Last Node magically disappeared");
        // Check to see if we're done. If we are, all three of these qualifications will pass.
        if self.route_length_qualifies(hops_remaining)
            && self.last_key_qualifies(previous_node, target_opt)
            && self.validate_last_node_not_too_close_to_first_node(
                prefix.len(),
                *first_node_key,
                previous_node.public_key(),
            )
        {
            vec![prefix]
        } else if (hops_remaining == 0) && target_opt.is_none() {
            // don't continue a targetless search past the minimum hop count
            vec![]
        } else {
            // Go through all the neighbors and compute shorter routes through all the ones we're not already using.
            previous_node
                .full_neighbors(&self.neighborhood_database)
                .iter()
                .filter(|node_record| !prefix.contains(&node_record.public_key()))
                .filter(|node_record| {
                    node_record.routes_data()
                        || Self::is_orig_node_on_back_leg(**node_record, target_opt, direction)
                })
                .flat_map(|node_record| {
                    let mut new_prefix = prefix.clone();
                    new_prefix.push(node_record.public_key());

                    let new_hops_remaining = if hops_remaining == 0 {
                        0
                    } else {
                        hops_remaining - 1
                    };

                    self.complete_routes(
                        new_prefix.clone(),
                        target_opt,
                        new_hops_remaining,
                        direction,
                    )
                })
                .collect()
        }
    }

    fn handle_gossip_reply(
        &self,
        gossip: Gossip_0v1,
        target_key: &PublicKey,
        target_node_addr: &NodeAddr,
    ) {
        self.send_no_lookup_package(
            MessageType::Gossip(gossip.clone().into()),
            target_key,
            target_node_addr,
        );
        trace!(
            self.logger,
            "Sent Gossip: {}",
            gossip.to_dot_graph(
                self.neighborhood_database.root(),
                (target_key, &Some(target_node_addr.clone())),
            )
        );
    }

    fn handle_gossip_failed(
        &self,
        gossip_failure: GossipFailure_0v1,
        target_key: &PublicKey,
        target_node_addr: &NodeAddr,
    ) {
        self.send_no_lookup_package(
            MessageType::GossipFailure(VersionedData::new(
                &crate::sub_lib::migrations::gossip_failure::MIGRATIONS,
                &gossip_failure,
            )),
            target_key,
            target_node_addr,
        );
        trace!(self.logger, "Sent GossipFailure_0v1: {}", gossip_failure);
    }

    fn handle_gossip_ignored(&self, _ignored_node_name: String, _gossip_record_count: usize) {
        // Maybe something here eventually for keeping statistics
    }

    fn send_no_lookup_package(
        &self,
        message_type: MessageType,
        target_key: &PublicKey,
        target_node_addr: &NodeAddr,
    ) {
        let package = match NoLookupIncipientCoresPackage::new(
            self.cryptde,
            target_key,
            target_node_addr,
            message_type,
        ) {
            Ok(p) => p,
            Err(e) => {
                error!(self.logger, "{}", e);
                return;
            }
        };
        self.hopper_no_lookup
            .as_ref()
            .expect("No-lookup Hopper is unbound")
            .try_send(package)
            .expect("Hopper is dead");
    }

    fn gossip_source_name(
        &self,
        accessible_gossip: &[AccessibleGossipRecord],
        gossip_source: SocketAddr,
    ) -> String {
        match accessible_gossip.iter().find(|agr| {
            if let Some(ref node_addr) = agr.node_addr_opt {
                node_addr.ip_addr() == gossip_source.ip()
            } else {
                false
            }
        }) {
            Some(agr) => format!("{}", agr.inner.public_key),
            None => format!("{}", gossip_source),
        }
    }

    fn handle_stream_shutdown_msg(&mut self, msg: StreamShutdownMsg) {
        if msg.stream_type != RemovedStreamType::Clandestine {
            panic!("Neighborhood should never get ShutdownStreamMsg about non-clandestine stream")
        }
        let neighbor_key = match self.neighborhood_database.node_by_ip(&msg.peer_addr.ip()) {
            None => {
                warning!(self.logger, "Received shutdown notification for stream to {}, but no Node with that IP is in the database - ignoring", msg.peer_addr.ip());
                return;
            }
            Some(n) => (n.public_key().clone()),
        };
        self.remove_neighbor(&neighbor_key, &msg.peer_addr);
    }

    fn remove_neighbor(&mut self, neighbor_key: &PublicKey, peer_addr: &SocketAddr) {
        match self.neighborhood_database.remove_neighbor(neighbor_key) {
            Err(e) => panic!("Node suddenly disappeared: {:?}", e),
            Ok(true) => {
                debug!(
                    self.logger,
                    "Received shutdown notification for {} at {}: removing neighborship",
                    neighbor_key,
                    peer_addr.ip()
                );
                self.gossip_to_neighbors()
            }
            Ok(false) => {
                debug!(self.logger, "Received shutdown notification for {} at {}, but that Node is no neighbor - ignoring", neighbor_key, peer_addr.ip());
            }
        };
    }

    #[allow(unreachable_code)]
    fn handle_shutdown_order(&self, client_id: u64, _msg: UiShutdownRequest) {
        info!(
            self.logger,
            "Received shutdown order from client {}: shutting down hard", client_id
        );
<<<<<<< HEAD
        #[cfg(test)]
        let running_test = true;
        #[cfg(not(test))]
        let running_test = false;
=======
>>>>>>> d91492bd
        exit_process(
            0,
            &format!(
                "Received shutdown order from client {}: shutting down hard",
                client_id
            ),
<<<<<<< HEAD
            running_test,
=======
>>>>>>> d91492bd
        );
    }
}

pub fn regenerate_signed_gossip(
    inner: &NodeRecordInner_0v1,
    cryptde: &dyn CryptDE, // Must be the correct CryptDE for the Node from which inner came: used for signing
) -> (PlainData, CryptData) {
    let signed_gossip =
        PlainData::from(serde_cbor::ser::to_vec(&inner).expect("Serialization failed"));
    let signature = match cryptde.sign(&signed_gossip) {
        Ok(sig) => sig,
        Err(e) => unimplemented!("TODO: Signing error: {:?}", e),
    };
    (signed_gossip, signature)
}

#[cfg(test)]
mod tests {
    use super::*;
    use crate::blockchain::blockchain_interface::{chain_id_from_name, contract_address};
    use crate::neighborhood::gossip::GossipBuilder;
    use crate::neighborhood::gossip::Gossip_0v1;
    use crate::neighborhood::node_record::NodeRecordInner_0v1;
    use crate::persistent_configuration::PersistentConfigError;
    use crate::stream_messages::{NonClandestineAttributes, RemovedStreamType};
    use crate::sub_lib::cryptde::{decodex, encodex, CryptData};
    use crate::sub_lib::cryptde_null::CryptDENull;
    use crate::sub_lib::dispatcher::Endpoint;
    use crate::sub_lib::hop::LiveHop;
    use crate::sub_lib::hopper::MessageType;
    use crate::sub_lib::neighborhood::{ExpectedServices, NeighborhoodMode};
    use crate::sub_lib::neighborhood::{NeighborhoodConfig, DEFAULT_RATE_PACK};
    use crate::sub_lib::peer_actors::PeerActors;
    use crate::sub_lib::stream_handler_pool::TransmitDataMsg;
    use crate::sub_lib::versioned_data::VersionedData;
    use crate::test_utils::logging::init_test_logging;
    use crate::test_utils::logging::TestLogHandler;
    use crate::test_utils::neighborhood_test_utils::{
        db_from_node, make_global_cryptde_node_record, make_node_record, make_node_record_f,
        neighborhood_from_nodes,
    };
    use crate::test_utils::persistent_configuration_mock::PersistentConfigurationMock;
    use crate::test_utils::rate_pack;
    use crate::test_utils::recorder::make_recorder;
    use crate::test_utils::recorder::peer_actors_builder;
    use crate::test_utils::recorder::Recorder;
    use crate::test_utils::recorder::Recording;
    use crate::test_utils::vec_to_set;
    use crate::test_utils::{assert_contains, make_wallet};
    use crate::test_utils::{assert_matches, make_meaningless_route};
    use crate::test_utils::{main_cryptde, make_paying_wallet};
    use actix::dev::{MessageResponse, ResponseChannel};
    use actix::Message;
    use actix::Recipient;
    use actix::System;
    use itertools::Itertools;
    use masq_lib::constants::TLS_PORT;
    use masq_lib::test_utils::utils::{
        ensure_node_home_directory_exists, DEFAULT_CHAIN_ID, TEST_DEFAULT_CHAIN_NAME,
    };
    use masq_lib::ui_gateway::MessageBody;
    use masq_lib::ui_gateway::MessagePath::{Conversation, FireAndForget};
    use serde_cbor;
    use std::cell::RefCell;
    use std::convert::TryInto;
    use std::net::{IpAddr, SocketAddr};
    use std::str::FromStr;
    use std::sync::{Arc, Mutex};
    use std::thread;
    use tokio::prelude::Future;

    #[test]
    #[should_panic(expected = "Neighbor AQIDBA:1.2.3.4:1234 is not on the mainnet blockchain")]
    fn cant_create_mainnet_neighborhood_with_non_mainnet_neighbors() {
        let cryptde = main_cryptde();
        let earning_wallet = make_wallet("earning");
        let mut bc = bc_from_nc_plus(
            NeighborhoodConfig {
                mode: NeighborhoodMode::ConsumeOnly(vec![NodeDescriptor::from_str(
                    cryptde,
                    "AQIDBA:1.2.3.4:1234",
                )
                .unwrap()]),
            },
            earning_wallet.clone(),
            None,
            "cant_create_mainnet_neighborhood_with_non_mainnet_neighbors",
        );
        bc.blockchain_bridge_config.chain_id = chain_id_from_name(DEFAULT_CHAIN_NAME);

        let _ = Neighborhood::new(cryptde, &bc);
    }

    #[test]
    #[should_panic(expected = "Neighbor AQIDBA@1.2.3.4:1234 is on the mainnet blockchain")]
    fn cant_create_non_mainnet_neighborhood_with_mainnet_neighbors() {
        let cryptde = main_cryptde();
        let earning_wallet = make_wallet("earning");
        let mut bc = bc_from_nc_plus(
            NeighborhoodConfig {
                mode: NeighborhoodMode::ConsumeOnly(vec![NodeDescriptor::from_str(
                    cryptde,
                    "AQIDBA@1.2.3.4:1234",
                )
                .unwrap()]),
            },
            earning_wallet.clone(),
            None,
            "cant_create_non_mainnet_neighborhood_with_mainnet_neighbors",
        );
        bc.blockchain_bridge_config.chain_id = chain_id_from_name(TEST_DEFAULT_CHAIN_NAME);

        let _ = Neighborhood::new(cryptde, &bc);
    }

    #[test]
    fn node_with_zero_hop_config_creates_single_node_database() {
        let cryptde = main_cryptde();
        let earning_wallet = make_wallet("earning");

        let subject = Neighborhood::new(
            cryptde,
            &bc_from_nc_plus(
                NeighborhoodConfig {
                    mode: NeighborhoodMode::ZeroHop,
                },
                earning_wallet.clone(),
                None,
                "node_with_zero_hop_config_creates_single_node_database",
            ),
        );

        let root_node_record_ref = subject.neighborhood_database.root();

        assert_eq!(root_node_record_ref.public_key(), cryptde.public_key());
        assert_eq!(root_node_record_ref.node_addr_opt(), None);
        assert_eq!(root_node_record_ref.half_neighbor_keys().len(), 0);
    }

    #[test]
    fn node_with_originate_only_config_is_decentralized_with_neighbor_but_not_ip() {
        let cryptde: &dyn CryptDE = main_cryptde();
        let neighbor: NodeRecord = make_node_record(1234, true);
        let earning_wallet = make_wallet("earning");

        let subject = Neighborhood::new(
            cryptde,
            &bc_from_nc_plus(
                NeighborhoodConfig {
                    mode: NeighborhoodMode::OriginateOnly(
                        vec![neighbor.node_descriptor(DEFAULT_CHAIN_ID, cryptde)],
                        DEFAULT_RATE_PACK.clone(),
                    ),
                },
                earning_wallet.clone(),
                None,
                "node_with_originate_only_config_is_decentralized_with_neighbor_but_not_ip",
            ),
        );

        let root_node_record_ref = subject.neighborhood_database.root();

        assert_eq!(root_node_record_ref.public_key(), cryptde.public_key());
        assert_eq!(root_node_record_ref.accepts_connections(), false);
        assert_eq!(root_node_record_ref.routes_data(), true);
        assert_eq!(root_node_record_ref.node_addr_opt(), None);
        assert_eq!(root_node_record_ref.half_neighbor_keys().len(), 0);
    }

    #[test]
    fn node_with_zero_hop_config_ignores_start_message() {
        init_test_logging();
        let cryptde = main_cryptde();
        let earning_wallet = make_wallet("earning");
        let consuming_wallet = Some(make_paying_wallet(b"consuming"));
        let system =
            System::new("node_with_no_neighbor_configs_ignores_bootstrap_neighborhood_now_message");
        let subject = Neighborhood::new(
            cryptde,
            &bc_from_nc_plus(
                NeighborhoodConfig {
                    mode: NeighborhoodMode::ZeroHop,
                },
                earning_wallet.clone(),
                consuming_wallet.clone(),
                "node_with_zero_hop_config_ignores_start_message",
            ),
        );
        let addr: Addr<Neighborhood> = subject.start();
        let sub = addr.clone().recipient::<StartMessage>();
        let (hopper, _, hopper_recording_arc) = make_recorder();
        let peer_actors = peer_actors_builder().hopper(hopper).build();
        addr.try_send(BindMessage { peer_actors }).unwrap();

        sub.try_send(StartMessage {}).unwrap();

        System::current().stop_with_code(0);
        system.run();
        let recording = hopper_recording_arc.lock().unwrap();
        assert_eq!(recording.len(), 0);
        TestLogHandler::new()
            .exists_log_containing("INFO: Neighborhood: Empty. No Nodes to report to; continuing");
    }

    #[test]
    #[should_panic(
        expected = "--neighbors node descriptors must have IP address and port list, not 'AwQFBg::'"
    )]
    fn node_with_neighbor_config_having_no_node_addr_panics() {
        let cryptde: &dyn CryptDE = main_cryptde();
        let earning_wallet = make_wallet("earning");
        let consuming_wallet = Some(make_paying_wallet(b"consuming"));
        let neighbor_node = make_node_record(3456, true);
        let system = System::new("node_with_bad_neighbor_config_panics");
        let subject = Neighborhood::new(
            cryptde,
            &bc_from_nc_plus(
                NeighborhoodConfig {
                    mode: NeighborhoodMode::Standard(
                        NodeAddr::new(&IpAddr::from_str("5.4.3.2").unwrap(), &[5678]),
                        vec![NodeDescriptor::from((
                            neighbor_node.public_key(),
                            DEFAULT_CHAIN_ID == chain_id_from_name(DEFAULT_CHAIN_NAME),
                            cryptde,
                        ))],
                        rate_pack(100),
                    ),
                },
                earning_wallet.clone(),
                consuming_wallet.clone(),
                "node_with_neighbor_config_having_no_node_addr_panics",
            ),
        );
        let addr: Addr<Neighborhood> = subject.start();
        let sub = addr.clone().recipient::<StartMessage>();
        let peer_actors = peer_actors_builder().build();
        addr.try_send(BindMessage { peer_actors }).unwrap();

        sub.try_send(StartMessage {}).unwrap();

        System::current().stop_with_code(0);
        system.run();
    }

    #[test]
    fn neighborhood_adds_nodes_and_links() {
        let cryptde: &dyn CryptDE = main_cryptde();
        let earning_wallet = make_wallet("earning");
        let consuming_wallet = Some(make_paying_wallet(b"consuming"));
        let one_neighbor_node = make_node_record(3456, true);
        let another_neighbor_node = make_node_record(4567, true);
        let this_node_addr = NodeAddr::new(&IpAddr::from_str("5.4.3.2").unwrap(), &[5678]);

        let subject = Neighborhood::new(
            cryptde,
            &bc_from_nc_plus(
                NeighborhoodConfig {
                    mode: NeighborhoodMode::Standard(
                        this_node_addr.clone(),
                        vec![
                            NodeDescriptor::from((
                                &one_neighbor_node,
                                DEFAULT_CHAIN_ID == chain_id_from_name(DEFAULT_CHAIN_NAME),
                                cryptde,
                            )),
                            NodeDescriptor::from((
                                &another_neighbor_node,
                                DEFAULT_CHAIN_ID == chain_id_from_name(DEFAULT_CHAIN_NAME),
                                cryptde,
                            )),
                        ],
                        rate_pack(100),
                    ),
                },
                earning_wallet.clone(),
                consuming_wallet.clone(),
                "neighborhood_adds_nodes_and_links",
            ),
        );

        let root_node_record_ref = subject.neighborhood_database.root();

        assert_eq!(
            root_node_record_ref.node_addr_opt().unwrap().clone(),
            this_node_addr
        );

        assert_eq!(
            root_node_record_ref.has_half_neighbor(one_neighbor_node.public_key()),
            false,
        );
        assert_eq!(
            root_node_record_ref.has_half_neighbor(another_neighbor_node.public_key()),
            false,
        );
        assert_eq!(
            subject.initial_neighbors,
            vec![
                NodeDescriptor::from((
                    &one_neighbor_node,
                    DEFAULT_CHAIN_ID == chain_id_from_name(DEFAULT_CHAIN_NAME),
                    cryptde,
                )),
                NodeDescriptor::from((
                    &another_neighbor_node,
                    DEFAULT_CHAIN_ID == chain_id_from_name(DEFAULT_CHAIN_NAME),
                    cryptde,
                ))
            ]
        );
    }

    #[test]
    fn gossip_failures_eventually_stop_the_neighborhood() {
        init_test_logging();
        let cryptde: &dyn CryptDE = main_cryptde();
        let earning_wallet = make_wallet("earning");
        let one_neighbor_node: NodeRecord = make_node_record(3456, true);
        let another_neighbor_node: NodeRecord = make_node_record(4567, true);
        let this_node_addr = NodeAddr::new(&IpAddr::from_str("5.4.3.2").unwrap(), &[5678]);

        let subject = Neighborhood::new(
            cryptde,
            &bc_from_nc_plus(
                NeighborhoodConfig {
                    mode: NeighborhoodMode::Standard(
                        this_node_addr.clone(),
                        vec![
                            NodeDescriptor::from((
                                &one_neighbor_node,
                                DEFAULT_CHAIN_ID == chain_id_from_name(DEFAULT_CHAIN_NAME),
                                cryptde,
                            )),
                            NodeDescriptor::from((
                                &another_neighbor_node,
                                DEFAULT_CHAIN_ID == chain_id_from_name(DEFAULT_CHAIN_NAME),
                                cryptde,
                            )),
                        ],
                        rate_pack(100),
                    ),
                },
                earning_wallet.clone(),
                None,
                "gossip_failures_eventually_stop_the_neighborhood",
            ),
        );
        let ecp1 = ExpiredCoresPackage::new(
            one_neighbor_node.node_addr_opt().unwrap().into(),
            None,
            make_meaningless_route(),
            GossipFailure_0v1::NoNeighbors,
            0,
        );
        let ecp2 = ExpiredCoresPackage::new(
            another_neighbor_node.node_addr_opt().unwrap().into(),
            None,
            make_meaningless_route(),
            GossipFailure_0v1::ManualRejection,
            0,
        );
        let system = System::new("responds_with_none_when_initially_configured_with_no_data");
        let addr: Addr<Neighborhood> = subject.start();
        let sub = addr.recipient::<ExpiredCoresPackage<GossipFailure_0v1>>();

        sub.try_send(ecp1).unwrap();
        sub.try_send(ecp2).unwrap();

        system.run(); // If this never halts, it's because the Neighborhood isn't properly killing its actor

        let tlh = TestLogHandler::new();
        tlh.exists_log_containing ("WARN: Neighborhood: Node at 3.4.5.6 refused Debut: No neighbors for Introduction or Pass");
        tlh.exists_log_containing ("WARN: Neighborhood: Node at 4.5.6.7 refused Debut: Node owner manually rejected your Debut");
        tlh.exists_log_containing ("ERROR: Neighborhood: None of the Nodes listed in the --neighbors parameter could accept your Debut; shutting down");
    }

    #[test]
    fn node_query_responds_with_none_when_initially_configured_with_no_data() {
        let system = System::new("responds_with_none_when_initially_configured_with_no_data");
        let subject = make_standard_subject();
        let addr: Addr<Neighborhood> = subject.start();
        let sub: Recipient<NodeQueryMessage> = addr.recipient::<NodeQueryMessage>();

        let future = sub.send(NodeQueryMessage::PublicKey(PublicKey::new(&b"booga"[..])));

        System::current().stop_with_code(0);
        system.run();
        let result = future.wait().unwrap();
        assert_eq!(result.is_none(), true);
    }

    #[test]
    fn node_query_responds_with_none_when_key_query_matches_no_configured_data() {
        let cryptde: &dyn CryptDE = main_cryptde();
        let earning_wallet = make_wallet("earning");
        let consuming_wallet = Some(make_paying_wallet(b"consuming"));
        let system =
            System::new("node_query_responds_with_none_when_key_query_matches_no_configured_data");
        let subject = Neighborhood::new(
            cryptde,
            &bc_from_nc_plus(
                NeighborhoodConfig {
                    mode: NeighborhoodMode::Standard(
                        NodeAddr::new(&IpAddr::from_str("5.4.3.2").unwrap(), &[5678]),
                        vec![NodeDescriptor::from((
                            &PublicKey::new(&b"booga"[..]),
                            &NodeAddr::new(&IpAddr::from_str("1.2.3.4").unwrap(), &[1234, 2345]),
                            DEFAULT_CHAIN_ID == chain_id_from_name(DEFAULT_CHAIN_NAME),
                            cryptde,
                        ))],
                        rate_pack(100),
                    ),
                },
                earning_wallet.clone(),
                consuming_wallet.clone(),
                "node_query_responds_with_none_when_key_query_matches_no_configured_data",
            ),
        );
        let addr: Addr<Neighborhood> = subject.start();
        let sub: Recipient<NodeQueryMessage> = addr.recipient::<NodeQueryMessage>();

        let future = sub.send(NodeQueryMessage::PublicKey(PublicKey::new(&b"blah"[..])));

        System::current().stop_with_code(0);
        system.run();
        let result = future.wait().unwrap();
        assert_eq!(result.is_none(), true);
    }

    #[test]
    fn node_query_responds_with_result_when_key_query_matches_configured_data() {
        let cryptde = main_cryptde();
        let earning_wallet = make_wallet("earning");
        let consuming_wallet = Some(make_paying_wallet(b"consuming"));
        let system =
            System::new("node_query_responds_with_result_when_key_query_matches_configured_data");
        let one_neighbor = make_node_record(2345, true);
        let another_neighbor = make_node_record(3456, true);
        let mut subject = Neighborhood::new(
            cryptde,
            &bc_from_nc_plus(
                NeighborhoodConfig {
                    mode: NeighborhoodMode::Standard(
                        NodeAddr::new(&IpAddr::from_str("5.4.3.2").unwrap(), &[5678]),
                        vec![node_record_to_neighbor_config(&one_neighbor)],
                        rate_pack(100),
                    ),
                },
                earning_wallet.clone(),
                consuming_wallet.clone(),
                "node_query_responds_with_result_when_key_query_matches_configured_data",
            ),
        );
        subject
            .neighborhood_database
            .add_node(another_neighbor.clone())
            .unwrap();
        let addr: Addr<Neighborhood> = subject.start();
        let sub: Recipient<NodeQueryMessage> = addr.recipient::<NodeQueryMessage>();

        let future = sub.send(NodeQueryMessage::PublicKey(
            another_neighbor.public_key().clone(),
        ));

        System::current().stop_with_code(0);
        system.run();
        let result = future.wait().unwrap();
        assert_eq!(
            result.unwrap(),
            NodeQueryResponseMetadata::new(
                another_neighbor.public_key().clone(),
                Some(another_neighbor.node_addr_opt().unwrap().clone()),
                another_neighbor.rate_pack().clone(),
            )
        );
    }

    #[test]
    fn node_query_responds_with_none_when_ip_address_query_matches_no_configured_data() {
        let cryptde: &dyn CryptDE = main_cryptde();
        let earning_wallet = make_wallet("earning");
        let consuming_wallet = Some(make_paying_wallet(b"consuming"));
        let system = System::new(
            "node_query_responds_with_none_when_ip_address_query_matches_no_configured_data",
        );
        let subject = Neighborhood::new(
            cryptde,
            &bc_from_nc_plus(
                NeighborhoodConfig {
                    mode: NeighborhoodMode::Standard(
                        NodeAddr::new(&IpAddr::from_str("5.4.3.2").unwrap(), &[5678]),
                        vec![NodeDescriptor::from((
                            &PublicKey::new(&b"booga"[..]),
                            &NodeAddr::new(&IpAddr::from_str("1.2.3.4").unwrap(), &[1234, 2345]),
                            DEFAULT_CHAIN_ID == chain_id_from_name(DEFAULT_CHAIN_NAME),
                            cryptde,
                        ))],
                        rate_pack(100),
                    ),
                },
                earning_wallet.clone(),
                consuming_wallet.clone(),
                "node_query_responds_with_none_when_ip_address_query_matches_no_configured_data",
            ),
        );
        let addr: Addr<Neighborhood> = subject.start();
        let sub: Recipient<NodeQueryMessage> = addr.recipient::<NodeQueryMessage>();

        let future = sub.send(NodeQueryMessage::IpAddress(
            IpAddr::from_str("2.3.4.5").unwrap(),
        ));

        System::current().stop_with_code(0);
        system.run();
        let result = future.wait().unwrap();
        assert_eq!(result.is_none(), true);
    }

    #[test]
    fn node_query_responds_with_result_when_ip_address_query_matches_configured_data() {
        let cryptde: &dyn CryptDE = main_cryptde();
        let system = System::new(
            "node_query_responds_with_result_when_ip_address_query_matches_configured_data",
        );
        let node_record = make_node_record(1234, true);
        let another_node_record = make_node_record(2345, true);
        let mut subject = Neighborhood::new(
            cryptde,
            &bc_from_nc_plus(
                NeighborhoodConfig {
                    mode: NeighborhoodMode::Standard(
                        node_record.node_addr_opt().unwrap(),
                        vec![NodeDescriptor::from((
                            &node_record,
                            DEFAULT_CHAIN_ID == chain_id_from_name(DEFAULT_CHAIN_NAME),
                            cryptde,
                        ))],
                        rate_pack(100),
                    ),
                },
                node_record.earning_wallet(),
                None,
                "node_query_responds_with_result_when_ip_address_query_matches_configured_data",
            ),
        );
        subject
            .neighborhood_database
            .add_node(another_node_record.clone())
            .unwrap();
        let addr: Addr<Neighborhood> = subject.start();
        let sub: Recipient<NodeQueryMessage> = addr.recipient::<NodeQueryMessage>();

        let future = sub.send(NodeQueryMessage::IpAddress(
            IpAddr::from_str("2.3.4.5").unwrap(),
        ));

        System::current().stop_with_code(0);
        system.run();
        let result = future.wait().unwrap();
        assert_eq!(
            result.unwrap(),
            NodeQueryResponseMetadata::new(
                another_node_record.public_key().clone(),
                Some(another_node_record.node_addr_opt().unwrap().clone()),
                another_node_record.rate_pack().clone(),
            )
        );
    }

    #[test]
    fn route_query_responds_with_none_when_asked_for_route_with_too_many_hops() {
        let system =
            System::new("route_query_responds_with_none_when_asked_for_route_with_too_many_hops");
        let subject = make_standard_subject();
        let addr: Addr<Neighborhood> = subject.start();
        let sub: Recipient<RouteQueryMessage> = addr.recipient::<RouteQueryMessage>();

        let future = sub.send(RouteQueryMessage::data_indefinite_route_request(5));

        System::current().stop_with_code(0);
        system.run();
        let result = future.wait().unwrap();
        assert_eq!(result, None);
    }

    #[test]
    fn route_query_responds_with_none_when_asked_for_two_hop_round_trip_route_without_consuming_wallet(
    ) {
        let system = System::new("route_query_responds_with_none_when_asked_for_two_hop_round_trip_route_without_consuming_wallet");
        let subject = make_standard_subject();
        let addr: Addr<Neighborhood> = subject.start();
        let sub: Recipient<RouteQueryMessage> = addr.recipient::<RouteQueryMessage>();

        let future = sub.send(RouteQueryMessage::data_indefinite_route_request(2));

        System::current().stop_with_code(0);
        system.run();
        let result = future.wait().unwrap();
        assert_eq!(result, None);
    }

    #[test]
    fn route_query_succeeds_when_asked_for_one_hop_round_trip_route_without_consuming_wallet() {
        let cryptde = main_cryptde();
        let earning_wallet = make_wallet("earning");
        let system = System::new(
            "route_query_succeeds_when_asked_for_one_hop_round_trip_route_without_consuming_wallet",
        );
        let mut subject = make_standard_subject();
        subject
            .neighborhood_database
            .root_mut()
            .set_earning_wallet(earning_wallet);
        subject.consuming_wallet_opt = None;
        // These happen to be extracted in the desired order. We could not think of a way to guarantee it.
        let mut undesirable_exit_node = make_node_record(2345, true);
        let desirable_exit_node = make_node_record(3456, false);
        undesirable_exit_node.set_desirable(false);
        let originating_node = &subject.neighborhood_database.root().clone();
        {
            let db = &mut subject.neighborhood_database;
            db.add_node(undesirable_exit_node.clone()).unwrap();
            db.add_node(desirable_exit_node.clone()).unwrap();
            db.add_arbitrary_full_neighbor(
                undesirable_exit_node.public_key(),
                originating_node.public_key(),
            );
            db.add_arbitrary_full_neighbor(
                desirable_exit_node.public_key(),
                originating_node.public_key(),
            );
        }
        let addr: Addr<Neighborhood> = subject.start();
        let sub: Recipient<RouteQueryMessage> = addr.recipient::<RouteQueryMessage>();
        let msg = RouteQueryMessage::data_indefinite_route_request(1);

        let future = sub.send(msg);

        System::current().stop_with_code(0);
        system.run();
        let segment = |nodes: Vec<&NodeRecord>, component: Component| {
            RouteSegment::new(
                nodes.into_iter().map(|n| n.public_key()).collect(),
                component,
            )
        };
        let result = future.wait().unwrap().unwrap();
        let expected_response = RouteQueryResponse {
            route: Route::round_trip(
                segment(
                    vec![originating_node, &desirable_exit_node],
                    Component::ProxyClient,
                ),
                segment(
                    vec![&desirable_exit_node, originating_node],
                    Component::ProxyServer,
                ),
                cryptde,
                None,
                0,
                None,
            )
            .unwrap(),
            expected_services: ExpectedServices::RoundTrip(
                vec![
                    ExpectedService::Nothing,
                    ExpectedService::Exit(
                        desirable_exit_node.public_key().clone(),
                        desirable_exit_node.earning_wallet(),
                        rate_pack(3456),
                    ),
                ],
                vec![
                    ExpectedService::Exit(
                        desirable_exit_node.public_key().clone(),
                        desirable_exit_node.earning_wallet(),
                        rate_pack(3456),
                    ),
                    ExpectedService::Nothing,
                ],
                0,
            ),
        };
        assert_eq!(expected_response, result);
    }

    #[test]
    fn route_query_responds_with_none_when_asked_for_one_hop_round_trip_route_without_consuming_wallet_when_back_route_needs_two_hops(
    ) {
        let system = System::new("route_query_responds_with_none_when_asked_for_one_hop_round_trip_route_without_consuming_wallet_when_back_route_needs_two_hops");
        let mut subject = make_standard_subject();
        let a = &make_node_record(1234, true);
        let b = &subject.neighborhood_database.root().clone();
        let c = &make_node_record(3456, true);
        {
            let db = &mut subject.neighborhood_database;
            db.add_node(a.clone()).unwrap();
            db.add_node(c.clone()).unwrap();
            let mut single_edge = |a: &NodeRecord, b: &NodeRecord| {
                db.add_arbitrary_half_neighbor(a.public_key(), b.public_key())
            };
            single_edge(a, b);
            single_edge(b, c);
            single_edge(c, a);
        }
        let addr: Addr<Neighborhood> = subject.start();
        let sub: Recipient<RouteQueryMessage> = addr.recipient::<RouteQueryMessage>();
        let msg = RouteQueryMessage::data_indefinite_route_request(1);

        let future = sub.send(msg);

        System::current().stop_with_code(0);
        system.run();
        let result = future.wait().unwrap();
        assert_eq!(result, None);
    }

    #[test]
    fn route_query_responds_with_none_when_asked_for_two_hop_one_way_route_without_consuming_wallet(
    ) {
        let system = System::new("route_query_responds_with_none_when_asked_for_two_hop_one_way_route_without_consuming_wallet");
        let subject = make_standard_subject();
        let addr: Addr<Neighborhood> = subject.start();
        let sub: Recipient<RouteQueryMessage> = addr.recipient::<RouteQueryMessage>();
        let msg = RouteQueryMessage::data_indefinite_route_request(2);

        let future = sub.send(msg);

        System::current().stop_with_code(0);
        system.run();
        let result = future.wait().unwrap();
        assert_eq!(result, None);
    }

    #[test]
    fn route_query_responds_with_standard_zero_hop_route_when_requested() {
        let cryptde = main_cryptde();
        let system = System::new("responds_with_standard_zero_hop_route_when_requested");
        let subject = make_standard_subject();
        let addr: Addr<Neighborhood> = subject.start();
        let sub: Recipient<RouteQueryMessage> = addr.recipient::<RouteQueryMessage>();

        let future = sub.send(RouteQueryMessage::data_indefinite_route_request(0));

        System::current().stop_with_code(0);
        system.run();
        let result = future.wait().unwrap().unwrap();
        let expected_response = RouteQueryResponse {
            route: Route::round_trip(
                RouteSegment::new(
                    vec![&cryptde.public_key(), &cryptde.public_key()],
                    Component::ProxyClient,
                ),
                RouteSegment::new(
                    vec![&cryptde.public_key(), &cryptde.public_key()],
                    Component::ProxyServer,
                ),
                cryptde,
                None,
                0,
                None,
            )
            .unwrap(),
            expected_services: ExpectedServices::RoundTrip(
                vec![ExpectedService::Nothing, ExpectedService::Nothing],
                vec![ExpectedService::Nothing, ExpectedService::Nothing],
                0,
            ),
        };
        assert_eq!(result, expected_response);
    }

    #[test]
    fn zero_hop_routing_handles_return_route_id_properly() {
        let mut subject = make_standard_subject();
        let result0 = subject.zero_hop_route_response();
        let result1 = subject.zero_hop_route_response();

        let return_route_id_0 = match result0.expected_services {
            ExpectedServices::RoundTrip(_, _, id) => id,
            _ => panic!("expected RoundTrip got OneWay"),
        };

        let return_route_id_1 = match result1.expected_services {
            ExpectedServices::RoundTrip(_, _, id) => id,
            _ => panic!("expected RoundTrip got OneWay"),
        };

        assert_eq!(return_route_id_0, 0);
        assert_eq!(return_route_id_1, 1);
    }

    /*
            Database:

                 P---Q---R---S
                     |
                     T

            Tests will be written from the viewpoint of P.
    */

    #[test]
    fn route_query_messages() {
        let cryptde = main_cryptde();
        let earning_wallet = make_wallet("earning");
        let system = System::new("route_query_messages");
        let mut subject = make_standard_subject();
        subject
            .neighborhood_database
            .root_mut()
            .set_earning_wallet(earning_wallet);
        let consuming_wallet_opt = subject.consuming_wallet_opt.clone();
        let p = &subject.neighborhood_database.root().clone();
        let q = &make_node_record(3456, true);
        let r = &make_node_record(4567, false);
        let s = &make_node_record(5678, false);
        let mut t = make_node_record(1111, false);
        t.set_desirable(false);
        {
            let db = &mut subject.neighborhood_database;
            db.add_node(q.clone()).unwrap();
            db.add_node(t.clone()).unwrap();
            db.add_node(r.clone()).unwrap();
            db.add_node(s.clone()).unwrap();
            let mut dual_edge = |a: &NodeRecord, b: &NodeRecord| {
                db.add_arbitrary_full_neighbor(a.public_key(), b.public_key());
            };
            dual_edge(p, q);
            dual_edge(q, &t);
            dual_edge(q, r);
            dual_edge(r, s);
        }

        let addr: Addr<Neighborhood> = subject.start();
        let sub: Recipient<RouteQueryMessage> = addr.recipient::<RouteQueryMessage>();

        let data_route = sub.send(RouteQueryMessage::data_indefinite_route_request(2));

        System::current().stop_with_code(0);
        system.run();

        let result = data_route.wait().unwrap().unwrap();
        let contract_address = contract_address(DEFAULT_CHAIN_ID);
        let expected_response = RouteQueryResponse {
            route: Route::round_trip(
                segment(&[p, q, r], &Component::ProxyClient),
                segment(&[r, q, p], &Component::ProxyServer),
                cryptde,
                consuming_wallet_opt,
                0,
                Some(contract_address),
            )
            .unwrap(),
            expected_services: ExpectedServices::RoundTrip(
                vec![
                    ExpectedService::Nothing,
                    ExpectedService::Routing(
                        q.public_key().clone(),
                        q.earning_wallet(),
                        rate_pack(3456),
                    ),
                    ExpectedService::Exit(
                        r.public_key().clone(),
                        r.earning_wallet(),
                        rate_pack(4567),
                    ),
                ],
                vec![
                    ExpectedService::Exit(
                        r.public_key().clone(),
                        r.earning_wallet(),
                        rate_pack(4567),
                    ),
                    ExpectedService::Routing(
                        q.public_key().clone(),
                        q.earning_wallet(),
                        rate_pack(3456),
                    ),
                    ExpectedService::Nothing,
                ],
                0,
            ),
        };
        assert_eq!(expected_response, result);
    }

    #[test]
    fn sort_routes_by_desirable_exit_nodes() {
        let mut subject = make_standard_subject();

        let us = subject.neighborhood_database.root().clone();
        let routing_node = make_node_record(0000, true);
        let desirable_node = make_node_record(1111, false);
        let mut undesirable_node = make_node_record(2222, false);
        undesirable_node.set_desirable(false);

        subject
            .neighborhood_database
            .add_node(routing_node.clone())
            .unwrap();
        subject
            .neighborhood_database
            .add_node(undesirable_node.clone())
            .unwrap();
        subject
            .neighborhood_database
            .add_node(desirable_node.clone())
            .unwrap();

        let mut node_sequences = Vec::new();
        node_sequences.push(vec![
            us.public_key(),
            routing_node.public_key(),
            undesirable_node.public_key(),
        ]);
        node_sequences.push(vec![
            us.public_key(),
            routing_node.public_key(),
            desirable_node.public_key(),
        ]);

        subject.sort_routes_by_desirable_exit_nodes(&mut node_sequences);

        assert_eq!(desirable_node.public_key(), node_sequences[0][2]);
        assert_eq!(undesirable_node.public_key(), node_sequences[1][2]);
    }

    #[test]
    #[should_panic(expected = "Unable to sort routes by desirable exit nodes: Missing routes.")]
    fn sort_routes_by_desirable_exit_nodes_panics_with_empty_node_sequences() {
        let subject = make_standard_subject();

        let mut node_sequences: Vec<Vec<&PublicKey>> = Vec::new();
        subject.sort_routes_by_desirable_exit_nodes(&mut node_sequences);
    }

    #[test]
    #[should_panic(
        expected = "Unable to sort routes by desirable exit nodes: Missing route segments."
    )]
    fn sort_routes_by_desirable_exit_nodes_panics_with_the_first_route_segment_empty() {
        let subject = make_standard_subject();

        let mut node_sequences: Vec<Vec<&PublicKey>> = Vec::new();
        let public_key = &PublicKey::from(&b"1234"[..]);
        node_sequences.push(vec![]);
        node_sequences.push(vec![public_key]);

        subject.sort_routes_by_desirable_exit_nodes(&mut node_sequences);
    }

    #[test]
    #[should_panic(
        expected = "Unable to sort routes by desirable exit nodes: Missing route segments."
    )]
    fn sort_routes_by_desirable_exit_nodes_panics_with_the_second_route_segment_empty() {
        let subject = make_standard_subject();

        let mut node_sequences: Vec<Vec<&PublicKey>> = Vec::new();
        let public_key = &PublicKey::from(&b"1234"[..]);
        node_sequences.push(vec![public_key]);
        node_sequences.push(vec![]);

        subject.sort_routes_by_desirable_exit_nodes(&mut node_sequences);
    }

    #[test]
    #[should_panic(
        expected = "Unable to sort routes by desirable exit nodes: Missing NodeRecord for public key: [MTIzNA]"
    )]
    fn sort_routes_by_desirable_exit_nodes_panics_when_node_record_is_missing() {
        let subject = make_standard_subject();

        let mut node_sequences: Vec<Vec<&PublicKey>> = Vec::new();
        let public_key = &PublicKey::from(&b"1234"[..]);
        node_sequences.push(vec![public_key]);
        node_sequences.push(vec![public_key]);
        println!("{}", public_key);

        subject.sort_routes_by_desirable_exit_nodes(&mut node_sequences);
    }

    #[test]
    fn compose_route_query_response_returns_an_error_when_route_segment_is_empty() {
        let mut subject = make_standard_subject();

        let result: Result<RouteQueryResponse, String> = subject.compose_route_query_response(
            RouteSegment::new(vec![], Component::Neighborhood),
            RouteSegment::new(vec![], Component::Neighborhood),
        );
        assert!(result.is_err());
        let error_expectation: String = result.expect_err("Expected an Err but got:");
        assert_eq!(
            error_expectation,
            "Cannot make multi-hop route without segment keys"
        );
    }

    #[test]
    fn next_return_route_id_wraps_around() {
        let mut subject = make_standard_subject();
        subject.next_return_route_id = 0xFFFFFFFF;

        let end = subject.advance_return_route_id();
        let beginning = subject.advance_return_route_id();

        assert_eq!(end, 0xFFFFFFFF);
        assert_eq!(beginning, 0x00000000);
    }

    /*
            Database:

                 O---R---E

            Tests will be written from the viewpoint of O.
    */

    #[test]
    fn return_route_ids_increase() {
        let cryptde = main_cryptde();
        let system = System::new("return_route_ids_increase");
        let (_, _, _, subject) = make_o_r_e_subject();

        let addr: Addr<Neighborhood> = subject.start();
        let sub: Recipient<RouteQueryMessage> = addr.recipient::<RouteQueryMessage>();

        let data_route_0 = sub.send(RouteQueryMessage::data_indefinite_route_request(2));
        let data_route_1 = sub.send(RouteQueryMessage::data_indefinite_route_request(2));

        System::current().stop_with_code(0);
        system.run();

        let result_0 = data_route_0.wait().unwrap().unwrap();
        let result_1 = data_route_1.wait().unwrap().unwrap();
        let juicy_parts = |result: RouteQueryResponse| {
            let last_element = result.route.hops.last().unwrap();
            let last_element_dec = cryptde.decode(last_element).unwrap();
            let network_return_route_id: u32 =
                serde_cbor::de::from_slice(last_element_dec.as_slice()).unwrap();
            let metadata_return_route_id = match result.expected_services {
                ExpectedServices::RoundTrip(_, _, id) => id,
                _ => panic!("expected RoundTrip got OneWay"),
            };
            (network_return_route_id, metadata_return_route_id)
        };
        assert_eq!(juicy_parts(result_0), (0, 0));
        assert_eq!(juicy_parts(result_1), (1, 1));
    }

    #[test]
    fn can_update_consuming_wallet() {
        let cryptde = main_cryptde();
        let system = System::new("can_update_consuming_wallet");
        let (o, r, e, subject) = make_o_r_e_subject();
        let addr: Addr<Neighborhood> = subject.start();
        let set_wallet_sub = addr.clone().recipient::<SetConsumingWalletMessage>();
        let route_sub = addr.recipient::<RouteQueryMessage>();
        let expected_new_wallet = make_paying_wallet(b"new consuming wallet");
        let expected_before_route = Route::round_trip(
            segment(&[&o, &r, &e], &Component::ProxyClient),
            segment(&[&e, &r, &o], &Component::ProxyServer),
            cryptde,
            Some(make_paying_wallet(b"consuming")),
            0,
            Some(contract_address(DEFAULT_CHAIN_ID)),
        )
        .unwrap();
        let expected_after_route = Route::round_trip(
            segment(&[&o, &r, &e], &Component::ProxyClient),
            segment(&[&e, &r, &o], &Component::ProxyServer),
            cryptde,
            Some(expected_new_wallet.clone()),
            1,
            Some(contract_address(DEFAULT_CHAIN_ID)),
        )
        .unwrap();

        let route_request_1 = route_sub.send(RouteQueryMessage::data_indefinite_route_request(2));
        let _ = set_wallet_sub.try_send(SetConsumingWalletMessage {
            wallet: expected_new_wallet,
        });
        let route_request_2 = route_sub.send(RouteQueryMessage::data_indefinite_route_request(2));

        System::current().stop();
        system.run();

        let route_1 = route_request_1.wait().unwrap().unwrap().route;
        let route_2 = route_request_2.wait().unwrap().unwrap().route;

        assert_eq!(route_1, expected_before_route);
        assert_eq!(route_2, expected_after_route);
    }

    #[test]
    fn compose_route_query_response_returns_an_error_when_route_segment_keys_is_empty() {
        let mut subject = make_standard_subject();

        let result: Result<RouteQueryResponse, String> = subject.compose_route_query_response(
            RouteSegment::new(vec![], Component::ProxyClient),
            RouteSegment::new(vec![], Component::ProxyServer),
        );
        assert!(result.is_err());
        let error_expectation: String = result.expect_err("Expected an Err but got:");
        assert_eq!(
            error_expectation,
            "Cannot make multi-hop route without segment keys"
        );
    }

    #[test]
    fn compose_route_query_response_returns_an_error_when_the_neighbor_is_none() {
        let mut subject = make_standard_subject();

        let result: Result<RouteQueryResponse, String> = subject.compose_route_query_response(
            RouteSegment::new(vec![&PublicKey::new(&[3, 3, 8])], Component::ProxyClient),
            RouteSegment::new(vec![&PublicKey::new(&[8, 3, 3])], Component::ProxyServer),
        );
        assert!(result.is_err());
        let error_expectation: String = result.expect_err("Expected an Err but got:");
        assert_eq!(
            error_expectation,
            "Cannot make multi_hop with unknown neighbor"
        );
        assert_eq!(subject.next_return_route_id, 0);
    }

    #[test]
    fn calculate_expected_service_returns_error_when_given_empty_segment() {
        let mut subject = make_standard_subject();
        let a = &make_node_record(3456, true);
        let db = &mut subject.neighborhood_database;
        db.add_node(a.clone()).unwrap();

        let result = subject.calculate_expected_service(a.public_key(), None, None);
        assert!(result.is_err());
        assert_eq!(
            result.unwrap_err(),
            "cannot calculate expected service, no keys provided in route segment"
        );
    }

    /*
            Database:

            Q---p---R
                |   |
            t---S---+

            p is consume-only, t is originate-only.
    */

    #[test]
    fn complete_routes_exercise() {
        let mut subject = make_standard_subject();
        let db = &mut subject.neighborhood_database;
        db.root_mut().inner.accepts_connections = false;
        db.root_mut().inner.routes_data = false;
        let p = &db.root_mut().public_key().clone(); // 9e7p7un06eHs6frl5A
        let q = &db.add_node(make_node_record(3456, true)).unwrap(); // AwQFBg
        let r = &db.add_node(make_node_record(4567, true)).unwrap(); // BAUGBw
        let s = &db.add_node(make_node_record(5678, true)).unwrap(); // BQYHCA
        let t = &db
            .add_node(make_node_record_f(6789, true, false, true))
            .unwrap(); // BgcICQ
        db.add_arbitrary_full_neighbor(q, p);
        db.add_arbitrary_full_neighbor(p, r);
        db.add_arbitrary_full_neighbor(p, s);
        db.add_arbitrary_full_neighbor(t, s);
        db.add_arbitrary_full_neighbor(s, r);

        let contains = |routes: &Vec<Vec<&PublicKey>>, expected_keys: Vec<&PublicKey>| {
            assert_contains(&routes, &expected_keys);
        };

        // At least two hops from p to anywhere standard
        let routes = subject.complete_routes(vec![p], None, 2, RouteDirection::Over);

        assert_eq!(routes, vec![vec![p, s, t]]);
        // no [p, r, s] or [p, s, r] because s and r are both neighbors of p and can't exit for it

        // At least two hops over from p to t
        let routes = subject.complete_routes(vec![p], Some(t), 2, RouteDirection::Over);

        contains(&routes, vec![p, s, t]);
        contains(&routes, vec![p, r, s, t]);
        assert_eq!(2, routes.len());

        // At least two hops over from t to p
        let routes = subject.complete_routes(vec![t], Some(p), 2, RouteDirection::Over);

        assert_eq!(routes, Vec::<Vec<&PublicKey>>::new());
        // p is consume-only; can't be an exit Node.

        // At least two hops back from t to p
        let routes = subject.complete_routes(vec![t], Some(p), 2, RouteDirection::Back);

        contains(&routes, vec![t, s, p]);
        contains(&routes, vec![t, s, r, p]);
        assert_eq!(2, routes.len());
        // p is consume-only, but it's the originating Node, so including it is okay

        // At least two hops from p to Q - impossible
        let routes = subject.complete_routes(vec![p], Some(q), 2, RouteDirection::Over);

        assert_eq!(routes, Vec::<Vec<&PublicKey>>::new());
    }

    /*
            Database:

            P---q---R

            Test is written from the standpoint of P. Node q is non-routing.
    */

    #[test]
    fn cant_route_through_non_routing_node() {
        let mut subject = make_standard_subject();
        let db = &mut subject.neighborhood_database;
        let p = &db.root_mut().public_key().clone(); // 9e7p7un06eHs6frl5A
        let q = &db
            .add_node(make_node_record_f(4567, true, false, false))
            .unwrap(); // BAUGBw
        let r = &db.add_node(make_node_record(5678, true)).unwrap(); // BQYHCA
        db.add_arbitrary_full_neighbor(p, q);
        db.add_arbitrary_full_neighbor(q, r);

        // At least two hops from P to anywhere standard
        let routes = subject.complete_routes(vec![p], None, 2, RouteDirection::Over);

        let expected: Vec<Vec<&PublicKey>> = vec![];
        assert_eq!(routes, expected);
    }

    #[test]
    fn gossips_after_removing_a_neighbor() {
        let (hopper, hopper_awaiter, hopper_recording) = make_recorder();
        let cryptde = main_cryptde();
        let earning_wallet = make_wallet("earning");
        let consuming_wallet = Some(make_paying_wallet(b"consuming"));
        let this_node = NodeRecord::new_for_tests(
            &cryptde.public_key(),
            Some(&NodeAddr::new(
                &IpAddr::from_str("5.4.3.2").unwrap(),
                &[1234],
            )),
            100,
            true,
            true,
        );
        let this_node_inside = this_node.clone();
        let removed_neighbor = make_node_record(2345, true);
        let removed_neighbor_inside = removed_neighbor.clone();
        let other_neighbor = make_node_record(3456, true);
        let other_neighbor_inside = other_neighbor.clone();

        thread::spawn(move || {
            let system = System::new("gossips_after_removing_a_neighbor");
            let mut subject = Neighborhood::new(
                cryptde,
                &bc_from_nc_plus(
                    NeighborhoodConfig {
                        mode: NeighborhoodMode::Standard(
                            this_node_inside.node_addr_opt().unwrap(),
                            vec![],
                            rate_pack(100),
                        ),
                    },
                    earning_wallet.clone(),
                    consuming_wallet.clone(),
                    "gossips_after_removing_a_neighbor",
                ),
            );
            let db = &mut subject.neighborhood_database;

            db.add_node(removed_neighbor_inside.clone()).unwrap();
            db.add_node(other_neighbor_inside.clone()).unwrap();
            db.add_arbitrary_full_neighbor(
                &cryptde.public_key(),
                removed_neighbor_inside.public_key(),
            );
            db.add_arbitrary_full_neighbor(
                &cryptde.public_key(),
                other_neighbor_inside.public_key(),
            );
            db.add_arbitrary_full_neighbor(
                removed_neighbor_inside.public_key(),
                other_neighbor_inside.public_key(),
            );

            let addr: Addr<Neighborhood> = subject.start();
            let peer_actors = peer_actors_builder().hopper(hopper).build();
            addr.try_send(BindMessage { peer_actors }).unwrap();

            let sub: Recipient<RemoveNeighborMessage> = addr.recipient::<RemoveNeighborMessage>();
            sub.try_send(RemoveNeighborMessage {
                public_key: removed_neighbor_inside.public_key().clone(),
            })
            .unwrap();

            system.run();
        });

        let other_neighbor_cryptde =
            CryptDENull::from(other_neighbor.public_key(), DEFAULT_CHAIN_ID);
        hopper_awaiter.await_message_count(1);
        let locked_recording = hopper_recording.lock().unwrap();
        let package: &IncipientCoresPackage = locked_recording.get_record(0);
        let gossip = match decodex(&other_neighbor_cryptde, &package.payload).unwrap() {
            MessageType::Gossip(vd) => Gossip_0v1::try_from(vd).unwrap(),
            x => panic!("Expected MessageType::Gossip, got {:?}", x),
        };
        type Digest = (PublicKey, Vec<u8>, bool, u32, Vec<PublicKey>);
        let to_actual_digest = |gnr: GossipNodeRecord| {
            let node_addr_opt = gnr.node_addr_opt.clone();
            let inner = NodeRecordInner_0v1::try_from(gnr).unwrap();
            let neighbors_vec = inner.neighbors.into_iter().collect::<Vec<PublicKey>>();
            (
                inner.public_key.clone(),
                inner.public_key.into(),
                node_addr_opt.is_some(),
                inner.version,
                neighbors_vec,
            )
        };

        let sort_digests = |digests: Vec<Digest>| {
            let mut digests = digests
                .into_iter()
                .map(|mut d| {
                    d.4.sort_unstable_by(|a, b| a.cmp(&b));
                    d
                })
                .collect_vec();
            digests.sort_unstable_by(|a, b| a.0.cmp(&b.0));
            digests
        };

        let actual_digests = sort_digests(
            gossip
                .node_records
                .into_iter()
                .map(|gnr| to_actual_digest(gnr))
                .collect::<Vec<Digest>>(),
        );

        let expected_digests = sort_digests(vec![
            (
                removed_neighbor.public_key().clone(),
                removed_neighbor.public_key().clone().into(),
                false,
                0,
                vec![
                    other_neighbor.public_key().clone(),
                    this_node.public_key().clone(),
                ],
            ),
            (
                this_node.public_key().clone(),
                this_node.public_key().clone().into(),
                true,
                1,
                vec![other_neighbor.public_key().clone()],
            ),
        ]);

        assert_eq!(expected_digests, actual_digests);
    }

    #[test]
    fn neighborhood_calls_gossip_acceptor_when_gossip_is_received() {
        let handle_params_arc = Arc::new(Mutex::new(vec![]));
        let gossip_acceptor = GossipAcceptorMock::new()
            .handle_params(&handle_params_arc)
            .handle_result(GossipAcceptanceResult::Ignored);
        let subject_node = make_global_cryptde_node_record(1234, true); // 9e7p7un06eHs6frl5A
        let neighbor = make_node_record(1111, true);
        let mut subject = neighborhood_from_nodes(&subject_node, Some(&neighbor));
        subject.gossip_acceptor = Box::new(gossip_acceptor);
        let gossip = GossipBuilder::new(&subject.neighborhood_database)
            .node(subject_node.public_key(), true)
            .build();
        let cores_package = ExpiredCoresPackage {
            immediate_neighbor: subject_node.node_addr_opt().unwrap().into(),
            paying_wallet: None,
            remaining_route: make_meaningless_route(),
            payload: gossip.clone(),
            payload_len: 0,
        };
        let system = System::new("");
        let addr: Addr<Neighborhood> = subject.start();
        let peer_actors = peer_actors_builder().build();
        addr.try_send(BindMessage { peer_actors }).unwrap();
        let sub = addr.recipient::<ExpiredCoresPackage<Gossip_0v1>>();

        sub.try_send(cores_package).unwrap();

        System::current().stop();
        system.run();
        let mut handle_params = handle_params_arc.lock().unwrap();
        let (call_database, call_agrs, call_gossip_source) = handle_params.remove(0);
        assert!(handle_params.is_empty());
        assert_eq!(&subject_node, call_database.root());
        assert_eq!(1, call_database.keys().len());
        let agrs: Vec<AccessibleGossipRecord> = gossip.try_into().unwrap();
        assert_eq!(agrs, call_agrs);
        let actual_gossip_source: SocketAddr = subject_node.node_addr_opt().unwrap().into();
        assert_eq!(actual_gossip_source, call_gossip_source);
    }

    #[test]
    fn neighborhood_sends_only_an_acceptance_debut_when_an_acceptance_debut_is_provided() {
        let introduction_target_node = make_node_record(7345, true);
        let subject_node = make_global_cryptde_node_record(5555, true); // 9e7p7un06eHs6frl5A
        let neighbor = make_node_record(1050, true);
        let mut subject = neighborhood_from_nodes(&subject_node, Some(&neighbor));
        subject
            .neighborhood_database
            .add_node(introduction_target_node.clone())
            .unwrap();

        subject.neighborhood_database.add_arbitrary_half_neighbor(
            subject_node.public_key(),
            introduction_target_node.public_key(),
        );
        let debut = GossipBuilder::new(&subject.neighborhood_database)
            .node(subject_node.public_key(), true)
            .build();
        let gossip_acceptor =
            GossipAcceptorMock::new().handle_result(GossipAcceptanceResult::Reply(
                debut.clone(),
                introduction_target_node.public_key().clone(),
                introduction_target_node.node_addr_opt().unwrap(),
            ));
        subject.gossip_acceptor = Box::new(gossip_acceptor);
        let (hopper, _, hopper_recording_arc) = make_recorder();
        let peer_actors = peer_actors_builder().hopper(hopper).build();
        let system = System::new("");
        subject.hopper_no_lookup = Some(peer_actors.hopper.from_hopper_client_no_lookup);

        subject.handle_gossip(
            Gossip_0v1::new(vec![]),
            SocketAddr::from_str("1.1.1.1:1111").unwrap(),
        );

        System::current().stop();
        system.run();
        let hopper_recording = hopper_recording_arc.lock().unwrap();
        let package = hopper_recording.get_record::<NoLookupIncipientCoresPackage>(0);
        assert_eq!(1, hopper_recording.len());
        assert_eq!(introduction_target_node.public_key(), &package.public_key);
        let gossip = match decodex::<MessageType>(
            &CryptDENull::from(introduction_target_node.public_key(), DEFAULT_CHAIN_ID),
            &package.payload,
        ) {
            Ok(MessageType::Gossip(vd)) => Gossip_0v1::try_from(vd).unwrap(),
            x => panic!("Wanted Gossip, found {:?}", x),
        };
        assert_eq!(debut, gossip);
    }

    #[test]
    fn neighborhood_transmits_gossip_failure_properly() {
        let subject_node = make_global_cryptde_node_record(5555, true); // 9e7p7un06eHs6frl5A
        let neighbor = make_node_record(1111, true);
        let public_key = PublicKey::new(&[1, 2, 3, 4]);
        let node_addr = NodeAddr::from_str("1.2.3.4:1234").unwrap();
        let gossip_acceptor =
            GossipAcceptorMock::new().handle_result(GossipAcceptanceResult::Failed(
                GossipFailure_0v1::NoSuitableNeighbors,
                public_key.clone(),
                node_addr.clone(),
            ));
        let mut subject: Neighborhood = neighborhood_from_nodes(&subject_node, Some(&neighbor));
        let (hopper, _, hopper_recording_arc) = make_recorder();
        let system = System::new("neighborhood_transmits_gossip_failure_properly");
        let peer_actors = peer_actors_builder().hopper(hopper).build();
        subject.hopper_no_lookup = Some(peer_actors.hopper.from_hopper_client_no_lookup);
        subject.gossip_acceptor = Box::new(gossip_acceptor);

        subject.handle_gossip_agrs(vec![], SocketAddr::from_str("1.2.3.4:1234").unwrap());

        System::current().stop();
        system.run();
        let hopper_recording = hopper_recording_arc.lock().unwrap();
        let package = hopper_recording.get_record::<NoLookupIncipientCoresPackage>(0);
        assert_eq!(1, hopper_recording.len());
        assert_eq!(package.node_addr, node_addr);
        let payload = decodex::<MessageType>(
            &CryptDENull::from(&public_key, DEFAULT_CHAIN_ID),
            &package.payload,
        )
        .unwrap();
        assert_eq!(
            payload,
            MessageType::GossipFailure(VersionedData::new(
                &crate::sub_lib::migrations::gossip_failure::MIGRATIONS,
                &GossipFailure_0v1::NoSuitableNeighbors
            ))
        );
    }

    struct DatabaseReplacementGossipAcceptor {
        pub replacement_database: NeighborhoodDatabase,
    }

    impl GossipAcceptor for DatabaseReplacementGossipAcceptor {
        fn handle(
            &self,
            database: &mut NeighborhoodDatabase,
            _agrs: Vec<AccessibleGossipRecord>,
            _gossip_source: SocketAddr,
        ) -> GossipAcceptanceResult {
            let non_root_database_keys = database
                .keys()
                .into_iter()
                .filter(|k| *k != database.root().public_key())
                .map(|k| k.clone())
                .collect_vec();
            non_root_database_keys
                .into_iter()
                .for_each(|k| database.remove_node(&k));
            let database_root_neighbor_keys = database
                .root()
                .half_neighbor_keys()
                .into_iter()
                .map(|k| k.clone())
                .collect_vec();
            database_root_neighbor_keys.into_iter().for_each(|k| {
                database.root_mut().remove_half_neighbor_key(&k);
            });
            self.replacement_database
                .keys()
                .into_iter()
                .filter(|k| *k != self.replacement_database.root().public_key())
                .for_each(|k| {
                    database
                        .add_node(self.replacement_database.node_by_key(k).unwrap().clone())
                        .unwrap();
                });
            self.replacement_database.keys().into_iter().for_each(|k| {
                let node_record = self.replacement_database.node_by_key(k).unwrap();
                node_record.half_neighbor_keys().into_iter().for_each(|n| {
                    database.add_arbitrary_half_neighbor(k, n);
                });
            });
            GossipAcceptanceResult::Ignored
        }
    }

    fn bind_subject(subject: &mut Neighborhood, peer_actors: PeerActors) {
        subject.hopper = Some(peer_actors.hopper.from_hopper_client);
        subject.hopper_no_lookup = Some(peer_actors.hopper.from_hopper_client_no_lookup);
        subject.dot_graph_recipient = Some(peer_actors.ui_gateway.ui_message_sub);
        subject.connected_signal = Some(peer_actors.accountant.start);
    }

    #[test]
    fn neighborhood_does_not_start_accountant_if_no_route_can_be_made() {
        let subject_node = make_global_cryptde_node_record(5555, true); // 9e7p7un06eHs6frl5A
        let neighbor = make_node_record(1111, true);
        let mut subject: Neighborhood = neighborhood_from_nodes(&subject_node, Some(&neighbor));
        let mut replacement_database = subject.neighborhood_database.clone();
        replacement_database.add_node(neighbor.clone()).unwrap();
        replacement_database
            .add_arbitrary_half_neighbor(subject_node.public_key(), neighbor.public_key());
        subject.gossip_acceptor = Box::new(DatabaseReplacementGossipAcceptor {
            replacement_database,
        });
        let (accountant, _, accountant_recording_arc) = make_recorder();
        let system = System::new("neighborhood_does_not_start_accountant_if_no_route_can_be_made");
        let peer_actors = peer_actors_builder().accountant(accountant).build();
        bind_subject(&mut subject, peer_actors);

        subject.handle_gossip_agrs(vec![], SocketAddr::from_str("1.2.3.4:1234").unwrap());

        System::current().stop();
        system.run();
        let accountant_recording = accountant_recording_arc.lock().unwrap();
        assert_eq!(accountant_recording.len(), 0);
        assert_eq!(subject.is_connected, false);
    }

    #[test]
    fn neighborhood_does_not_start_accountant_if_already_connected() {
        let subject_node = make_global_cryptde_node_record(5555, true); // 9e7p7un06eHs6frl5A
        let neighbor = make_node_record(1111, true);
        let mut subject: Neighborhood = neighborhood_from_nodes(&subject_node, Some(&neighbor));
        let replacement_database = subject.neighborhood_database.clone();
        subject.gossip_acceptor = Box::new(DatabaseReplacementGossipAcceptor {
            replacement_database,
        });
        subject.is_connected = true;
        let (accountant, _, accountant_recording_arc) = make_recorder();
        let system = System::new("neighborhood_does_not_start_accountant_if_no_route_can_be_made");
        let peer_actors = peer_actors_builder().accountant(accountant).build();
        bind_subject(&mut subject, peer_actors);

        subject.handle_gossip_agrs(vec![], SocketAddr::from_str("1.2.3.4:1234").unwrap());

        System::current().stop();
        system.run();
        let accountant_recording = accountant_recording_arc.lock().unwrap();
        assert_eq!(accountant_recording.len(), 0);
        assert_eq!(subject.is_connected, true);
    }

    #[test]
    fn neighborhood_starts_accountant_when_first_route_can_be_made() {
        let subject_node = make_global_cryptde_node_record(5555, true); // 9e7p7un06eHs6frl5A
        let relay1 = make_node_record(1111, true);
        let relay2 = make_node_record(2222, false);
        let exit = make_node_record(3333, false);
        let mut subject: Neighborhood = neighborhood_from_nodes(&subject_node, Some(&relay1));
        let mut replacement_database = subject.neighborhood_database.clone();
        replacement_database.add_node(relay1.clone()).unwrap();
        replacement_database.add_node(relay2.clone()).unwrap();
        replacement_database.add_node(exit.clone()).unwrap();
        replacement_database
            .add_arbitrary_full_neighbor(subject_node.public_key(), relay1.public_key());
        replacement_database.add_arbitrary_full_neighbor(relay1.public_key(), relay2.public_key());
        replacement_database.add_arbitrary_full_neighbor(relay2.public_key(), exit.public_key());
        subject.gossip_acceptor = Box::new(DatabaseReplacementGossipAcceptor {
            replacement_database,
        });
        subject.persistent_config_opt = Some(Box::new(
            PersistentConfigurationMock::new().set_past_neighbors_result(Ok(())),
        ));
        subject.is_connected = false;
        let (accountant, _, accountant_recording_arc) = make_recorder();
        let system = System::new("neighborhood_does_not_start_accountant_if_no_route_can_be_made");
        let peer_actors = peer_actors_builder().accountant(accountant).build();
        bind_subject(&mut subject, peer_actors);

        subject.handle_gossip_agrs(vec![], SocketAddr::from_str("1.2.3.4:1234").unwrap());

        System::current().stop();
        system.run();
        let accountant_recording = accountant_recording_arc.lock().unwrap();
        assert_eq!(accountant_recording.len(), 1);
        assert_eq!(subject.is_connected, true);
    }

    struct NeighborReplacementGossipAcceptor {
        pub new_neighbors: Vec<NodeRecord>,
    }

    impl GossipAcceptor for NeighborReplacementGossipAcceptor {
        fn handle(
            &self,
            database: &mut NeighborhoodDatabase,
            _agrs: Vec<AccessibleGossipRecord>,
            _gossip_source: SocketAddr,
        ) -> GossipAcceptanceResult {
            let half_neighbor_keys = database
                .root()
                .half_neighbor_keys()
                .into_iter()
                .map(|k| k.clone())
                .collect_vec();
            half_neighbor_keys
                .into_iter()
                .for_each(|k| database.remove_node(&k));
            let root_key = database.root().public_key().clone();
            self.new_neighbors.iter().for_each(|nr| {
                database.add_node(nr.clone()).unwrap();
                database.add_arbitrary_full_neighbor(&root_key, nr.public_key());
            });
            GossipAcceptanceResult::Ignored
        }
    }

    #[test]
    fn neighborhood_updates_past_neighbors_when_neighbor_list_changes() {
        let cryptde: &dyn CryptDE = main_cryptde();
        let subject_node = make_global_cryptde_node_record(5555, true); // 9e7p7un06eHs6frl5A
        let old_neighbor = make_node_record(1111, true);
        let new_neighbor = make_node_record(2222, true);
        let mut subject: Neighborhood = neighborhood_from_nodes(&subject_node, Some(&old_neighbor));
        subject
            .neighborhood_database
            .add_node(old_neighbor.clone())
            .unwrap();
        subject
            .neighborhood_database
            .add_arbitrary_full_neighbor(subject_node.public_key(), old_neighbor.public_key());
        let gossip_acceptor = NeighborReplacementGossipAcceptor {
            new_neighbors: vec![old_neighbor.clone(), new_neighbor.clone()],
        };
        let set_past_neighbors_params_arc = Arc::new(Mutex::new(vec![]));
        let persistent_config = PersistentConfigurationMock::new()
            .set_past_neighbors_params(&set_past_neighbors_params_arc)
            .set_past_neighbors_result(Ok(()));
        subject.gossip_acceptor = Box::new(gossip_acceptor);
        subject.persistent_config_opt = Some(Box::new(persistent_config));

        subject.handle_gossip_agrs(vec![], SocketAddr::from_str("1.2.3.4:1234").unwrap());

        let mut set_past_neighbors_params = set_past_neighbors_params_arc.lock().unwrap();
        let (neighbors_opt, db_password) = set_past_neighbors_params.remove(0);
        let neighbors = neighbors_opt.unwrap();
        assert_contains(
            &neighbors,
            &NodeDescriptor::from((
                &old_neighbor,
                DEFAULT_CHAIN_ID == chain_id_from_name(DEFAULT_CHAIN_NAME),
                cryptde,
            )),
        );
        assert_contains(
            &neighbors,
            &NodeDescriptor::from((
                &new_neighbor,
                DEFAULT_CHAIN_ID == chain_id_from_name(DEFAULT_CHAIN_NAME),
                cryptde,
            )),
        );
        assert_eq!(neighbors.len(), 2);
        assert_eq!(db_password, "password".to_string());
    }

    #[test]
    fn neighborhood_removes_past_neighbors_when_neighbor_list_goes_empty() {
        let subject_node = make_global_cryptde_node_record(5555, true); // 9e7p7un06eHs6frl5A
        let neighbor = make_node_record(1111, true);
        let mut subject: Neighborhood = neighborhood_from_nodes(&subject_node, Some(&neighbor));
        subject
            .neighborhood_database
            .add_node(neighbor.clone())
            .unwrap();
        subject
            .neighborhood_database
            .add_arbitrary_full_neighbor(subject_node.public_key(), neighbor.public_key());
        let gossip_acceptor = NeighborReplacementGossipAcceptor {
            new_neighbors: vec![],
        };
        let set_past_neighbors_params_arc = Arc::new(Mutex::new(vec![]));
        let persistent_config = PersistentConfigurationMock::new()
            .set_past_neighbors_params(&set_past_neighbors_params_arc)
            .set_past_neighbors_result(Ok(()));
        subject.gossip_acceptor = Box::new(gossip_acceptor);
        subject.persistent_config_opt = Some(Box::new(persistent_config));

        subject.handle_gossip_agrs(vec![], SocketAddr::from_str("1.2.3.4:1234").unwrap());

        let mut set_past_neighbors_params = set_past_neighbors_params_arc.lock().unwrap();
        let (neighbors_opt, db_password) = set_past_neighbors_params.remove(0);
        assert_eq!(neighbors_opt, None);
        assert_eq!(db_password, "password".to_string());
    }

    #[test]
    fn neighborhood_does_not_update_past_neighbors_when_neighbor_list_does_not_change() {
        let subject_node = make_global_cryptde_node_record(5555, true); // 9e7p7un06eHs6frl5A
        let steadfast_neighbor = make_node_record(1111, true);
        let mut subject: Neighborhood =
            neighborhood_from_nodes(&subject_node, Some(&steadfast_neighbor));
        subject
            .neighborhood_database
            .add_node(steadfast_neighbor.clone())
            .unwrap();
        subject.neighborhood_database.add_arbitrary_full_neighbor(
            subject_node.public_key(),
            steadfast_neighbor.public_key(),
        );
        let gossip_acceptor = NeighborReplacementGossipAcceptor {
            new_neighbors: vec![steadfast_neighbor.clone()],
        };
        let set_past_neighbors_params_arc = Arc::new(Mutex::new(vec![]));
        let persistent_config = PersistentConfigurationMock::new()
            .set_past_neighbors_params(&set_past_neighbors_params_arc);
        subject.gossip_acceptor = Box::new(gossip_acceptor);
        subject.persistent_config_opt = Some(Box::new(persistent_config));

        subject.handle_gossip_agrs(vec![], SocketAddr::from_str("1.2.3.4:1234").unwrap());

        let set_past_neighbors_params = set_past_neighbors_params_arc.lock().unwrap();
        assert!(set_past_neighbors_params.is_empty());
    }

    #[test]
    fn neighborhood_does_not_updates_past_neighbors_without_password_even_when_neighbor_list_changes(
    ) {
        let subject_node = make_global_cryptde_node_record(5555, true); // 9e7p7un06eHs6frl5A
        let old_neighbor = make_node_record(1111, true);
        let new_neighbor = make_node_record(2222, true);
        let mut subject: Neighborhood = neighborhood_from_nodes(&subject_node, Some(&old_neighbor));
        subject
            .neighborhood_database
            .add_node(old_neighbor.clone())
            .unwrap();
        subject
            .neighborhood_database
            .add_arbitrary_full_neighbor(subject_node.public_key(), old_neighbor.public_key());
        let gossip_acceptor = NeighborReplacementGossipAcceptor {
            new_neighbors: vec![old_neighbor.clone(), new_neighbor.clone()],
        };
        let set_past_neighbors_params_arc = Arc::new(Mutex::new(vec![]));
        let persistent_config = PersistentConfigurationMock::new()
            .set_past_neighbors_params(&set_past_neighbors_params_arc);
        subject.gossip_acceptor = Box::new(gossip_acceptor);
        subject.persistent_config_opt = Some(Box::new(persistent_config));
        subject.db_password_opt = None;

        subject.handle_gossip_agrs(vec![], SocketAddr::from_str("1.2.3.4:1234").unwrap());

        let set_past_neighbors_params = set_past_neighbors_params_arc.lock().unwrap();
        assert!(set_past_neighbors_params.is_empty());
    }

    #[test]
    fn neighborhood_logs_error_when_past_neighbors_update_fails() {
        init_test_logging();
        let subject_node = make_global_cryptde_node_record(5555, true); // 9e7p7un06eHs6frl5A
        let old_neighbor = make_node_record(1111, true);
        let new_neighbor = make_node_record(2222, true);
        let mut subject: Neighborhood = neighborhood_from_nodes(&subject_node, Some(&old_neighbor));
        subject
            .neighborhood_database
            .add_node(old_neighbor.clone())
            .unwrap();
        subject
            .neighborhood_database
            .add_arbitrary_full_neighbor(subject_node.public_key(), old_neighbor.public_key());
        let gossip_acceptor = NeighborReplacementGossipAcceptor {
            new_neighbors: vec![old_neighbor.clone(), new_neighbor.clone()],
        };
        let persistent_config = PersistentConfigurationMock::new().set_past_neighbors_result(Err(
            PersistentConfigError::DatabaseError("Booga".to_string()),
        ));
        subject.gossip_acceptor = Box::new(gossip_acceptor);
        subject.persistent_config_opt = Some(Box::new(persistent_config));

        subject.handle_gossip_agrs(vec![], SocketAddr::from_str("1.2.3.4:1234").unwrap());

        TestLogHandler::new().exists_log_containing("ERROR: Neighborhood: Could not persist immediate-neighbor changes: DatabaseError(\"Booga\")");
    }

    #[test]
    fn neighborhood_sends_from_gossip_producer_when_acceptance_introductions_are_not_provided() {
        init_test_logging();
        let subject_node = make_global_cryptde_node_record(5555, true); // 9e7p7un06eHs6frl5A
        let neighbor = make_node_record(1050, true);
        let mut subject = neighborhood_from_nodes(&subject_node, Some(&neighbor));
        let full_neighbor = make_node_record(1234, true);
        let half_neighbor = make_node_record(2345, true);
        subject
            .neighborhood_database
            .add_node(full_neighbor.clone())
            .unwrap();
        subject
            .neighborhood_database
            .add_node(half_neighbor.clone())
            .unwrap();
        subject
            .neighborhood_database
            .add_arbitrary_full_neighbor(subject_node.public_key(), full_neighbor.public_key());
        subject
            .neighborhood_database
            .add_arbitrary_half_neighbor(subject_node.public_key(), half_neighbor.public_key());
        let gossip_acceptor =
            GossipAcceptorMock::new().handle_result(GossipAcceptanceResult::Accepted);
        subject.gossip_acceptor = Box::new(gossip_acceptor);
        let gossip = Gossip_0v1::new(vec![]);
        let produce_params_arc = Arc::new(Mutex::new(vec![]));
        let gossip_producer = GossipProducerMock::new()
            .produce_params(&produce_params_arc)
            .produce_result(Some(gossip.clone()))
            .produce_result(Some(gossip.clone()));
        subject.gossip_producer = Box::new(gossip_producer);
        let (hopper, _, hopper_recording_arc) = make_recorder();
        let peer_actors = peer_actors_builder().hopper(hopper).build();

        let system = System::new("");
        subject.hopper = Some(peer_actors.hopper.from_hopper_client);

        subject.handle_gossip(
            Gossip_0v1::new(vec![]),
            SocketAddr::from_str("1.1.1.1:1111").unwrap(),
        );

        System::current().stop();
        system.run();

        let hopper_recording = hopper_recording_arc.lock().unwrap();
        let package_1 = hopper_recording.get_record::<IncipientCoresPackage>(0);
        let package_2 = hopper_recording.get_record::<IncipientCoresPackage>(1);
        assert_eq!(hopper_recording.len(), 2);
        fn digest(package: IncipientCoresPackage) -> (PublicKey, CryptData) {
            (
                package.route.next_hop(main_cryptde()).unwrap().public_key,
                package.payload,
            )
        }
        let digest_set = vec_to_set(vec![digest(package_1.clone()), digest(package_2.clone())]);
        assert_eq!(
            vec_to_set(vec![
                (
                    full_neighbor.public_key().clone(),
                    encodex(
                        main_cryptde(),
                        full_neighbor.public_key(),
                        &MessageType::Gossip(gossip.clone().into()),
                    )
                    .unwrap()
                ),
                (
                    half_neighbor.public_key().clone(),
                    encodex(
                        main_cryptde(),
                        half_neighbor.public_key(),
                        &MessageType::Gossip(gossip.into()),
                    )
                    .unwrap()
                ),
            ]),
            digest_set
        );
        let tlh = TestLogHandler::new();
        tlh.exists_log_containing(
            format!(
                "INFO: Neighborhood: Sending update Gossip about 0 Nodes to Node {}",
                full_neighbor.public_key()
            )
            .as_str(),
        );
        tlh.exists_log_containing(
            format!(
                "INFO: Neighborhood: Sending update Gossip about 0 Nodes to Node {}",
                half_neighbor.public_key()
            )
            .as_str(),
        );
        let key_as_str = format!("{}", main_cryptde().public_key());
        tlh.exists_log_containing(&format!("Sent Gossip: digraph db {{ \"src\" [label=\"Gossip From:\\n{}\\n5.5.5.5\"]; \"dest\" [label=\"Gossip To:\\nAQIDBA\\n1.2.3.4\"]; \"src\" -> \"dest\" [arrowhead=empty]; }}", &key_as_str[..8]));
        tlh.exists_log_containing(&format!("Sent Gossip: digraph db {{ \"src\" [label=\"Gossip From:\\n{}\\n5.5.5.5\"]; \"dest\" [label=\"Gossip To:\\nAgMEBQ\\n2.3.4.5\"]; \"src\" -> \"dest\" [arrowhead=empty]; }}", &key_as_str[..8]));
    }

    #[test]
    fn neighborhood_sends_no_gossip_when_target_does_not_exist() {
        let subject_node = make_global_cryptde_node_record(5555, true); // 9e7p7un06eHs6frl5A
                                                                        // This is ungossippable not because of any attribute of its own, but because the
                                                                        // GossipProducerMock is set to return None when ordered to target it.
        let ungossippable = make_node_record(1050, true);
        let mut subject = neighborhood_from_nodes(&subject_node, Some(&ungossippable));
        subject
            .neighborhood_database
            .add_node(ungossippable.clone())
            .unwrap();
        subject
            .neighborhood_database
            .add_arbitrary_full_neighbor(subject_node.public_key(), ungossippable.public_key());
        let gossip_acceptor =
            GossipAcceptorMock::new().handle_result(GossipAcceptanceResult::Accepted);
        subject.gossip_acceptor = Box::new(gossip_acceptor);
        let produce_params_arc = Arc::new(Mutex::new(vec![]));
        let gossip_producer = GossipProducerMock::new()
            .produce_params(&produce_params_arc)
            .produce_result(None);
        subject.gossip_producer = Box::new(gossip_producer);
        let (hopper, _, hopper_recording_arc) = make_recorder();
        let peer_actors = peer_actors_builder().hopper(hopper).build();

        let system = System::new("");
        subject.hopper = Some(peer_actors.hopper.from_hopper_client);

        subject.handle_gossip(
            Gossip_0v1::new(vec![]),
            SocketAddr::from_str("1.1.1.1:1111").unwrap(),
        );

        System::current().stop();
        system.run();

        let hopper_recording = hopper_recording_arc.lock().unwrap();
        assert_eq!(hopper_recording.len(), 0);
    }

    #[test]
    fn neighborhood_sends_only_relay_gossip_when_gossip_acceptor_relays() {
        let subject_node = make_global_cryptde_node_record(5555, true); // 9e7p7un06eHs6frl5A
        let mut subject =
            neighborhood_from_nodes(&subject_node, Some(&make_node_record(1111, true)));
        let debut_node = make_node_record(1234, true);
        let debut_gossip = GossipBuilder::new(&subject.neighborhood_database)
            .node(subject_node.public_key(), true)
            .build();
        let gossip_acceptor =
            GossipAcceptorMock::new().handle_result(GossipAcceptanceResult::Reply(
                debut_gossip.clone(),
                debut_node.public_key().clone(),
                debut_node.node_addr_opt().unwrap(),
            ));
        subject.gossip_acceptor = Box::new(gossip_acceptor);
        let (hopper, _, hopper_recording_arc) = make_recorder();
        let peer_actors = peer_actors_builder().hopper(hopper).build();
        let system = System::new("");
        subject.hopper_no_lookup = Some(peer_actors.hopper.from_hopper_client_no_lookup);
        let gossip_source = SocketAddr::from_str("8.6.5.4:8654").unwrap();

        subject.handle_gossip(
            // In real life this would be Relay Gossip from gossip_source to debut_node.
            Gossip_0v1::new(vec![]),
            gossip_source,
        );

        System::current().stop();
        system.run();
        let hopper_recording = hopper_recording_arc.lock().unwrap();
        let package = hopper_recording.get_record::<NoLookupIncipientCoresPackage>(0);
        assert_eq!(1, hopper_recording.len());
        assert_eq!(debut_node.public_key(), &package.public_key);
        assert_eq!(
            debut_node.node_addr_opt().as_ref().unwrap(),
            &package.node_addr
        );
        assert_eq!(
            debut_gossip,
            match decodex::<MessageType>(
                &CryptDENull::from(debut_node.public_key(), DEFAULT_CHAIN_ID),
                &package.payload,
            ) {
                Ok(MessageType::Gossip(vd)) => Gossip_0v1::try_from(vd).unwrap(),
                x => panic!("Expected Gossip, but found {:?}", x),
            },
        );
    }

    #[test]
    fn neighborhood_sends_no_gossip_when_gossip_acceptor_ignores() {
        let subject_node = make_global_cryptde_node_record(5555, true); // 9e7p7un06eHs6frl5A
        let neighbor = make_node_record(1111, true);
        let mut subject = neighborhood_from_nodes(&subject_node, Some(&neighbor));
        let gossip_acceptor =
            GossipAcceptorMock::new().handle_result(GossipAcceptanceResult::Ignored);
        subject.gossip_acceptor = Box::new(gossip_acceptor);
        let subject_node = subject.neighborhood_database.root().clone();
        let (hopper, _, hopper_recording_arc) = make_recorder();
        let peer_actors = peer_actors_builder().hopper(hopper).build();
        let system = System::new("");
        subject.hopper = Some(peer_actors.hopper.from_hopper_client);

        subject.handle_gossip(
            Gossip_0v1::new(vec![]),
            subject_node.node_addr_opt().unwrap().into(),
        );

        System::current().stop();
        system.run();
        let hopper_recording = hopper_recording_arc.lock().unwrap();
        assert_eq!(0, hopper_recording.len());
    }

    #[test]
    fn neighborhood_complains_about_inability_to_ban_when_gossip_acceptor_requests_it() {
        init_test_logging();
        let subject_node = make_global_cryptde_node_record(5555, true); // 9e7p7un06eHs6frl5A
        let neighbor = make_node_record(1111, true);
        let mut subject = neighborhood_from_nodes(&subject_node, Some(&neighbor));
        let gossip_acceptor = GossipAcceptorMock::new()
            .handle_result(GossipAcceptanceResult::Ban("Bad guy".to_string()));
        subject.gossip_acceptor = Box::new(gossip_acceptor);
        let subject_node = subject.neighborhood_database.root().clone();
        let (hopper, _, hopper_recording_arc) = make_recorder();
        let peer_actors = peer_actors_builder().hopper(hopper).build();
        let system = System::new("");
        subject.hopper = Some(peer_actors.hopper.from_hopper_client);

        subject.handle_gossip(
            Gossip_0v1::new(vec![]),
            subject_node.node_addr_opt().unwrap().into(),
        );

        System::current().stop();
        system.run();
        let hopper_recording = hopper_recording_arc.lock().unwrap();
        assert_eq!(0, hopper_recording.len());
        let tlh = TestLogHandler::new();
        tlh.exists_log_containing("WARN: Neighborhood: Malefactor detected at 5.5.5.5:5555, but malefactor bans not yet implemented; ignoring: Bad guy");
    }

    #[test]
    fn neighborhood_does_not_accept_gossip_if_a_record_is_non_deserializable() {
        init_test_logging();
        let mut subject = make_standard_subject();
        let gossip_acceptor = GossipAcceptorMock::new();
        subject.gossip_acceptor = Box::new(gossip_acceptor);
        let db = &mut subject.neighborhood_database;
        let one_node_key = &db.add_node(make_node_record(2222, true)).unwrap();
        let another_node_key = &db.add_node(make_node_record(3333, true)).unwrap();
        let mut gossip = GossipBuilder::new(db)
            .node(one_node_key, true)
            .node(another_node_key, false)
            .build();
        gossip.node_records[1].signed_data = PlainData::new(&[1, 2, 3, 4]); // corrupt second record
        let gossip_source = SocketAddr::from_str("1.2.3.4:1234").unwrap();

        subject.handle_gossip(gossip, gossip_source);

        // No panic means that subject didn't try to invoke the GossipAcceptorMock: test passes!
        TestLogHandler::new().exists_log_containing(&format!(
            "ERROR: Neighborhood: Received non-deserializable Gossip from {}",
            gossip_source
        ));
    }

    #[test]
    fn neighborhood_does_not_accept_gossip_if_a_record_signature_is_invalid() {
        init_test_logging();
        let mut subject = make_standard_subject();
        let gossip_acceptor = GossipAcceptorMock::new();
        subject.gossip_acceptor = Box::new(gossip_acceptor);
        let db = &mut subject.neighborhood_database;
        let one_node_key = &db.add_node(make_node_record(2222, true)).unwrap();
        let another_node_key = &db.add_node(make_node_record(3333, true)).unwrap();
        let mut gossip = GossipBuilder::new(db)
            .node(one_node_key, true)
            .node(another_node_key, false)
            .build();
        gossip.node_records[1].signature = CryptData::new(&[1, 2, 3, 4]); // corrupt second record
        let gossip_source = SocketAddr::from_str("1.2.3.4:1234").unwrap();

        subject.handle_gossip(gossip, gossip_source);

        // No panic means that subject didn't try to invoke the GossipAcceptorMock: test passes!
        TestLogHandler::new().exists_log_containing(&format!(
            "ERROR: Neighborhood: Received Gossip with invalid signature from {}",
            gossip_source
        ));
    }

    #[test]
    fn neighborhood_logs_received_gossip_in_dot_graph_format() {
        init_test_logging();
        let cryptde = main_cryptde();
        let this_node = NodeRecord::new_for_tests(
            &cryptde.public_key(),
            Some(&NodeAddr::new(
                &IpAddr::from_str("5.4.3.2").unwrap(),
                &[1234],
            )),
            100,
            true,
            true,
        );
        let mut db = db_from_node(&this_node);
        let far_neighbor = make_node_record(1324, true);
        let gossip_neighbor = make_node_record(4657, true);
        db.add_node(far_neighbor.clone()).unwrap();
        db.add_node(gossip_neighbor.clone()).unwrap();
        db.add_arbitrary_full_neighbor(this_node.public_key(), gossip_neighbor.public_key());
        db.add_arbitrary_full_neighbor(gossip_neighbor.public_key(), far_neighbor.public_key());
        db.node_by_key_mut(this_node.public_key()).unwrap().resign();
        db.node_by_key_mut(gossip_neighbor.public_key())
            .unwrap()
            .resign();
        db.node_by_key_mut(far_neighbor.public_key())
            .unwrap()
            .resign();

        let gossip = GossipBuilder::new(&db)
            .node(gossip_neighbor.public_key(), true)
            .node(far_neighbor.public_key(), false)
            .build();
        let cores_package = ExpiredCoresPackage {
            immediate_neighbor: SocketAddr::from_str("1.2.3.4:1234").unwrap(),
            paying_wallet: Some(make_paying_wallet(b"consuming")),
            remaining_route: make_meaningless_route(),
            payload: gossip,
            payload_len: 0,
        };
        let hopper = Recorder::new();
        let this_node_inside = this_node.clone();
        thread::spawn(move || {
            let system = System::new("");
            let subject = Neighborhood::new(
                cryptde,
                &bc_from_nc_plus(
                    NeighborhoodConfig {
                        mode: NeighborhoodMode::Standard(
                            this_node_inside.node_addr_opt().unwrap(),
                            vec![],
                            rate_pack(100),
                        ),
                    },
                    this_node_inside.earning_wallet(),
                    None,
                    "neighborhood_logs_received_gossip_in_dot_graph_format",
                ),
            );

            let addr: Addr<Neighborhood> = subject.start();
            let peer_actors = peer_actors_builder().hopper(hopper).build();
            addr.try_send(BindMessage { peer_actors }).unwrap();

            let sub = addr.recipient::<ExpiredCoresPackage<Gossip_0v1>>();
            sub.try_send(cores_package).unwrap();

            system.run();
        });
        let tlh = TestLogHandler::new();
        tlh.await_log_containing(
            &format!("\"BAYFBw\" [label=\"AR v0\\nBAYFBw\\n4.6.5.7:4657\"];"),
            5000,
        );

        tlh.exists_log_containing("Received Gossip: digraph db { ");
        tlh.exists_log_containing("\"AQMCBA\" [label=\"AR v0\\nAQMCBA\"];");
        tlh.exists_log_containing(&format!(
            "\"{}\" [label=\"{}\"] [shape=none];",
            cryptde.public_key(),
            &format!("{}", cryptde.public_key())[..8]
        ));
        tlh.exists_log_containing(&format!("\"BAYFBw\" -> \"{}\";", cryptde.public_key()));
        tlh.exists_log_containing("\"AQMCBA\" -> \"BAYFBw\";");
        tlh.exists_log_containing("\"BAYFBw\" -> \"AQMCBA\";");
    }

    #[test]
    fn node_gossips_to_neighbors_on_startup() {
        let cryptde: &dyn CryptDE = main_cryptde();
        let neighbor = make_node_record(1234, true);
        let (hopper, _, hopper_recording) = make_recorder();
        let neighbor_inside = neighbor.clone();
        let subject = Neighborhood::new(
            cryptde,
            &bc_from_nc_plus(
                NeighborhoodConfig {
                    mode: NeighborhoodMode::Standard(
                        NodeAddr::new(&IpAddr::from_str("5.4.3.2").unwrap(), &[1234]),
                        vec![NodeDescriptor::from((
                            &neighbor_inside,
                            DEFAULT_CHAIN_ID == chain_id_from_name(DEFAULT_CHAIN_NAME),
                            cryptde,
                        ))],
                        rate_pack(100),
                    ),
                },
                NodeRecord::earning_wallet_from_key(&cryptde.public_key()),
                NodeRecord::consuming_wallet_from_key(&cryptde.public_key()),
                "node_gossips_to_neighbors_on_startup",
            ),
        );
        let this_node = subject.neighborhood_database.root().clone();
        let system = System::new("node_gossips_to_neighbors_on_startup");
        let addr: Addr<Neighborhood> = subject.start();
        let peer_actors = peer_actors_builder().hopper(hopper).build();
        addr.try_send(BindMessage { peer_actors }).unwrap();

        let sub = addr.recipient::<StartMessage>();

        sub.try_send(StartMessage {}).unwrap();
        System::current().stop();
        system.run();
        let locked_recording = hopper_recording.lock().unwrap();
        let package_ref: &NoLookupIncipientCoresPackage = locked_recording.get_record(0);
        let neighbor_node_cryptde = CryptDENull::from(neighbor.public_key(), DEFAULT_CHAIN_ID);
        let decrypted_payload = neighbor_node_cryptde.decode(&package_ref.payload).unwrap();
        let gossip = match serde_cbor::de::from_slice(decrypted_payload.as_slice()).unwrap() {
            MessageType::Gossip(vd) => Gossip_0v1::try_from(vd).unwrap(),
            x => panic!("Should have been MessageType::Gossip, but was {:?}", x),
        };
        let temp_db = db_from_node(&this_node);
        let expected_gnr = GossipNodeRecord::from((&temp_db, this_node.public_key(), true));
        assert_contains(&gossip.node_records, &expected_gnr);
        assert_eq!(1, gossip.node_records.len());
    }

    /*
            Database, where we'll fail to make a three-hop route to C after removing A:

                 NN--------+
                 NN        |
                 |         |
                 v         v
                 AA-->BB-->CC
                 AA<--BB<--CC

                 after removing A as neighbor...

                 NN--------+
                 NN        |
                           |
                           v
                 AA-->BB-->CC
                 AA<--BB<--CC

            Tests will be written from the viewpoint of N.
    */

    #[test]
    fn neighborhood_removes_neighbor_when_directed_to() {
        let system = System::new("neighborhood_removes_neighbor_when_directed_to");
        let hopper = Recorder::new();
        let mut subject = make_standard_subject();
        let n = &subject.neighborhood_database.root().clone();
        let a = &make_node_record(3456, true);
        let b = &make_node_record(4567, false);
        let c = &make_node_record(5678, true);
        {
            let db = &mut subject.neighborhood_database;
            db.add_node(a.clone()).unwrap();
            db.add_node(b.clone()).unwrap();
            db.add_node(c.clone()).unwrap();
            let mut single_edge = |a: &NodeRecord, b: &NodeRecord| {
                db.add_arbitrary_half_neighbor(a.public_key(), b.public_key())
            };
            single_edge(n, a);
            single_edge(n, c);
            single_edge(a, b);
            single_edge(b, a);
            single_edge(b, c);
            single_edge(c, b);
        }

        let addr: Addr<Neighborhood> = subject.start();
        let peer_actors = peer_actors_builder().hopper(hopper).build();
        addr.try_send(BindMessage { peer_actors }).unwrap();

        addr.try_send(RemoveNeighborMessage {
            public_key: a.public_key().clone(),
        })
        .unwrap();

        let three_hop_route_request = RouteQueryMessage {
            target_key_opt: Some(c.public_key().clone()),
            target_component: Component::ProxyClient,
            minimum_hop_count: 3,
            return_component_opt: None,
        };
        let unsuccessful_three_hop_route = addr.send(three_hop_route_request);
        let public_key_query = addr.send(NodeQueryMessage::PublicKey(a.public_key().clone()));
        let failed_ip_address_query = addr.send(NodeQueryMessage::IpAddress(
            a.node_addr_opt().unwrap().ip_addr(),
        ));
        System::current().stop_with_code(0);

        system.run();
        assert_eq!(None, unsuccessful_three_hop_route.wait().unwrap());
        assert_eq!(
            a.public_key(),
            &public_key_query.wait().unwrap().unwrap().public_key
        );
        assert_eq!(None, failed_ip_address_query.wait().unwrap());
    }

    fn node_record_to_neighbor_config(node_record_ref: &NodeRecord) -> NodeDescriptor {
        let cryptde: &dyn CryptDE = main_cryptde();
        NodeDescriptor::from((
            &node_record_ref.public_key().clone(),
            &node_record_ref.node_addr_opt().unwrap().clone(),
            DEFAULT_CHAIN_ID == chain_id_from_name(DEFAULT_CHAIN_NAME),
            cryptde,
        ))
    }

    #[test]
    fn neighborhood_sends_node_query_response_with_none_when_initially_configured_with_no_data() {
        let cryptde = main_cryptde();
        let (recorder, awaiter, recording_arc) = make_recorder();
        thread::spawn(move || {
            let system = System::new("responds_with_none_when_initially_configured_with_no_data");

            let addr: Addr<Recorder> = recorder.start();
            let recipient: Recipient<DispatcherNodeQueryResponse> =
                addr.recipient::<DispatcherNodeQueryResponse>();

            let subject = make_standard_subject();
            let addr: Addr<Neighborhood> = subject.start();
            let sub: Recipient<DispatcherNodeQueryMessage> =
                addr.recipient::<DispatcherNodeQueryMessage>();

            sub.try_send(DispatcherNodeQueryMessage {
                query: NodeQueryMessage::PublicKey(PublicKey::new(&b"booga"[..])),
                context: TransmitDataMsg {
                    endpoint: Endpoint::Key(cryptde.public_key().clone()),
                    last_data: false,
                    sequence_number: None,
                    data: Vec::new(),
                },
                recipient,
            })
            .unwrap();

            system.run();
        });

        awaiter.await_message_count(1);
        let recording = recording_arc.lock().unwrap();
        assert_eq!(recording.len(), 1);
        let message = recording.get_record::<DispatcherNodeQueryResponse>(0);
        assert_eq!(message.result, None);
    }

    #[test]
    fn neighborhood_sends_node_query_response_with_none_when_key_query_matches_no_configured_data()
    {
        let cryptde: &dyn CryptDE = main_cryptde();
        let earning_wallet = make_wallet("earning");
        let consuming_wallet = Some(make_paying_wallet(b"consuming"));
        let (recorder, awaiter, recording_arc) = make_recorder();
        thread::spawn(move || {
            let system = System::new("neighborhood_sends_node_query_response_with_none_when_key_query_matches_no_configured_data");
            let addr: Addr<Recorder> = recorder.start();
            let recipient: Recipient<DispatcherNodeQueryResponse> =
                addr.recipient::<DispatcherNodeQueryResponse>();

            let subject = Neighborhood::new(
                cryptde,
                &bc_from_nc_plus(
                    NeighborhoodConfig {
                        mode: NeighborhoodMode::Standard(
                            NodeAddr::new(&IpAddr::from_str("5.4.3.2").unwrap(), &[5678]),
                            vec![NodeDescriptor::from((
                                &PublicKey::new(&b"booga"[..]),
                                &NodeAddr::new(
                                    &IpAddr::from_str("1.2.3.4").unwrap(),
                                    &[1234, 2345],
                                ),
                                DEFAULT_CHAIN_ID == chain_id_from_name(DEFAULT_CHAIN_NAME),
                                cryptde,
                            ))],
                            rate_pack(100),
                        ),
                    },
                    earning_wallet.clone(),
                    consuming_wallet.clone(),
                    "neighborhood_sends_node_query_response_with_none_when_key_query_matches_no_configured_data"
                ),
            );
            let addr: Addr<Neighborhood> = subject.start();
            let sub: Recipient<DispatcherNodeQueryMessage> =
                addr.recipient::<DispatcherNodeQueryMessage>();

            sub.try_send(DispatcherNodeQueryMessage {
                query: NodeQueryMessage::PublicKey(PublicKey::new(&b"blah"[..])),
                context: TransmitDataMsg {
                    endpoint: Endpoint::Key(cryptde.public_key().clone()),
                    last_data: false,
                    sequence_number: None,
                    data: Vec::new(),
                },
                recipient,
            })
            .unwrap();

            system.run();
        });

        awaiter.await_message_count(1);
        let recording = recording_arc.lock().unwrap();
        assert_eq!(recording.len(), 1);
        let message = recording.get_record::<DispatcherNodeQueryResponse>(0);
        assert_eq!(message.result, None);
    }

    #[test]
    fn neighborhood_sends_node_query_response_with_result_when_key_query_matches_configured_data() {
        let cryptde = main_cryptde();
        let earning_wallet = make_wallet("earning");
        let consuming_wallet = Some(make_paying_wallet(b"consuming"));
        let (recorder, awaiter, recording_arc) = make_recorder();
        let one_neighbor = make_node_record(2345, true);
        let another_neighbor = make_node_record(3456, true);
        let another_neighbor_a = another_neighbor.clone();
        let context = TransmitDataMsg {
            endpoint: Endpoint::Key(cryptde.public_key().clone()),
            last_data: false,
            sequence_number: None,
            data: Vec::new(),
        };
        let context_a = context.clone();
        thread::spawn(move || {
            let system = System::new("neighborhood_sends_node_query_response_with_result_when_key_query_matches_configured_data");
            let addr: Addr<Recorder> = recorder.start();
            let recipient = addr.recipient::<DispatcherNodeQueryResponse>();
            let mut subject = Neighborhood::new(
                cryptde,
                &bc_from_nc_plus(
                    NeighborhoodConfig {
                        mode: NeighborhoodMode::Standard(
                            NodeAddr::new(&IpAddr::from_str("5.4.3.2").unwrap(), &[5678]),
                            vec![node_record_to_neighbor_config(&one_neighbor)],
                            rate_pack(100),
                        ),
                    },
                    earning_wallet.clone(),
                    consuming_wallet.clone(),
                    "neighborhood_sends_node_query_response_with_result_when_key_query_matches_configured_data"
                ),
            );
            subject
                .neighborhood_database
                .add_node(another_neighbor.clone())
                .unwrap();
            let addr: Addr<Neighborhood> = subject.start();
            let sub: Recipient<DispatcherNodeQueryMessage> =
                addr.recipient::<DispatcherNodeQueryMessage>();

            sub.try_send(DispatcherNodeQueryMessage {
                query: NodeQueryMessage::PublicKey(another_neighbor.public_key().clone()),
                context,
                recipient,
            })
            .unwrap();

            system.run();
        });

        awaiter.await_message_count(1);
        let message = Recording::get::<DispatcherNodeQueryResponse>(&recording_arc, 0);
        assert_eq!(
            message.result.unwrap(),
            NodeQueryResponseMetadata::new(
                another_neighbor_a.public_key().clone(),
                Some(another_neighbor_a.node_addr_opt().unwrap().clone()),
                another_neighbor_a.rate_pack().clone(),
            )
        );
        assert_eq!(message.context, context_a);
    }

    #[test]
    fn neighborhood_sends_node_query_response_with_none_when_ip_address_query_matches_no_configured_data(
    ) {
        let cryptde: &dyn CryptDE = main_cryptde();
        let earning_wallet = make_wallet("earning");
        let consuming_wallet = Some(make_paying_wallet(b"consuming"));
        let (recorder, awaiter, recording_arc) = make_recorder();
        thread::spawn(move || {
            let system = System::new("neighborhood_sends_node_query_response_with_none_when_ip_address_query_matches_no_configured_data");
            let addr: Addr<Recorder> = recorder.start();
            let recipient: Recipient<DispatcherNodeQueryResponse> =
                addr.recipient::<DispatcherNodeQueryResponse>();
            let subject = Neighborhood::new(
                cryptde,
                &bc_from_nc_plus(
                    NeighborhoodConfig {
                        mode: NeighborhoodMode::Standard(
                            NodeAddr::new(&IpAddr::from_str("5.4.3.2").unwrap(), &[5678]),
                            vec![NodeDescriptor::from((
                                &PublicKey::new(&b"booga"[..]),
                                &NodeAddr::new(
                                    &IpAddr::from_str("1.2.3.4").unwrap(),
                                    &[1234, 2345],
                                ),
                                DEFAULT_CHAIN_ID == chain_id_from_name(DEFAULT_CHAIN_NAME),
                                cryptde,
                            ))],
                            rate_pack(100),
                        ),
                    },
                    earning_wallet.clone(),
                    consuming_wallet.clone(),
                    "neighborhood_sends_node_query_response_with_none_when_ip_address_query_matches_no_configured_data"
                ),
            );
            let addr: Addr<Neighborhood> = subject.start();
            let sub: Recipient<DispatcherNodeQueryMessage> =
                addr.recipient::<DispatcherNodeQueryMessage>();

            sub.try_send(DispatcherNodeQueryMessage {
                query: NodeQueryMessage::IpAddress(IpAddr::from_str("2.3.4.5").unwrap()),
                context: TransmitDataMsg {
                    endpoint: Endpoint::Key(cryptde.public_key().clone()),
                    last_data: false,
                    sequence_number: None,
                    data: Vec::new(),
                },
                recipient,
            })
            .unwrap();

            system.run();
        });

        awaiter.await_message_count(1);
        let recording = recording_arc.lock().unwrap();
        assert_eq!(recording.len(), 1);
        let message = recording.get_record::<DispatcherNodeQueryResponse>(0);
        assert_eq!(message.result, None);
    }

    #[test]
    fn neighborhood_sends_node_query_response_with_result_when_ip_address_query_matches_configured_data(
    ) {
        let cryptde: &dyn CryptDE = main_cryptde();
        let (recorder, awaiter, recording_arc) = make_recorder();
        let node_record = make_node_record(1234, true);
        let another_node_record = make_node_record(2345, true);
        let another_node_record_a = another_node_record.clone();
        let context = TransmitDataMsg {
            endpoint: Endpoint::Key(cryptde.public_key().clone()),
            last_data: false,
            sequence_number: None,
            data: Vec::new(),
        };
        let context_a = context.clone();
        thread::spawn(move || {
            let system = System::new("neighborhood_sends_node_query_response_with_result_when_ip_address_query_matches_configured_data");
            let addr: Addr<Recorder> = recorder.start();
            let recipient: Recipient<DispatcherNodeQueryResponse> =
                addr.recipient::<DispatcherNodeQueryResponse>();
            let config = bc_from_nc_plus(
                NeighborhoodConfig {
                    mode: NeighborhoodMode::Standard(
                        node_record.node_addr_opt().unwrap(),
                        vec![NodeDescriptor::from((
                            &node_record,
                            DEFAULT_CHAIN_ID == chain_id_from_name(DEFAULT_CHAIN_NAME),
                            cryptde,
                        ))],
                        rate_pack(100),
                    ),
                },
                node_record.earning_wallet(),
                None,
                "neighborhood_sends_node_query_response_with_result_when_ip_address_query_matches_configured_data"
            );
            let mut subject = Neighborhood::new(cryptde, &config);
            subject
                .neighborhood_database
                .add_node(another_node_record_a)
                .unwrap();
            let addr: Addr<Neighborhood> = subject.start();
            let sub: Recipient<DispatcherNodeQueryMessage> =
                addr.recipient::<DispatcherNodeQueryMessage>();

            sub.try_send(DispatcherNodeQueryMessage {
                query: NodeQueryMessage::IpAddress(IpAddr::from_str("2.3.4.5").unwrap()),
                context,
                recipient,
            })
            .unwrap();

            system.run();
        });

        awaiter.await_message_count(1);
        let message = Recording::get::<DispatcherNodeQueryResponse>(&recording_arc, 0);

        assert_eq!(
            message.result.unwrap(),
            NodeQueryResponseMetadata::new(
                another_node_record.public_key().clone(),
                Some(another_node_record.node_addr_opt().unwrap().clone()),
                another_node_record.rate_pack().clone(),
            )
        );
        assert_eq!(message.context, context_a);
    }

    #[test]
    fn neighborhood_responds_with_dot_graph_when_requested_and_logs_acknowledgement() {
        init_test_logging();
        let cryptde: &dyn CryptDE = main_cryptde();

        let (recorder, awaiter, recording_arc) = make_recorder();
        let node_record = make_node_record(1234, true);
        let another_node_record = make_node_record(2345, true);
        let another_node_record_a = another_node_record.clone();

        thread::spawn(move || {
            let system = System::new("neighborhood_responds_with_dot_graph_when_requested");
            let addr: Addr<Recorder> = recorder.start();
            let recipient: Recipient<UiCarrierMessage> = addr.recipient::<UiCarrierMessage>();
            let config = bc_from_nc_plus(
                NeighborhoodConfig {
                    mode: NeighborhoodMode::Standard(
                        node_record.node_addr_opt().unwrap(),
                        vec![NodeDescriptor::from((
                            &node_record,
                            DEFAULT_CHAIN_ID == chain_id_from_name(DEFAULT_CHAIN_NAME),
                            cryptde,
                        ))],
                        rate_pack(100),
                    ),
                },
                node_record.earning_wallet(),
                None,
                "neighborhood_responds_with_dot_graph_when_requested_and_logs_acknowledgement",
            );
            let mut subject = Neighborhood::new(cryptde, &config);
            subject.dot_graph_recipient = Some(recipient);
            subject
                .neighborhood_database
                .add_node(another_node_record_a)
                .unwrap();
            let addr: Addr<Neighborhood> = subject.start();
            let sub: Recipient<NeighborhoodDotGraphRequest> =
                addr.recipient::<NeighborhoodDotGraphRequest>();

            sub.try_send(NeighborhoodDotGraphRequest { client_id: 0 })
                .unwrap();

            system.run();
        });

        awaiter.await_message_count(1);

        let ui_gateway_recording = recording_arc.lock().unwrap();
        let response = ui_gateway_recording.get_record::<UiCarrierMessage>(0);
        match &response.data {
            UiMessage::NeighborhoodDotGraphResponse(s) => {
                assert_matches(s.as_str(), r#"digraph db . ".*" .*; ".*" .*; ."#)
            }
            _ => assert!(false, "Failed to match "),
        }

        TestLogHandler::new().exists_log_containing(
            "INFO: Neighborhood: acknowledge request for neighborhood dot graph.",
        );
    }

    #[test]
    fn make_round_trip_route_returns_error_when_no_non_next_door_neighbor_found() {
        // Make a triangle of Nodes
        let one_next_door_neighbor = make_node_record(3333, true);
        let another_next_door_neighbor = make_node_record(4444, true);
        let subject_node = make_global_cryptde_node_record(5555, true); // 9e7p7un06eHs6frl5A
        let mut subject = neighborhood_from_nodes(&subject_node, Some(&one_next_door_neighbor));

        subject
            .neighborhood_database
            .add_node(one_next_door_neighbor.clone())
            .unwrap();
        subject
            .neighborhood_database
            .add_node(another_next_door_neighbor.clone())
            .unwrap();

        subject.neighborhood_database.add_arbitrary_full_neighbor(
            subject_node.public_key(),
            one_next_door_neighbor.public_key(),
        );
        subject.neighborhood_database.add_arbitrary_full_neighbor(
            subject_node.public_key(),
            another_next_door_neighbor.public_key(),
        );
        subject.neighborhood_database.add_arbitrary_full_neighbor(
            one_next_door_neighbor.public_key(),
            another_next_door_neighbor.public_key(),
        );

        let minimum_hop_count = 2;

        let result = subject.make_round_trip_route(RouteQueryMessage {
            target_key_opt: None,
            target_component: Component::ProxyClient,
            minimum_hop_count,
            return_component_opt: Some(Component::ProxyServer),
        });

        assert_eq!(
            Err(format!(
                "Couldn't find any routes: at least {}-hop from {} to ProxyClient at Unknown",
                minimum_hop_count,
                main_cryptde().public_key()
            )),
            result
        );
    }

    #[test]
    fn make_round_trip_succeeds_when_it_finds_non_next_door_neighbor_exit_node() {
        let next_door_neighbor = make_node_record(3333, true);
        let exit_node = make_node_record(5, false);

        let subject_node = make_global_cryptde_node_record(666, true); // 9e7p7un06eHs6frl5A
        let mut subject = neighborhood_from_nodes(&subject_node, Some(&next_door_neighbor));

        subject
            .neighborhood_database
            .add_node(next_door_neighbor.clone())
            .unwrap();
        subject
            .neighborhood_database
            .add_node(exit_node.clone())
            .unwrap();

        subject.neighborhood_database.add_arbitrary_full_neighbor(
            subject_node.public_key(),
            next_door_neighbor.public_key(),
        );

        subject
            .neighborhood_database
            .add_arbitrary_full_neighbor(next_door_neighbor.public_key(), exit_node.public_key());

        let minimum_hop_count = 2;

        let result = subject.make_round_trip_route(RouteQueryMessage {
            target_key_opt: None,
            target_component: Component::ProxyClient,
            minimum_hop_count,
            return_component_opt: Some(Component::ProxyServer),
        });

        let next_door_neighbor_cryptde =
            CryptDENull::from(&next_door_neighbor.public_key(), DEFAULT_CHAIN_ID);
        let exit_node_cryptde = CryptDENull::from(&exit_node.public_key(), DEFAULT_CHAIN_ID);

        let hops = result.clone().unwrap().route.hops;
        let actual_keys: Vec<PublicKey> = match hops.as_slice() {
            [hop, exit, hop_back, origin, empty, _accounting] => vec![
                decodex::<LiveHop>(main_cryptde(), hop)
                    .expect("hop")
                    .public_key,
                decodex::<LiveHop>(&next_door_neighbor_cryptde, exit)
                    .expect("exit")
                    .public_key,
                decodex::<LiveHop>(&exit_node_cryptde, hop_back)
                    .expect("hop_back")
                    .public_key,
                decodex::<LiveHop>(&next_door_neighbor_cryptde, origin)
                    .expect("origin")
                    .public_key,
                decodex::<LiveHop>(main_cryptde(), empty)
                    .expect("empty")
                    .public_key,
            ],
            l => panic!("our match is wrong, real size is {}, {:?}", l.len(), l),
        };
        let expected_public_keys = vec![
            next_door_neighbor.public_key().clone(),
            exit_node.public_key().clone(),
            next_door_neighbor.public_key().clone(),
            subject_node.public_key().clone(),
            PublicKey::new(b""),
        ];
        assert_eq!(expected_public_keys, actual_keys);
    }

    #[test]
    #[should_panic(
        expected = "Neighborhood should never get ShutdownStreamMsg about non-clandestine stream"
    )]
    fn handle_stream_shutdown_complains_about_non_clandestine_message() {
        let subject_node = make_global_cryptde_node_record(1345, true);
        let mut subject = neighborhood_from_nodes(&subject_node, None);

        subject.handle_stream_shutdown_msg(StreamShutdownMsg {
            peer_addr: SocketAddr::from_str("1.2.3.4:5678").unwrap(),
            stream_type: RemovedStreamType::NonClandestine(NonClandestineAttributes {
                reception_port: TLS_PORT,
                sequence_number: 1234,
            }),
            report_to_counterpart: false,
        });
    }

    #[test]
    fn handle_stream_shutdown_handles_socket_addr_with_unknown_ip() {
        init_test_logging();
        let (hopper, _, hopper_recording_arc) = make_recorder();
        let system = System::new("test");
        let unrecognized_node = make_node_record(3123, true);
        let unrecognized_node_addr = unrecognized_node.node_addr_opt().unwrap();
        let unrecognized_socket_addr = SocketAddr::new(
            unrecognized_node_addr.ip_addr(),
            unrecognized_node_addr.ports()[0],
        );
        let subject_node = make_global_cryptde_node_record(1345, true);
        let mut subject = neighborhood_from_nodes(&subject_node, None);
        let peer_actors = peer_actors_builder().hopper(hopper).build();
        subject.hopper = Some(peer_actors.hopper.from_hopper_client);

        subject.handle_stream_shutdown_msg(StreamShutdownMsg {
            peer_addr: unrecognized_socket_addr,
            stream_type: RemovedStreamType::Clandestine,
            report_to_counterpart: true,
        });

        System::current().stop_with_code(0);
        system.run();

        assert_eq!(subject.neighborhood_database.keys().len(), 1);
        let hopper_recording = hopper_recording_arc.lock().unwrap();
        assert_eq!(hopper_recording.len(), 0);
        TestLogHandler::new().exists_log_containing(&format!("WARN: Neighborhood: Received shutdown notification for stream to {}, but no Node with that IP is in the database - ignoring", unrecognized_socket_addr.ip()));
    }

    #[test]
    fn handle_stream_shutdown_handles_already_inactive_node() {
        init_test_logging();
        let (hopper, _, hopper_recording_arc) = make_recorder();
        let system = System::new("test");
        let gossip_neighbor_node = make_node_record(2456, true);
        let inactive_neighbor_node = make_node_record(3123, true);
        let inactive_neighbor_node_addr = inactive_neighbor_node.node_addr_opt().unwrap();
        let inactive_neighbor_node_socket_addr = SocketAddr::new(
            inactive_neighbor_node_addr.ip_addr(),
            inactive_neighbor_node_addr.ports()[0],
        );
        let subject_node = make_global_cryptde_node_record(1345, true);
        let mut subject = neighborhood_from_nodes(&subject_node, None);
        subject
            .neighborhood_database
            .add_node(gossip_neighbor_node.clone())
            .unwrap();
        subject
            .neighborhood_database
            .add_node(inactive_neighbor_node.clone())
            .unwrap();
        subject.neighborhood_database.add_arbitrary_full_neighbor(
            subject_node.public_key(),
            gossip_neighbor_node.public_key(),
        );
        subject.neighborhood_database.add_arbitrary_half_neighbor(
            inactive_neighbor_node.public_key(),
            subject_node.public_key(),
        );
        let peer_actors = peer_actors_builder().hopper(hopper).build();
        subject.hopper = Some(peer_actors.hopper.from_hopper_client);

        subject.handle_stream_shutdown_msg(StreamShutdownMsg {
            peer_addr: inactive_neighbor_node_socket_addr,
            stream_type: RemovedStreamType::Clandestine,
            report_to_counterpart: true,
        });

        System::current().stop_with_code(0);
        system.run();

        assert_eq!(subject.neighborhood_database.keys().len(), 3);
        assert_eq!(
            subject.neighborhood_database.has_half_neighbor(
                subject_node.public_key(),
                inactive_neighbor_node.public_key(),
            ),
            false
        );
        let hopper_recording = hopper_recording_arc.lock().unwrap();
        assert_eq!(hopper_recording.len(), 0);
        TestLogHandler::new().exists_log_containing(&format!("DEBUG: Neighborhood: Received shutdown notification for {} at {}, but that Node is no neighbor - ignoring", inactive_neighbor_node.public_key(), inactive_neighbor_node_socket_addr.ip()));
    }

    #[test]
    fn handle_stream_shutdown_handles_existing_socket_addr() {
        init_test_logging();
        let (hopper, _, hopper_recording_arc) = make_recorder();
        let system = System::new("test");
        let gossip_neighbor_node = make_node_record(2456, true);
        let shutdown_neighbor_node = make_node_record(3123, true);
        let shutdown_neighbor_node_addr = shutdown_neighbor_node.node_addr_opt().unwrap();
        let shutdown_neighbor_node_socket_addr = SocketAddr::new(
            shutdown_neighbor_node_addr.ip_addr(),
            shutdown_neighbor_node_addr.ports()[0],
        );
        let subject_node = make_global_cryptde_node_record(1345, true);
        let mut subject = neighborhood_from_nodes(&subject_node, None);
        subject
            .neighborhood_database
            .add_node(gossip_neighbor_node.clone())
            .unwrap();
        subject
            .neighborhood_database
            .add_node(shutdown_neighbor_node.clone())
            .unwrap();
        subject.neighborhood_database.add_arbitrary_full_neighbor(
            subject_node.public_key(),
            gossip_neighbor_node.public_key(),
        );
        subject.neighborhood_database.add_arbitrary_full_neighbor(
            subject_node.public_key(),
            shutdown_neighbor_node.public_key(),
        );
        let peer_actors = peer_actors_builder().hopper(hopper).build();
        subject.hopper = Some(peer_actors.hopper.from_hopper_client);

        subject.handle_stream_shutdown_msg(StreamShutdownMsg {
            peer_addr: shutdown_neighbor_node_socket_addr,
            stream_type: RemovedStreamType::Clandestine,
            report_to_counterpart: true,
        });

        System::current().stop_with_code(0);
        system.run();

        assert_eq!(subject.neighborhood_database.keys().len(), 3);
        assert_eq!(
            subject.neighborhood_database.has_half_neighbor(
                subject_node.public_key(),
                shutdown_neighbor_node.public_key(),
            ),
            false
        );
        let hopper_recording = hopper_recording_arc.lock().unwrap();
        assert_eq!(hopper_recording.len(), 1);
        TestLogHandler::new().exists_log_containing(&format!(
            "DEBUG: Neighborhood: Received shutdown notification for {} at {}: removing neighborship",
            shutdown_neighbor_node.public_key(),
            shutdown_neighbor_node_socket_addr.ip()
        ));
    }

    #[should_panic(expected = "0: Received shutdown order from client 1234: shutting down hard")]
    #[test]
    fn shutdown_instruction_generates_log() {
        init_test_logging();
        let system = System::new("test");
        let subject = Neighborhood::new(
            main_cryptde(),
            &bc_from_nc_plus(
                NeighborhoodConfig {
                    mode: NeighborhoodMode::ZeroHop,
                },
                make_wallet("earning"),
                None,
                "unexpected_ui_message_is_logged_and_ignored",
            ),
        );
        let (ui_gateway, _, ui_gateway_recording_arc) = make_recorder();
        let subject_addr = subject.start();
        let peer_actors = peer_actors_builder().ui_gateway(ui_gateway).build();
        subject_addr.try_send(BindMessage { peer_actors }).unwrap();

        subject_addr
            .try_send(NodeFromUiMessage {
                client_id: 1234,
                body: MessageBody {
                    opcode: "shutdown".to_string(),
                    path: Conversation(4321),
                    payload: Ok("{}".to_string()),
                },
            })
            .unwrap();

        System::current().stop();
        system.run();
        let ui_gateway_recording = ui_gateway_recording_arc.lock().unwrap();
        assert_eq!(ui_gateway_recording.len(), 0);
        TestLogHandler::new()
            .exists_log_containing("INFO: Neighborhood: Received shutdown order from client 1234");
    }

    #[test]
    fn unexpected_ui_message_is_logged_and_ignored() {
        init_test_logging();
        let subject = Neighborhood::new(
            main_cryptde(),
            &bc_from_nc_plus(
                NeighborhoodConfig {
                    mode: NeighborhoodMode::ZeroHop,
                },
                make_wallet("earning"),
                None,
                "unexpected_ui_message_is_logged_and_ignored",
            ),
        );
        let system = System::new("test");
        let subject_addr: Addr<Neighborhood> = subject.start();
        let (ui_gateway, _, ui_gateway_recording_arc) = make_recorder();
        let peer_actors = peer_actors_builder().ui_gateway(ui_gateway).build();
        subject_addr.try_send(BindMessage { peer_actors }).unwrap();

        subject_addr
            .try_send(NodeFromUiMessage {
                client_id: 1234,
                body: MessageBody {
                    opcode: "booga".to_string(),
                    path: FireAndForget,
                    payload: Ok("{}".to_string()),
                },
            })
            .unwrap();

        System::current().stop();
        system.run();
        let ui_gateway_recording = ui_gateway_recording_arc.lock().unwrap();
        assert_eq!(ui_gateway_recording.len(), 0);
        TestLogHandler::new().exists_log_containing(
            "DEBUG: Neighborhood: Ignoring 'booga' request from client 1234",
        );
    }

    fn make_standard_subject() -> Neighborhood {
        let root_node = make_global_cryptde_node_record(9999, true);
        let neighbor_node = make_node_record(9998, true);
        let mut subject = neighborhood_from_nodes(&root_node, Some(&neighbor_node));
        let persistent_config = PersistentConfigurationMock::new();
        subject.persistent_config_opt = Some(Box::new(persistent_config));
        subject
    }

    fn make_o_r_e_subject() -> (NodeRecord, NodeRecord, NodeRecord, Neighborhood) {
        let mut subject = make_standard_subject();
        let o = &subject.neighborhood_database.root().clone();
        let r = &make_node_record(4567, false);
        let e = &make_node_record(5678, false);
        {
            let db = &mut subject.neighborhood_database;
            db.add_node(r.clone()).unwrap();
            db.add_node(e.clone()).unwrap();
            let mut dual_edge = |a: &NodeRecord, b: &NodeRecord| {
                db.add_arbitrary_full_neighbor(a.public_key(), b.public_key())
            };
            dual_edge(o, r);
            dual_edge(r, e);
        }
        (o.clone(), r.clone(), e.clone(), subject)
    }

    fn segment(nodes: &[&NodeRecord], component: &Component) -> RouteSegment {
        RouteSegment::new(
            nodes.into_iter().map(|n| n.public_key()).collect(),
            component.clone(),
        )
    }

    pub struct GossipAcceptorMock {
        handle_params: Arc<
            Mutex<
                Vec<(
                    NeighborhoodDatabase,
                    Vec<AccessibleGossipRecord>,
                    SocketAddr,
                )>,
            >,
        >,
        handle_results: RefCell<Vec<GossipAcceptanceResult>>,
    }

    impl GossipAcceptor for GossipAcceptorMock {
        fn handle(
            &self,
            database: &mut NeighborhoodDatabase,
            agrs: Vec<AccessibleGossipRecord>,
            gossip_source: SocketAddr,
        ) -> GossipAcceptanceResult {
            self.handle_params
                .lock()
                .unwrap()
                .push((database.clone(), agrs, gossip_source));
            self.handle_results.borrow_mut().remove(0)
        }
    }

    impl GossipAcceptorMock {
        pub fn new() -> GossipAcceptorMock {
            GossipAcceptorMock {
                handle_params: Arc::new(Mutex::new(vec![])),
                handle_results: RefCell::new(vec![]),
            }
        }

        pub fn handle_params(
            mut self,
            params_arc: &Arc<
                Mutex<
                    Vec<(
                        NeighborhoodDatabase,
                        Vec<AccessibleGossipRecord>,
                        SocketAddr,
                    )>,
                >,
            >,
        ) -> GossipAcceptorMock {
            self.handle_params = params_arc.clone();
            self
        }

        pub fn handle_result(self, result: GossipAcceptanceResult) -> GossipAcceptorMock {
            self.handle_results.borrow_mut().push(result);
            self
        }
    }

    #[derive(Default)]
    pub struct GossipProducerMock {
        produce_params: Arc<Mutex<Vec<(NeighborhoodDatabase, PublicKey)>>>,
        produce_results: RefCell<Vec<Option<Gossip_0v1>>>,
    }

    impl GossipProducer for GossipProducerMock {
        fn produce(
            &self,
            database: &mut NeighborhoodDatabase,
            target: &PublicKey,
        ) -> Option<Gossip_0v1> {
            self.produce_params
                .lock()
                .unwrap()
                .push((database.clone(), target.clone()));
            self.produce_results.borrow_mut().remove(0)
        }

        fn produce_debut(&self, _database: &NeighborhoodDatabase) -> Gossip_0v1 {
            unimplemented!()
        }
    }

    impl GossipProducerMock {
        pub fn new() -> GossipProducerMock {
            Self::default()
        }

        pub fn produce_params(
            mut self,
            params_arc: &Arc<Mutex<Vec<(NeighborhoodDatabase, PublicKey)>>>,
        ) -> GossipProducerMock {
            self.produce_params = params_arc.clone();
            self
        }

        pub fn produce_result(self, result: Option<Gossip_0v1>) -> GossipProducerMock {
            self.produce_results.borrow_mut().push(result);
            self
        }
    }

    fn bc_from_nc_plus(
        nc: NeighborhoodConfig,
        earning_wallet: Wallet,
        consuming_wallet_opt: Option<Wallet>,
        test_name: &str,
    ) -> BootstrapperConfig {
        let home_dir = ensure_node_home_directory_exists("neighborhood", test_name);
        let mut config = BootstrapperConfig::new();
        config.neighborhood_config = nc;
        config.earning_wallet = earning_wallet;
        config.consuming_wallet = consuming_wallet_opt;
        config.data_directory = home_dir;
        config
    }

    pub struct NeighborhoodDatabaseMessage {}

    impl Message for NeighborhoodDatabaseMessage {
        type Result = NeighborhoodDatabase;
    }

    impl<A, M> MessageResponse<A, M> for NeighborhoodDatabase
    where
        A: Actor,
        M: Message<Result = NeighborhoodDatabase>,
    {
        fn handle<R: ResponseChannel<M>>(self, _: &mut A::Context, tx: Option<R>) {
            if let Some(tx) = tx {
                tx.send(self);
            }
        }
    }

    impl Handler<NeighborhoodDatabaseMessage> for Neighborhood {
        type Result = NeighborhoodDatabase;

        fn handle(
            &mut self,
            _msg: NeighborhoodDatabaseMessage,
            _ctx: &mut Self::Context,
        ) -> Self::Result {
            self.neighborhood_database.clone()
        }
    }
}<|MERGE_RESOLUTION|>--- conflicted
+++ resolved
@@ -1223,23 +1223,12 @@
             self.logger,
             "Received shutdown order from client {}: shutting down hard", client_id
         );
-<<<<<<< HEAD
-        #[cfg(test)]
-        let running_test = true;
-        #[cfg(not(test))]
-        let running_test = false;
-=======
->>>>>>> d91492bd
         exit_process(
             0,
             &format!(
                 "Received shutdown order from client {}: shutting down hard",
                 client_id
             ),
-<<<<<<< HEAD
-            running_test,
-=======
->>>>>>> d91492bd
         );
     }
 }
