--- conflicted
+++ resolved
@@ -1,12 +1,7 @@
 // Copyright (c) 2017-2019, Substratum LLC (https://substratum.net) and/or its affiliates. All rights reserved.
 use crate::sub_lib::logger::Logger;
 use crate::sub_lib::socket_server::SocketServer;
-<<<<<<< HEAD
 use masq_lib::command::StdStreams;
-use std::net::IpAddr::V4;
-use std::net::Ipv4Addr;
-=======
->>>>>>> cc8fb03e
 use std::net::SocketAddr;
 use tokio::prelude::Async;
 use tokio::prelude::Future;
@@ -16,7 +11,7 @@
 use crate::entry_dns::processing;
 use crate::sub_lib::udp_socket_wrapper::UdpSocketWrapperReal;
 use crate::sub_lib::udp_socket_wrapper::UdpSocketWrapperTrait;
-use crate::sub_lib::utils::localhost;
+use masq_lib::utils::localhost;
 
 pub struct DnsSocketServer {
     socket_wrapper: Box<dyn UdpSocketWrapperTrait>,
@@ -59,14 +54,8 @@
         &()
     }
 
-<<<<<<< HEAD
     fn initialize_as_privileged(&mut self, _args: &[String], _streams: &mut StdStreams<'_>) {
-        let socket_addr = SocketAddr::new(V4(Ipv4Addr::from(0)), DNS_PORT);
-        // The following expect() will cause an appropriate panic if the port can't be opened
-=======
-    fn initialize_as_privileged(&mut self, _args: &Vec<String>, _streams: &mut StdStreams<'_>) {
         let socket_addr = SocketAddr::new(localhost(), DNS_PORT);
->>>>>>> cc8fb03e
         self.socket_wrapper
             .bind(socket_addr)
             .unwrap_or_else(|e| panic!("Cannot bind socket to {:?}: {:?}", socket_addr, e));
@@ -205,7 +194,7 @@
         let unwrapped_guts = socket_wrapper.guts.lock().unwrap();
         let borrowed_guts = unwrapped_guts.borrow();
         let log = &borrowed_guts.log;
-        assert_eq!(log[0], "bind ('V4(0.0.0.0:53)')")
+        assert_eq!(log[0], "bind ('V4(127.0.0.1:53)')")
     }
 
     #[test]
