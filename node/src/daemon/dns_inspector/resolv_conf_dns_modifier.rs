--- conflicted
+++ resolved
@@ -171,13 +171,13 @@
 #[cfg(test)]
 mod tests {
     use super::*;
+    use masq_lib::test_utils::utils::ensure_node_home_directory_exists;
     use std::env;
     use std::fs;
     use std::io::{Seek, SeekFrom, Write};
     use std::net::IpAddr;
     use std::os::unix::fs::PermissionsExt;
     use std::str::FromStr;
-    use masq_lib::test_utils::utils::ensure_node_home_directory_exists;
 
     #[test]
     fn nameserver_line_to_ip_complains_when_given_badly_formatted_nameserver_line() {
@@ -254,11 +254,10 @@
 
     #[test]
     fn inspect_complains_if_resolv_conf_does_not_exist() {
-<<<<<<< HEAD
-        let root = ensure_node_home_directory_exists("dns_inspector", "inspect_complains_if_resolv_conf_does_not_exist");
-=======
-        let root = make_root("daemon_inspect_complains_if_resolv_conf_does_not_exist");
->>>>>>> 83522f74
+        let root = ensure_node_home_directory_exists(
+            "dns_inspector",
+            "daemon_inspect_complains_if_resolv_conf_does_not_exist",
+        );
         let mut subject = ResolvConfDnsModifier::new();
         subject.root = root;
 
@@ -272,11 +271,10 @@
 
     #[test]
     fn inspect_complains_if_resolv_conf_exists_but_is_a_directory() {
-<<<<<<< HEAD
-        let root = ensure_node_home_directory_exists("dns_inspector", "inspect_complains_if_resolv_conf_exists_but_is_a_directory");
-=======
-        let root = make_root("daemon_inspect_complains_if_resolv_conf_exists_but_is_a_directory");
->>>>>>> 83522f74
+        let root = ensure_node_home_directory_exists(
+            "dns_inspector",
+            "daemon_inspect_complains_if_resolv_conf_exists_but_is_a_directory",
+        );
         fs::create_dir_all(
             Path::new(&root)
                 .join(Path::new("etc"))
@@ -298,11 +296,10 @@
 
     #[test]
     fn inspect_complains_if_resolv_conf_exists_but_is_not_readable() {
-<<<<<<< HEAD
-        let root = ensure_node_home_directory_exists("dns_inspector", "inspect_complains_if_resolv_conf_exists_but_is_not_readable");
-=======
-        let root = make_root("daemon_inspect_complains_if_resolv_conf_exists_but_is_not_readable");
->>>>>>> 83522f74
+        let root = ensure_node_home_directory_exists(
+            "dns_inspector",
+            "daemon_inspect_complains_if_resolv_conf_exists_but_is_not_readable",
+        );
         let file = make_resolv_conf(&root, "");
         let mut permissions = file.metadata().unwrap().permissions();
         permissions.set_mode(0o333);
@@ -320,11 +317,10 @@
 
     #[test]
     fn inspect_complains_if_resolv_conf_is_not_utf_8() {
-<<<<<<< HEAD
-        let root = ensure_node_home_directory_exists("dns_inspector", "inspect_complains_if_resolv_conf_is_not_utf_8");
-=======
-        let root = make_root("daemon_inspect_complains_if_resolv_conf_is_not_utf_8");
->>>>>>> 83522f74
+        let root = ensure_node_home_directory_exists(
+            "dns_inspector",
+            "daemon_inspect_complains_if_resolv_conf_is_not_utf_8",
+        );
         let mut file = make_resolv_conf(&root, "");
         file.seek(SeekFrom::Start(0)).unwrap();
         file.write(&[192, 193]).unwrap();
@@ -343,12 +339,10 @@
 
     #[test]
     fn inspect_complains_if_there_is_no_preexisting_nameserver_directive() {
-<<<<<<< HEAD
-        let root = ensure_node_home_directory_exists("dns_inspector", "inspect_complains_if_there_is_no_preexisting_nameserver_directive");
-=======
-        let root =
-            make_root("daemon_inspect_complains_if_there_is_no_preexisting_nameserver_directive");
->>>>>>> 83522f74
+        let root = ensure_node_home_directory_exists(
+            "dns_inspector",
+            "daemon_inspect_complains_if_there_is_no_preexisting_nameserver_directive",
+        );
         make_resolv_conf(&root, "");
         let mut subject = ResolvConfDnsModifier::new();
         subject.root = root;
@@ -360,11 +354,10 @@
 
     #[test]
     fn inspect_complains_if_nameserver_directive_has_bad_ip_address() {
-<<<<<<< HEAD
-        let root = ensure_node_home_directory_exists("dns_inspector", "inspect_complains_if_nameserver_directive_has_bad_ip_address");
-=======
-        let root = make_root("daemon_inspect_complains_if_nameserver_directive_has_bad_ip_address");
->>>>>>> 83522f74
+        let root = ensure_node_home_directory_exists(
+            "dns_inspector",
+            "daemon_inspect_complains_if_nameserver_directive_has_bad_ip_address",
+        );
         make_resolv_conf(&root, "nameserver 300.301.302.303");
         let mut subject = ResolvConfDnsModifier::new();
         subject.root = root;
@@ -379,11 +372,10 @@
 
     #[test]
     fn inspect_works_if_everything_is_copacetic() {
-<<<<<<< HEAD
-        let root = ensure_node_home_directory_exists("dns_inspector", "inspect_works_if_everything_is_copacetic");
-=======
-        let root = make_root("daemon_inspect_works_if_everything_is_copacetic");
->>>>>>> 83522f74
+        let root = ensure_node_home_directory_exists(
+            "dns_inspector",
+            "daemon_inspect_works_if_everything_is_copacetic",
+        );
         make_resolv_conf (&root, "#comment\n## nameserver 1.1.1.1\nnameserver 8.8.8.8\nnameserver 2603:6011:b504:bf01:2ad:24ff:fe57:fd78\n#nameserver 127.0.0.1\n");
         let mut subject = ResolvConfDnsModifier::new();
         subject.root = root.clone();
