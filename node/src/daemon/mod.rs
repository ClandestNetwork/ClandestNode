--- conflicted
+++ resolved
@@ -448,14 +448,8 @@
         NODE_ALREADY_RUNNING_ERROR, NODE_LAUNCH_ERROR, NODE_NOT_RUNNING_ERROR,
     };
     use masq_lib::shared_schema::ConfiguratorError;
-<<<<<<< HEAD
     use masq_lib::test_utils::environment_guard::{ClapGuard, EnvironmentGuard};
-    use masq_lib::test_utils::utils::ensure_node_home_directory_exists;
-=======
-    use masq_lib::test_utils::environment_guard::ClapGuard;
     use masq_lib::test_utils::utils::{ensure_node_home_directory_exists, TEST_DEFAULT_CHAIN_NAME};
-    use masq_lib::ui_gateway::MessageTarget;
->>>>>>> 21cd63d8
     use masq_lib::ui_gateway::MessageTarget::AllExcept;
     use masq_lib::ui_gateway::{MessagePath, MessageTarget};
     use std::cell::RefCell;
@@ -834,21 +828,6 @@
                 .get_record::<NodeToUiMessage>(idx)
                 .clone()
         };
-<<<<<<< HEAD
-        let check_payload =
-            |running: bool, values: Vec<UiSetupResponseValue>, errors: Vec<(String, String)>| {
-                assert_eq!(running, false);
-                let actual_pairs: HashSet<(String, String)> = values
-                    .into_iter()
-                    .map(|value| (value.name, value.value))
-                    .collect();
-                assert_eq!(
-                    actual_pairs.contains(&("chain".to_string(), "ropsten".to_string())),
-                    true
-                );
-                assert_eq!(errors, vec![]);
-            };
-=======
         let check_payload = |running: bool,
                              values: Vec<UiSetupResponseValue>,
                              errors: Vec<(String, String)>| {
@@ -861,9 +840,8 @@
                 actual_pairs.contains(&("chain".to_string(), TEST_DEFAULT_CHAIN_NAME.to_string())),
                 true
             );
-            assert_eq!(errors.is_empty(), true);
+            assert_eq!(errors, vec![]);
         };
->>>>>>> 21cd63d8
         let record = get_record(0);
         assert_eq!(record.target, ClientId(1234));
         let (payload, context_id): (UiSetupResponse, u64) =
