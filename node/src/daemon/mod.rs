--- conflicted
+++ resolved
@@ -19,20 +19,11 @@
 use crossbeam_channel::{Receiver, Sender};
 use itertools::Itertools;
 use lazy_static::lazy_static;
-<<<<<<< HEAD
-use masq_lib::messages::UiMessageError::UnexpectedMessage;
-use masq_lib::messages::UiSetupResponseValueStatus::{Configured, Set};
-use masq_lib::messages::{
-    FromMessageBody, ToMessageBody, UiMessageError, UiNodeCrashedBroadcast, UiRedirect,
-    UiSetupBroadcast, UiSetupRequest, UiSetupResponse, UiSetupResponseValue, UiStartOrder,
-    UiStartResponse, NODE_ALREADY_RUNNING_ERROR, NODE_LAUNCH_ERROR, NODE_NOT_RUNNING_ERROR,
-=======
 use masq_lib::messages::UiSetupResponseValueStatus::{Configured, Set};
 use masq_lib::messages::{
     FromMessageBody, ToMessageBody, UiNodeCrashedBroadcast, UiRedirect, UiSetupBroadcast,
     UiSetupRequest, UiSetupResponse, UiSetupResponseValue, UiStartOrder, UiStartResponse,
     NODE_ALREADY_RUNNING_ERROR, NODE_LAUNCH_ERROR, NODE_NOT_RUNNING_ERROR,
->>>>>>> d91492bd
 };
 use masq_lib::shared_schema::ConfiguratorError;
 use masq_lib::ui_gateway::MessagePath::{Conversation, FireAndForget};
@@ -447,14 +438,8 @@
         NODE_ALREADY_RUNNING_ERROR, NODE_LAUNCH_ERROR, NODE_NOT_RUNNING_ERROR,
     };
     use masq_lib::shared_schema::ConfiguratorError;
-<<<<<<< HEAD
-    use masq_lib::test_utils::environment_guard::ClapGuard;
-    use masq_lib::test_utils::utils::ensure_node_home_directory_exists;
-    use masq_lib::ui_gateway::MessageTarget;
-=======
     use masq_lib::test_utils::environment_guard::{ClapGuard, EnvironmentGuard};
     use masq_lib::test_utils::utils::{ensure_node_home_directory_exists, TEST_DEFAULT_CHAIN_NAME};
->>>>>>> d91492bd
     use masq_lib::ui_gateway::MessageTarget::AllExcept;
     use masq_lib::ui_gateway::{MessagePath, MessageTarget};
     use std::cell::RefCell;
@@ -815,11 +800,7 @@
             body: UiSetupRequest {
                 values: vec![
                     UiSetupRequestValue::new("data-directory", data_dir.to_str().unwrap()),
-<<<<<<< HEAD
-                    UiSetupRequestValue::new("chain", "ropsten"),
-=======
                     UiSetupRequestValue::new("chain", TEST_DEFAULT_CHAIN_NAME),
->>>>>>> d91492bd
                     UiSetupRequestValue::new("neighborhood-mode", "zero-hop"),
                 ],
             }
@@ -1152,16 +1133,12 @@
 
     #[test]
     fn maintains_setup_through_start_order() {
-<<<<<<< HEAD
-        let _clap_guard = ClapGuard::new();
-=======
         let _environment_guard = EnvironmentGuard::new();
         let _clap_guard = ClapGuard::new();
         let data_dir = ensure_node_home_directory_exists(
             "daemon",
             "accepts_start_order_launches_and_replies_failure",
         );
->>>>>>> d91492bd
         let (ui_gateway, _, ui_gateway_recording_arc) = make_recorder();
         let launcher = LauncherMock::new().launch_result(Ok(Some(LaunchSuccess {
             new_process_id: 2345,
