// Copyright (c) 2019-2020, MASQ (https://masq.ai). All rights reserved.

use actix::Message;
use lazy_static::lazy_static;
use masq_lib::messages::CrashReason;

lazy_static! {
    static ref RECOGNIZERS: Vec<Box<dyn Recognizer>> = vec![
        Box::new(ChildWaitFailureRecognizer {}),
        Box::new(NoInformationRecognizer {}),
        Box::new(UnrecognizedRecognizer {}),
    ];
}

trait Recognizer: Sync {
    fn try_convert(&self, exit_code: Option<i32>, stderr: &Option<String>) -> Option<CrashReason>;
}

#[derive(Message, Clone, Debug, PartialEq)]
pub struct CrashNotification {
    pub process_id: u32,
    pub exit_code: Option<i32>,
    pub stderr: Option<String>,
}

impl CrashNotification {
    pub fn analyze(&self) -> CrashReason {
        let init: Option<CrashReason> = None;
        RECOGNIZERS
            .iter()
            .fold(init, |sofar, recognizer| match sofar {
                Some(_) => sofar,
                None => recognizer.try_convert(self.exit_code, &self.stderr),
            })
            .expect("RECOGNIZERS isn't exhaustive")
    }
}

struct ChildWaitFailureRecognizer {}

const CHILD_WAIT_FAILURE_PREFIX: &str = "Child wait failure: ";

impl Recognizer for ChildWaitFailureRecognizer {
    fn try_convert(&self, exit_code: Option<i32>, stderr: &Option<String>) -> Option<CrashReason> {
        if exit_code.is_some() {
            return None;
        }
        if let Some(stderr) = stderr {
            if stderr.starts_with(CHILD_WAIT_FAILURE_PREFIX) {
<<<<<<< HEAD
                if let Some(err_msg) = stderr.strip_prefix(CHILD_WAIT_FAILURE_PREFIX) {
                    return Some(CrashReason::ChildWaitFailure(err_msg.to_string()));
                }
=======
                return stderr
                    .strip_prefix(CHILD_WAIT_FAILURE_PREFIX)
                    .map(|err_msg| CrashReason::ChildWaitFailure(err_msg.to_string()));
>>>>>>> f0212279
            }
        }
        None
    }
}

struct NoInformationRecognizer {}

impl Recognizer for NoInformationRecognizer {
    fn try_convert(&self, exit_code: Option<i32>, stderr: &Option<String>) -> Option<CrashReason> {
        if exit_code.is_none()
            && (stderr.is_none()
                || stderr
                    .as_ref()
                    .expect("should never happen")
                    .to_string()
                    .trim()
                    .is_empty())
        {
            Some(CrashReason::NoInformation)
        } else {
            None
        }
    }
}

struct UnrecognizedRecognizer {}

impl Recognizer for UnrecognizedRecognizer {
    fn try_convert(&self, _exit_code: Option<i32>, stderr: &Option<String>) -> Option<CrashReason> {
        match stderr {
            Some(stderr) => Some(CrashReason::Unrecognized(stderr.clone())),
            None => Some(CrashReason::Unrecognized(String::new())),
        }
    }
}

#[cfg(test)]
mod tests {
    use super::*;

    #[test]
    fn recognizes_wait_failure() {
        let subject = CrashNotification {
            process_id: 0,
            exit_code: None,
            stderr: Some("Child wait failure: booga booga".to_string()),
        };

        let result = subject.analyze();

        assert_eq!(
            result,
            CrashReason::ChildWaitFailure("booga booga".to_string())
        )
    }

    #[test]
    fn recognizes_no_information() {
        vec![None, Some("".to_string()), Some(" \n\t ".to_string())]
            .into_iter()
            .for_each(|stderr| {
                let subject = CrashNotification {
                    process_id: 0,
                    exit_code: None,
                    stderr: stderr.clone(),
                };

                let result = subject.analyze();

                assert_eq!(
                    result,
                    CrashReason::NoInformation,
                    "Did not recognize {:?} as NoInformation",
                    stderr
                )
            })
    }

    #[test]
    fn eventually_gives_up() {
        let subject = CrashNotification {
            process_id: 0,
            exit_code: None,
            stderr: Some("unrecognizable".to_string()),
        };

        let result = subject.analyze();

        assert_eq!(
            result,
            CrashReason::Unrecognized("unrecognizable".to_string())
        )
    }
}<|MERGE_RESOLUTION|>--- conflicted
+++ resolved
@@ -47,15 +47,9 @@
         }
         if let Some(stderr) = stderr {
             if stderr.starts_with(CHILD_WAIT_FAILURE_PREFIX) {
-<<<<<<< HEAD
-                if let Some(err_msg) = stderr.strip_prefix(CHILD_WAIT_FAILURE_PREFIX) {
-                    return Some(CrashReason::ChildWaitFailure(err_msg.to_string()));
-                }
-=======
                 return stderr
                     .strip_prefix(CHILD_WAIT_FAILURE_PREFIX)
                     .map(|err_msg| CrashReason::ChildWaitFailure(err_msg.to_string()));
->>>>>>> f0212279
             }
         }
         None
