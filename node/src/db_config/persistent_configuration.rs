--- conflicted
+++ resolved
@@ -994,11 +994,7 @@
                 )))
                 .get_result(Ok(ConfigDaoRecord::new(
                     "consuming_wallet_derivation_path",
-<<<<<<< HEAD
-                    Some("m/44'/60'/0'/4/4"),
-=======
                     Some(&derivation_path(4, 4)),
->>>>>>> ef46b72c
                     false,
                 ))),
         );
@@ -1038,11 +1034,7 @@
                 )))
                 .get_result(Ok(ConfigDaoRecord::new(
                     "earning_wallet_address",
-<<<<<<< HEAD
-                    Some("m/44'/60'/0'/4/5"),
-=======
                     Some(&derivation_path(4, 5)),
->>>>>>> ef46b72c
                     false,
                 ))),
         );
