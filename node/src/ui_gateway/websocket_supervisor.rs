--- conflicted
+++ resolved
@@ -134,31 +134,7 @@
                 Err(())
             }
         }));
-        Ok(WebSocketSupervisorReal { inner })
-    }
-
-    fn send_msg(locked_inner: &mut MutexGuard<WebSocketSupervisorInner>, msg: NodeToUiMessage) {
-        let client_ids = match msg.target {
-            MessageTarget::ClientId(n) => vec![n],
-            MessageTarget::AllExcept(n) => locked_inner
-                .client_by_id
-                .keys()
-                .filter(|k| k != &&n)
-                .copied()
-                .collect_vec(),
-            MessageTarget::AllClients => locked_inner.client_by_id.keys().copied().collect_vec(),
-        };
-        let json = UiTrafficConverter::new_marshal(msg.body);
-        Self::send_to_clients(locked_inner, client_ids, json);
-    }
-
-    fn send_msg(locked_inner: &mut MutexGuard<WebSocketSupervisorInner>, msg: NodeToUiMessage) {
-        let client_ids = match msg.target {
-            MessageTarget::ClientId(n) => vec![n],
-            MessageTarget::AllClients => locked_inner.client_by_id.keys().copied().collect_vec(),
-        };
-        let json = UiTrafficConverter::new_marshal_to_ui(msg);
-        Self::send_to_clients(locked_inner, client_ids, json);
+        WebSocketSupervisorReal { inner }
     }
 
     fn send_msg(locked_inner: &mut MutexGuard<WebSocketSupervisorInner>, msg: NodeToUiMessage) {
@@ -717,8 +693,7 @@
             let system = System::new("logs_pre_upgrade_connection_errors");
             let (from_ui_message, ui_message_sub) = subs(ui_gateway);
             let subject = lazy(move || {
-                let _subject =
-                    WebSocketSupervisorReal::new(port, from_ui_message, ui_message_sub).unwrap();
+                let _subject = WebSocketSupervisorReal::new(port, from_ui_message, ui_message_sub);
                 Ok(())
             });
             actix::spawn(subject);
@@ -740,8 +715,7 @@
             let system = System::new("rejects_connection_attempt_with_improper_protocol_name");
             let (from_ui_message, ui_message_sub) = subs(ui_gateway);
             let subject = lazy(move || {
-                let _subject =
-                    WebSocketSupervisorReal::new(port, from_ui_message, ui_message_sub).unwrap();
+                let _subject = WebSocketSupervisorReal::new(port, from_ui_message, ui_message_sub);
                 Ok(())
             });
             actix::spawn(subject);
@@ -768,8 +742,7 @@
             let system = System::new("logs_unexpected_binary_ping_pong_websocket_messages");
             let (from_ui_message, ui_message_sub) = subs(ui_gateway);
             let subject = lazy(move || {
-                let _subject =
-                    WebSocketSupervisorReal::new(port, from_ui_message, ui_message_sub).unwrap();
+                let _subject = WebSocketSupervisorReal::new(port, from_ui_message, ui_message_sub);
                 Ok(())
             });
             actix::spawn(subject);
@@ -813,8 +786,7 @@
             let system = System::new("can_connect_two_old_clients_and_receive_messages_from_them");
             let (from_ui_message, ui_message_sub) = subs(ui_gateway);
             let subject = lazy(move || {
-                let _subject =
-                    WebSocketSupervisorReal::new(port, from_ui_message, ui_message_sub).unwrap();
+                let _subject = WebSocketSupervisorReal::new(port, from_ui_message, ui_message_sub);
                 Ok(())
             });
             actix::spawn(subject);
@@ -871,8 +843,7 @@
             let system = System::new("can_connect_two_clients_and_receive_messages_from_them");
             let (from_ui_message, ui_message_sub) = subs(ui_gateway);
             let subject = lazy(move || {
-                let _subject =
-                    WebSocketSupervisorReal::new(port, from_ui_message, ui_message_sub).unwrap();
+                let _subject = WebSocketSupervisorReal::new(port, from_ui_message, ui_message_sub);
                 Ok(())
             });
             actix::spawn(subject);
@@ -915,7 +886,7 @@
                 client_id: 0,
                 body: MessageBody {
                     opcode: "one".to_string(),
-                    path: FireAndForget,
+                    path: OneWay,
                     payload: Ok("{}".to_string()),
                 },
             },
@@ -926,7 +897,7 @@
                 client_id: 1,
                 body: MessageBody {
                     opcode: "another".to_string(),
-                    path: FireAndForget,
+                    path: OneWay,
                     payload: Ok("{}".to_string()),
                 },
             },
@@ -937,7 +908,7 @@
                 client_id: 0,
                 body: MessageBody {
                     opcode: "athird".to_string(),
-                    path: FireAndForget,
+                    path: OneWay,
                     payload: Ok("{}".to_string()),
                 },
             },
@@ -948,7 +919,6 @@
 
     #[test]
     fn logs_badly_formatted_json_and_returns_unmarshal_error() {
-<<<<<<< HEAD
         init_test_logging();
         let (from_ui_message, _, _) = make_recorder();
         let (ui_message_sub, _, _) = make_recorder();
@@ -988,92 +958,6 @@
         .wait();
 
         let expected_traffic_conversion_message =
-            format!("Couldn't parse text as JSON: Error(\"expected value\", line: 1, column: 1)");
-        let expected_unmarshal_message = format!(
-            "Critical error unmarshalling unidentified message: {}",
-            expected_traffic_conversion_message
-        );
-        TestLogHandler::new().exists_log_containing(
-            format!(
-                "ERROR: test: Bad message from client 0 at 1.2.3.4:1234: {}",
-                expected_unmarshal_message
-            )
-            .as_str(),
-        );
-        let mut send_params = send_params_arc.lock().unwrap();
-        let actual_json = match send_params.remove(0) {
-            OwnedMessage::Text(s) => s,
-            x => panic!("Expected OwnedMessage::Text, got {:?}", x),
-        };
-        let actual_struct =
-            UiTrafficConverter::new_unmarshal_to_ui(&actual_json, ClientId(0)).unwrap();
-        assert_eq!(actual_struct.target, ClientId(0));
-        assert_eq!(
-            UiUnmarshalError::fmb(actual_struct.body).unwrap().0,
-            UiUnmarshalError {
-                message: expected_traffic_conversion_message,
-                bad_data: bad_json.to_string(),
-            }
-        )
-    }
-
-    #[test]
-    fn bad_one_way_message_is_logged_and_returns_error() {
-=======
->>>>>>> fc50977f
-        init_test_logging();
-        let (from_ui_message, _, _) = make_recorder();
-        let (ui_message_sub, _, _) = make_recorder();
-        let subject_inner = WebSocketSupervisorInner {
-<<<<<<< HEAD
-            port: 1234,
-=======
-            port: 4321,
->>>>>>> fc50977f
-            next_client_id: 0,
-            from_ui_message: from_ui_message.start().recipient::<FromUiMessage>(),
-            from_ui_message_sub: ui_message_sub.start().recipient::<NodeFromUiMessage>(),
-            client_id_by_socket_addr: Default::default(),
-            old_client_by_id: Default::default(),
-            client_by_id: Default::default(),
-        };
-        let subject = WebSocketSupervisorReal {
-            inner: Arc::new(Mutex::new(subject_inner)),
-        };
-        let socket_addr = SocketAddr::from_str("1.2.3.4:1234").unwrap();
-        let send_params_arc = Arc::new(Mutex::new(vec![]));
-        let client = ClientWrapperMock::new()
-            .send_params(&send_params_arc)
-            .send_result(Ok(()))
-            .flush_result(Ok(()));
-        let client_id = subject.inject_mock_client(client, false);
-        {
-            let mut inner = subject.inner.lock().unwrap();
-            inner
-                .client_id_by_socket_addr
-                .insert(socket_addr, client_id);
-        }
-<<<<<<< HEAD
-        let bad_message_json = r#"{"opcode":"shutdown"}"#;
-=======
-        let bad_json = "}: I am badly-formatted JSON :{";
->>>>>>> fc50977f
-
-        let _ = WebSocketSupervisorReal::handle_text_message(
-            &subject.inner,
-            &Logger::new("test"),
-            socket_addr,
-<<<<<<< HEAD
-            bad_message_json,
-=======
-            bad_json,
->>>>>>> fc50977f
-        )
-        .wait();
-
-        let expected_traffic_conversion_message =
-<<<<<<< HEAD
-=======
             format!("Couldn't parse text as JSON: Error(\"expected value\", line: 1, column: 1)");
         let expected_unmarshal_message = format!(
             "Critical error unmarshalling unidentified message: {}",
@@ -1144,7 +1028,6 @@
         .wait();
 
         let expected_traffic_conversion_message =
->>>>>>> fc50977f
             format!("Required field was missing: payload, error");
         let expected_unmarshal_message = format!(
             "Error unmarshalling 'shutdown' message: {}",
@@ -1256,8 +1139,7 @@
             let system = System::new("client_dot_graph_request_is_forwarded_to_ui_gateway");
             let (from_ui_message, ui_message_sub) = subs(ui_gateway);
             let subject = lazy(move || {
-                let _subject =
-                    WebSocketSupervisorReal::new(port, from_ui_message, ui_message_sub).unwrap();
+                let _subject = WebSocketSupervisorReal::new(port, from_ui_message, ui_message_sub);
                 Ok(())
             });
             actix::spawn(subject);
@@ -1291,8 +1173,7 @@
                 System::new("client_receives_dot_graph_response_from_websocket_supervisor");
             let (from_ui_message, ui_message_sub) = subs(ui_gateway);
             let subject = lazy(move || {
-                let _subject =
-                    WebSocketSupervisorReal::new(port, from_ui_message, ui_message_sub).unwrap();
+                let _subject = WebSocketSupervisorReal::new(port, from_ui_message, ui_message_sub);
                 Ok(())
             });
             actix::spawn(subject);
@@ -1322,6 +1203,7 @@
         let (ui_gateway, _, _) = make_recorder();
         let (from_ui_message, ui_message_sub) = subs(ui_gateway);
         let system = System::new("send_dot_graph_response_sends_it_to_the_client");
+        let mut client_id = 0;
         let lazy_future = lazy(move || {
             let subject = WebSocketSupervisorReal::new(port, from_ui_message, ui_message_sub);
             let mock_client = ClientWrapperMock::new()
@@ -1364,8 +1246,7 @@
             let system = System::new("once_a_client_sends_a_close_no_more_data_is_accepted");
             let (from_ui_message, ui_message_sub) = subs(ui_gateway);
             let subject = lazy(move || {
-                let _subject =
-                    WebSocketSupervisorReal::new(port, from_ui_message, ui_message_sub).unwrap();
+                let _subject = WebSocketSupervisorReal::new(port, from_ui_message, ui_message_sub);
                 Ok(())
             });
             actix::spawn(subject);
@@ -1401,8 +1282,7 @@
             let system = System::new("a_client_that_violates_the_protocol_is_terminated");
             let (from_ui_message, ui_message_sub) = subs(ui_gateway);
             let subject = lazy(move || {
-                let _subject =
-                    WebSocketSupervisorReal::new(port, from_ui_message, ui_message_sub).unwrap();
+                let _subject = WebSocketSupervisorReal::new(port, from_ui_message, ui_message_sub);
                 Ok(())
             });
             actix::spawn(subject);
@@ -1436,6 +1316,7 @@
         let (ui_gateway, _, _) = make_recorder();
         let (from_ui_message, ui_message_sub) = subs(ui_gateway);
         let system = System::new("send_sends_a_message_to_the_client");
+        let mut client_id = 0;
         let lazy_future = lazy(move || {
             let subject = WebSocketSupervisorReal::new(port, from_ui_message, ui_message_sub);
             let mock_client = ClientWrapperMock::new()
@@ -1482,7 +1363,7 @@
                 target: MessageTarget::ClientId(one_client_id),
                 body: MessageBody {
                     opcode: "booga".to_string(),
-                    path: FireAndForget,
+                    path: OneWay,
                     payload: Ok("{}".to_string()),
                 },
             };
@@ -1506,7 +1387,7 @@
     }
 
     #[test]
-    fn send_msg_with_all_except_sends_a_message_to_all_except() {
+    fn send_msg_with_no_client_id_sends_a_message_to_all_clients() {
         let port = find_free_port();
         let (ui_gateway, _, _) = make_recorder();
         let (from_ui_message, ui_message_sub) = subs(ui_gateway);
@@ -1525,7 +1406,7 @@
                 target: MessageTarget::AllClients,
                 body: MessageBody {
                     opcode: "booga".to_string(),
-                    path: FireAndForget,
+                    path: OneWay,
                     payload: Ok("{}".to_string()),
                 },
             };
@@ -1561,6 +1442,7 @@
         let (ui_gateway, _, _) = make_recorder();
         let (from_ui_message, ui_message_sub) = subs(ui_gateway);
         let system = System::new("receive_sends_a_message_and_errors_on_flush");
+        let mut client_id = 0;
         let lazy_future = lazy(move || {
             let subject = WebSocketSupervisorReal::new(port, from_ui_message, ui_message_sub);
             let mock_client = ClientWrapperMock::new()
@@ -1579,12 +1461,13 @@
     }
 
     #[test]
-    fn send_msg_tries_to_send_message_and_logs_warning_on_flush_failure() {
-        init_test_logging();
+    #[should_panic(expected = "Flush error: NoDataAvailable")]
+    fn send_msg_tries_to_send_message_and_panics_on_flush() {
         let port = find_free_port();
         let (ui_gateway, _, _) = make_recorder();
         let (from_ui_message, ui_message_sub) = subs(ui_gateway);
         let system = System::new("send_msg_tries_to_send_message_and_panics_on_flush");
+        let mut correspondent = MessageTarget::ClientId(0);
         let lazy_future = lazy(move || {
             let subject = WebSocketSupervisorReal::new(port, from_ui_message, ui_message_sub);
             let mock_client = ClientWrapperMock::new()
@@ -1595,7 +1478,7 @@
                 target: correspondent,
                 body: MessageBody {
                     opcode: "booga".to_string(),
-                    path: FireAndForget,
+                    path: OneWay,
                     payload: Ok("{}".to_string()),
                 },
             };
@@ -1605,9 +1488,6 @@
         actix::spawn(lazy_future);
         System::current().stop();
         system.run();
-        TestLogHandler::new().exists_log_containing(
-            "WARN: WebSocketSupervisor: Client 0 dropped its connection before it could be flushed",
-        );
     }
 
     #[test]
@@ -1617,6 +1497,7 @@
         let (ui_gateway, _, _) = make_recorder();
         let (from_ui_message, ui_message_sub) = subs(ui_gateway);
         let system = System::new("send_tries_to_send_message_and_panics");
+        let mut client_id = 0;
         let lazy_future = lazy(move || {
             let subject = WebSocketSupervisorReal::new(port, from_ui_message, ui_message_sub);
             let mock_client =
@@ -1640,6 +1521,7 @@
         let (ui_gateway, _, _) = make_recorder();
         let (from_ui_message, ui_message_sub) = subs(ui_gateway);
         let system = System::new("send_msg_tries_to_send_message_and_panics");
+        let mut correspondent = MessageTarget::ClientId(0);
         let lazy_future = lazy(move || {
             let subject = WebSocketSupervisorReal::new(port, from_ui_message, ui_message_sub);
             let mock_client =
@@ -1649,7 +1531,7 @@
                 target: correspondent,
                 body: MessageBody {
                     opcode: "booga".to_string(),
-                    path: FireAndForget,
+                    path: OneWay,
                     payload: Ok("{}".to_string()),
                 },
             };
@@ -1672,8 +1554,7 @@
         let (from_ui_message, ui_message_sub) = subs(ui_gateway);
         let system = System::new("send_fails_to_look_up_client_to_send_to");
         let lazy_future = lazy(move || {
-            let subject =
-                WebSocketSupervisorReal::new(port, from_ui_message, ui_message_sub).unwrap();
+            let subject = WebSocketSupervisorReal::new(port, from_ui_message, ui_message_sub);
 
             let json_string = "{totally: 'valid'}";
 
@@ -1698,7 +1579,7 @@
                 target: MessageTarget::ClientId(7),
                 body: MessageBody {
                     opcode: "booga".to_string(),
-                    path: FireAndForget,
+                    path: OneWay,
                     payload: Ok("{}".to_string()),
                 },
             };
