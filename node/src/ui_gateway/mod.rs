--- conflicted
+++ resolved
@@ -62,19 +62,13 @@
             msg.peer_actors.blockchain_bridge.ui_sub.clone(),
             msg.peer_actors.dispatcher.ui_sub.clone(),
         ];
-        self.websocket_supervisor = Some(Box::new(WebSocketSupervisorReal::new(
+        self.websocket_supervisor = match WebSocketSupervisorReal::new(
             self.port,
-<<<<<<< HEAD
-            msg.peer_actors.ui_gateway.from_ui_message_sub,
-            msg.peer_actors.ui_gateway.new_from_ui_message_sub,
-        )));
-=======
             msg.peer_actors.ui_gateway.node_from_ui_message_sub,
         ) {
             Ok(wss) => Some(Box::new(wss)),
             Err(e) => panic!("Couldn't start WebSocketSupervisor: {:?}", e),
         };
->>>>>>> e478c775
         debug!(self.logger, "UIGateway bound");
     }
 }
@@ -85,19 +79,11 @@
     fn handle(&mut self, msg: DaemonBindMessage, ctx: &mut Self::Context) -> Self::Result {
         ctx.set_mailbox_capacity(NODE_MAILBOX_CAPACITY);
         self.incoming_message_recipients = msg.from_ui_message_recipients;
-<<<<<<< HEAD
-        self.websocket_supervisor = Some(Box::new(WebSocketSupervisorReal::new(
-            self.port,
-            StubRecipient::make(),
-            msg.from_ui_message_recipient,
-        )));
-=======
         self.websocket_supervisor =
             match WebSocketSupervisorReal::new(self.port, msg.from_ui_message_recipient) {
                 Ok(wss) => Some(Box::new(wss)),
                 Err(e) => panic!("Couldn't start WebSocketSupervisor: {:?}", e),
             };
->>>>>>> e478c775
         debug!(self.logger, "UIGateway bound");
     }
 }
@@ -134,7 +120,7 @@
     use crate::test_utils::recorder::peer_actors_builder;
     use crate::ui_gateway::websocket_supervisor_mock::WebSocketSupervisorMock;
     use actix::System;
-    use masq_lib::ui_gateway::MessagePath::OneWay;
+    use masq_lib::ui_gateway::MessagePath::FireAndForget;
     use masq_lib::ui_gateway::{MessageBody, MessageTarget};
     use masq_lib::utils::find_free_port;
     use std::sync::Arc;
@@ -159,7 +145,7 @@
             client_id: 1234,
             body: MessageBody {
                 opcode: "booga".to_string(),
-                path: OneWay,
+                path: FireAndForget,
                 payload: Ok("{}".to_string()),
             },
         };
@@ -199,7 +185,7 @@
             target: MessageTarget::ClientId(1234),
             body: MessageBody {
                 opcode: "booga".to_string(),
-                path: OneWay,
+                path: FireAndForget,
                 payload: Ok("{}".to_string()),
             },
         };
