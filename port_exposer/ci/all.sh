--- conflicted
+++ resolved
@@ -1,9 +1,5 @@
 #!/bin/bash -xev
 # Copyright (c) 2017-2019, Substratum LLC (https://substratum.net) and/or its affiliates. All rights reserved.
 CI_DIR="$( cd "$( dirname "$0" )" && pwd )"
-<<<<<<< HEAD
-TOOLCHAIN_HOME="$1"
-=======
->>>>>>> 7b6428af
 
 cargo build --verbose