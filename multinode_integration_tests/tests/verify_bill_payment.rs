--- conflicted
+++ resolved
@@ -1,11 +1,7 @@
 // Copyright (c) 2017-2019, Substratum LLC (https://substratum.net) and/or its affiliates. All rights reserved.
 use bip39::{Language, Mnemonic, Seed};
 use futures::Future;
-<<<<<<< HEAD
-use masq_lib::constants::DEFAULT_CONSUMING_DERIVATION_PATH;
-=======
 use masq_lib::utils::derivation_path;
->>>>>>> ef46b72c
 use multinode_integration_tests_lib::blockchain::BlockchainServer;
 use multinode_integration_tests_lib::command::Command;
 use multinode_integration_tests_lib::masq_node::{MASQNode, MASQNodeUtils};
@@ -49,11 +45,7 @@
     blockchain_server.wait_until_ready();
     let (_event_loop_handle, http) = Http::new(blockchain_server.service_url().as_ref()).unwrap();
     let web3 = Web3::new(http.clone());
-<<<<<<< HEAD
-    let derivation_path = DEFAULT_CONSUMING_DERIVATION_PATH;
-=======
     let deriv_path = derivation_path(0, 0);
->>>>>>> ef46b72c
     let seed = make_seed();
     let (contract_owner_wallet, contract_owner_secret_key) = make_node_wallet(&seed, &deriv_path);
 
