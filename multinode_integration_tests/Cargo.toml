--- conflicted
+++ resolved
@@ -10,10 +10,6 @@
 
 [dependencies]
 base64 = "0.11.0"
-<<<<<<< HEAD
-crossbeam-channel = "0.4"
-=======
->>>>>>> fc50977f
 ethereum-types = "0.6.0"
 ethsign-crypto = "0.2.1"
 futures = "0.1.28"
