--- conflicted
+++ resolved
@@ -92,12 +92,8 @@
         Ok(())
     }
 
-<<<<<<< HEAD
+    #[allow(clippy::unnecessary_wraps)]
     fn status_from_inspect(&self, dns_server_list: String) -> String {
-=======
-    #[allow(clippy::unnecessary_wraps)]
-    fn status_from_inspect(&self, dns_server_list: String) -> Result<String, String> {
->>>>>>> c71a6f52
         match dns_server_list {
             ref s if s == &String::from("127.0.0.1\n") => String::from("subverted"),
             _ => String::from("reverted"),
