use crate::command_context::CommandContext;
use crate::commands::commands_common::{transaction, Command, CommandError};
use clap::{App, Arg, SubCommand};
use masq_lib::constants::{DEFAULT_CONSUMING_DERIVATION_PATH, DEFAULT_EARNING_DERIVATION_PATH};
use masq_lib::messages::{UiGenerateWalletsRequest, UiGenerateWalletsResponse};
use masq_lib::utils::DEFAULT_CONSUMING_DERIVATION_PATH;
use masq_lib::utils::DEFAULT_EARNING_DERIVATION_PATH;
use std::any::Any;

#[derive(Debug, PartialEq)]
pub struct GenerateWalletsCommand {
    db_password: String,
    word_count: usize,
    language: String,
    passphrase_opt: Option<String>,
    consuming_path: String,
    earning_path: String,
}

impl GenerateWalletsCommand {
    pub fn new(pieces: Vec<String>) -> Result<Self, String> {
        let matches = match generate_wallets_subcommand().get_matches_from_safe(pieces) {
            Ok(matches) => matches,
            Err(e) => return Err(format!("{}", e)),
        };

        Ok(GenerateWalletsCommand {
            db_password: matches
                .value_of("db-password")
                .expect("db-password not properly required")
                .to_string(),
            word_count: matches
                .value_of("word-count")
                .expect("word-count not properly defaulted")
                .to_string()
                .parse::<usize>()
                .expect("word-count allowable values are wrong"),
            language: matches
                .value_of("language")
                .expect("language not properly defaulted")
                .to_string(),
            passphrase_opt: matches.value_of("passphrase").map(|s| s.to_string()),
            consuming_path: matches
                .value_of("consuming-path")
                .expect("consuming-path not properly defaulted")
                .to_string(),
            earning_path: matches
                .value_of("earning-path")
                .expect("earning-path not properly defaulted")
                .to_string(),
        })
    }
}

impl Command for GenerateWalletsCommand {
    fn execute(&self, context: &mut dyn CommandContext) -> Result<(), CommandError> {
        let input = UiGenerateWalletsRequest {
            db_password: self.db_password.clone(),
            mnemonic_phrase_size: self.word_count,
            mnemonic_phrase_language: self.language.clone(),
            mnemonic_passphrase_opt: self.passphrase_opt.clone(),
            consuming_derivation_path: self.consuming_path.clone(),
            earning_derivation_path: self.earning_path.clone(),
        };
        let response: UiGenerateWalletsResponse = transaction(input, context, 1000)?;
        writeln!(
            context.stdout(),
            "Copy this phrase down and keep it safe; you'll need it to restore your wallet:"
        )
        .expect("writeln! failed");
        writeln!(context.stdout(), "'{}'", response.mnemonic_phrase.join(" "))
            .expect("writeln! failed");
        writeln!(
            context.stdout(),
            "Address of consuming wallet: {}",
            response.consuming_wallet_address
        )
        .expect("writeln! failed");
        writeln!(
            context.stdout(),
            "Address of   earning wallet: {}",
            response.earning_wallet_address
        )
        .expect("writeln! failed");
        Ok(())
    }

    fn as_any(&self) -> &dyn Any {
        //for testing
        self
    }
}

pub fn generate_wallets_subcommand() -> App<'static, 'static> {
    SubCommand::with_name("generate-wallets")
        .about("Generate a pair of wallets (consuming and earning) for the Node if they haven't been generated already")
        .arg(Arg::with_name("db-password")
            .help("The current database password (a password must be set to use this command)")
            .long("db-password")
            .value_name("DB-PASSWORD")
            .required(true)
            .case_insensitive(false)
            .takes_value(true)
        )
        .arg(Arg::with_name ("word-count")
            .help("The number of words that should be generated for the wallets' mnemonic phrase")
            .long("word-count")
            .value_name("WORD-COUNT")
            .required(false)
            .default_value("24")
            .takes_value(true)
            .possible_values(&["12", "15", "18", "21", "24"])
        )
        .arg(Arg::with_name("language")
            .help("The language in which the wallets' mnemonic phrase should be generated")
            .long("language")
            .value_name("LANGUAGE")
            .required(false)
            .default_value("English")
            .takes_value(true)
            .possible_values(&["English", "Chinese", "Traditional Chinese", "French",
                "Italian", "Japanese", "Korean", "Spanish"])
        )
        .arg(Arg::with_name("passphrase")
            .help("An optional additional word(it can be any word) that the wallet-recovery process should require at the end of the mnemonic phrase")
            .long("passphrase")
            .value_name("PASSPHRASE")
            .required(false)
            .takes_value(true)
        )
<<<<<<< HEAD
        .arg(Arg::with_name("consuming-path")
            .help("Derivation path from which to generate the consuming wallet from which your bills will be paid. Remember to put it in double quotes; otherwise the single quotes will cause problems")
            .long("consuming-path")
            .value_name("CONSUMING-PATH")
            .required(false)
            .default_value(DEFAULT_CONSUMING_DERIVATION_PATH)
            .takes_value(true)
        )
        .arg(Arg::with_name("earning-path")
            .help("Derivation path from which to generate the earning wallet from which your bills will be paid. Can be the same as consuming-path. Remember to put it in double quotes; otherwise the single quotes will cause problems")
            .long("earning-path")
            .value_name("EARNING-PATH")
            .required(false)
            .default_value(DEFAULT_EARNING_DERIVATION_PATH)
            .takes_value(true)
=======
        .arg(Arg::with_name ("consuming-path")
            .help ("Derivation path from which to generate the consuming wallet from which your bills will be paid. Remember to put it in double quotes; otherwise the single quotes will cause problems")
            .long ("consuming-path")
            .value_name ("CONSUMING-PATH")
            .required (false)
            .default_value(DEFAULT_CONSUMING_DERIVATION_PATH.as_str())
            .takes_value (true)
        )
        .arg(Arg::with_name ("earning-path")
            .help ("Derivation path from which to generate the earning wallet from which your bills will be paid. Can be the same as consuming-path. Remember to put it in double quotes; otherwise the single quotes will cause problems")
            .long ("earning-path")
            .value_name ("EARNING-PATH")
            .required (false)
            .default_value(DEFAULT_EARNING_DERIVATION_PATH.as_str())
            .takes_value (true)
>>>>>>> ef46b72c
        )
}

#[cfg(test)]
mod tests {
    use super::*;
    use crate::command_factory::{CommandFactory, CommandFactoryReal};
    use crate::test_utils::mocks::CommandContextMock;
    use masq_lib::messages::{ToMessageBody, UiGenerateWalletsRequest, UiGenerateWalletsResponse};
    use std::sync::{Arc, Mutex};

    #[test]
    fn testing_command_factory_here() {
        let subject = CommandFactoryReal::new();

        let result = subject
            .make(vec![
                "generate-wallets".to_string(),
                "--db-password".to_string(),
                "password".to_string(),
                "--word-count".to_string(),
                "21".to_string(),
                "--language".to_string(),
                "Korean".to_string(),
                "--passphrase".to_string(),
                "booga".to_string(),
                "--consuming-path".to_string(),
                "m/44'/60'/0'/100/0/200".to_string(),
                "--earning-path".to_string(),
                "m/44'/60'/0'/100/0/201".to_string(),
            ])
            .unwrap();

        let generate_wallets_command: &GenerateWalletsCommand =
            result.as_any().downcast_ref().unwrap();
        assert_eq!(
            generate_wallets_command,
            &GenerateWalletsCommand {
                db_password: "password".to_string(),
                word_count: 21,
                language: "Korean".to_string(),
                passphrase_opt: Some("booga".to_string()),
                consuming_path: "m/44'/60'/0'/100/0/200".to_string(),
                earning_path: "m/44'/60'/0'/100/0/201".to_string()
            }
        )
    }

    #[test]
    fn constructor_handles_bad_syntax() {
        let result = GenerateWalletsCommand::new(vec![
            "bipplety".to_string(),
            "bopplety".to_string(),
            "boop".to_string(),
        ]);

        let msg = result.err().unwrap();
        assert_eq!(
            msg.contains("or isn't valid in this context"),
            true,
            "{}",
            msg
        );
    }

    #[test]
    fn defaults_work() {
        let subject = CommandFactoryReal::new();

        let result = subject
            .make(vec![
                "generate-wallets".to_string(),
                "--db-password".to_string(),
                "password".to_string(),
            ])
            .unwrap();

        let generate_wallets_command: &GenerateWalletsCommand =
            result.as_any().downcast_ref().unwrap();
        assert_eq!(
            generate_wallets_command,
            &GenerateWalletsCommand {
                db_password: "password".to_string(),
                word_count: 24,
                language: "English".to_string(),
                passphrase_opt: None,
                consuming_path: DEFAULT_CONSUMING_DERIVATION_PATH.to_string(),
                earning_path: DEFAULT_EARNING_DERIVATION_PATH.to_string()
            }
        )
    }

    #[test]
    fn successful_result_is_printed() {
        let transact_params_arc = Arc::new(Mutex::new(vec![]));
        let mut context = CommandContextMock::new()
            .transact_params(&transact_params_arc)
            .transact_result(Ok(UiGenerateWalletsResponse {
                mnemonic_phrase: vec![
                    "taxation".to_string(),
                    "is".to_string(),
                    "theft".to_string(),
                ],
                consuming_wallet_address: "CCCCCCCCCCCCCCCCCCCCCCCCCCCCCCCCCCCCCCCC".to_string(),
                earning_wallet_address: "EEEEEEEEEEEEEEEEEEEEEEEEEEEEEEEEEEEEEEEE".to_string(),
            }
            .tmb(4321)));
        let stdout_arc = context.stdout_arc();
        let stderr_arc = context.stderr_arc();
        let subject = GenerateWalletsCommand {
            db_password: "password".to_string(),
            word_count: 21,
            language: "Korean".to_string(),
            passphrase_opt: Some("booga".to_string()),
            consuming_path: "m/44'/60'/0'/100/0/200".to_string(),
            earning_path: "m/44'/60'/0'/100/0/201".to_string(),
        };

        let result = subject.execute(&mut context);

        assert_eq!(result, Ok(()));
        let transact_params = transact_params_arc.lock().unwrap();
        assert_eq!(
            *transact_params,
            vec![(
                UiGenerateWalletsRequest {
                    db_password: "password".to_string(),
                    mnemonic_phrase_size: 21,
                    mnemonic_phrase_language: "Korean".to_string(),
                    mnemonic_passphrase_opt: Some("booga".to_string()),
                    consuming_derivation_path: "m/44'/60'/0'/100/0/200".to_string(),
                    earning_derivation_path: "m/44'/60'/0'/100/0/201".to_string()
                }
                .tmb(0),
                1000
            )]
        );
        let stderr = stderr_arc.lock().unwrap();
        assert_eq!(*stderr.get_string(), String::new());
        let stdout = stdout_arc.lock().unwrap();
        assert_eq!(
            &stdout.get_string(),
            "Copy this phrase down and keep it safe; you'll need it to restore your wallet:\n\
'taxation is theft'\n\
Address of consuming wallet: CCCCCCCCCCCCCCCCCCCCCCCCCCCCCCCCCCCCCCCC\n\
Address of   earning wallet: EEEEEEEEEEEEEEEEEEEEEEEEEEEEEEEEEEEEEEEE\n\
"
        );
    }
}<|MERGE_RESOLUTION|>--- conflicted
+++ resolved
@@ -1,7 +1,6 @@
 use crate::command_context::CommandContext;
 use crate::commands::commands_common::{transaction, Command, CommandError};
 use clap::{App, Arg, SubCommand};
-use masq_lib::constants::{DEFAULT_CONSUMING_DERIVATION_PATH, DEFAULT_EARNING_DERIVATION_PATH};
 use masq_lib::messages::{UiGenerateWalletsRequest, UiGenerateWalletsResponse};
 use masq_lib::utils::DEFAULT_CONSUMING_DERIVATION_PATH;
 use masq_lib::utils::DEFAULT_EARNING_DERIVATION_PATH;
@@ -128,23 +127,6 @@
             .required(false)
             .takes_value(true)
         )
-<<<<<<< HEAD
-        .arg(Arg::with_name("consuming-path")
-            .help("Derivation path from which to generate the consuming wallet from which your bills will be paid. Remember to put it in double quotes; otherwise the single quotes will cause problems")
-            .long("consuming-path")
-            .value_name("CONSUMING-PATH")
-            .required(false)
-            .default_value(DEFAULT_CONSUMING_DERIVATION_PATH)
-            .takes_value(true)
-        )
-        .arg(Arg::with_name("earning-path")
-            .help("Derivation path from which to generate the earning wallet from which your bills will be paid. Can be the same as consuming-path. Remember to put it in double quotes; otherwise the single quotes will cause problems")
-            .long("earning-path")
-            .value_name("EARNING-PATH")
-            .required(false)
-            .default_value(DEFAULT_EARNING_DERIVATION_PATH)
-            .takes_value(true)
-=======
         .arg(Arg::with_name ("consuming-path")
             .help ("Derivation path from which to generate the consuming wallet from which your bills will be paid. Remember to put it in double quotes; otherwise the single quotes will cause problems")
             .long ("consuming-path")
@@ -160,7 +142,6 @@
             .required (false)
             .default_value(DEFAULT_EARNING_DERIVATION_PATH.as_str())
             .takes_value (true)
->>>>>>> ef46b72c
         )
 }
 
