// Copyright (c) 2019-2020, MASQ (https://masq.ai) and/or its affiliates. All rights reserved.

use crate::command_context::CommandContext;
use crate::commands::commands_common::{
    transaction, Command, CommandError, STANDARD_COMMAND_TIMEOUT_MILLIS,
};
use clap::{value_t, App, SubCommand};
use masq_lib::messages::{
    UiSetupBroadcast, UiSetupInner, UiSetupRequest, UiSetupRequestValue, UiSetupResponse,
    SETUP_ERROR,
};
use masq_lib::shared_schema::shared_app;
use masq_lib::utils::index_of_from;
use std::fmt::Debug;
use std::io::Write;

pub fn setup_subcommand() -> App<'static, 'static> {
    shared_app(SubCommand::with_name("setup")
        .about("Establishes (if Node is not already running) and displays startup parameters for MASQNode."))
}

#[derive(Debug, PartialEq)]
pub struct SetupCommand {
    pub values: Vec<UiSetupRequestValue>,
}

impl Command for SetupCommand {
    fn execute(&self, context: &mut dyn CommandContext) -> Result<(), CommandError> {
        let out_message = UiSetupRequest {
            values: self.values.clone(),
        };
        let result: Result<UiSetupResponse, CommandError> =
            transaction(out_message, context, STANDARD_COMMAND_TIMEOUT_MILLIS);
        match result {
            Ok(response) => {
                Self::dump_setup(UiSetupInner::from(response), context.stdout());
                Ok(())
            }
            Err(CommandError::Payload(err, msg)) if err == SETUP_ERROR => {
                writeln!(context.stderr(), "{}", msg).expect("writeln! failed");
                Ok(())
            }
            Err(e) => Err(e),
        }
    }
}

impl SetupCommand {
    pub fn new(pieces: Vec<String>) -> Result<Self, String> {
        let matches = match setup_subcommand().get_matches_from_safe(&pieces) {
            Ok(matches) => matches,
            Err(e) => return Err(format!("{}", e)),
        };
        let mut values = pieces
            .iter()
            .filter(|piece| (*piece).starts_with("--"))
            .map(|piece| piece[2..].to_string())
            .map(|key| {
                if Self::has_value(&pieces, &key) {
                    let value = value_t!(matches, &key, String).expect("Value disappeared!");
                    UiSetupRequestValue::new(&key, &value)
                } else {
                    UiSetupRequestValue::clear(&key)
                }
            })
            .collect::<Vec<UiSetupRequestValue>>();
        values.sort_by(|a, b| {
            a.name
                .partial_cmp(&b.name)
                .expect("String comparison failed")
        });
        Ok(Self { values })
    }

<<<<<<< HEAD
    pub fn handle_broadcast(
        response: UiSetupBroadcast,
        stdout: &mut dyn Write,
        _stderr: &mut dyn Write,
    ) {
=======
    pub fn handle_broadcast(response: UiSetupBroadcast, stdout: &mut dyn Write) {
>>>>>>> 49382887
        writeln!(stdout, "\nDaemon setup has changed:\n").expect("writeln! failed");
        Self::dump_setup(UiSetupInner::from(response), stdout);
        write!(stdout, "masq> ").expect("write! failed");
        stdout.flush().expect("flush failed");
    }

    fn has_value(pieces: &[String], piece: &str) -> bool {
        let dash_dash_piece = format!("--{}", piece);
        match index_of_from(pieces, &dash_dash_piece, 0) {
            None => false,
            Some(idx) if idx == pieces.len() - 1 => false,
            Some(idx) => !pieces[idx + 1].starts_with("--"),
        }
    }

    fn dump_setup(mut inner: UiSetupInner, stdout: &mut dyn Write) {
        inner.values.sort_by(|a, b| {
            a.name
                .partial_cmp(&b.name)
                .expect("String comparison failed")
        });
        writeln!(
            stdout,
            "NAME                   VALUE                                                            STATUS"
        )
            .expect("writeln! failed");
        inner.values.into_iter().for_each(|value| {
            writeln!(
                stdout,
                "{:23}{:65}{:?}",
                value.name, value.value, value.status
            )
            .expect("writeln! failed");
        });
        writeln!(stdout).expect("writeln! failed");
        if !inner.errors.is_empty() {
            writeln!(stdout, "ERRORS:").expect("writeln! failed");
            inner.errors.into_iter().for_each(|(parameter, reason)| {
                writeln!(stdout, "{:23}{}", parameter, reason).expect("writeln! failed")
            });
            writeln!(stdout).expect("writeln! failed");
        }
        if inner.running {
            writeln!(
                stdout,
                "NOTE: no changes were made to the setup because the Node is currently running.\n"
            )
            .expect("writeln! failed");
        }
    }
}

#[cfg(test)]
mod tests {
    use super::*;
    use crate::command_factory::{CommandFactory, CommandFactoryReal};
    use crate::communications::broadcast_handler::StreamFactory;
    use crate::test_utils::mocks::{CommandContextMock, TestStreamFactory};
    use masq_lib::messages::ToMessageBody;
    use masq_lib::messages::UiSetupResponseValueStatus::{Configured, Default, Set};
    use masq_lib::messages::{UiSetupRequest, UiSetupResponse, UiSetupResponseValue};
    use masq_lib::test_utils::utils::TEST_DEFAULT_CHAIN_NAME;
    use std::sync::{Arc, Mutex};

    #[test]
    fn setup_command_with_syntax_error() {
        let msg = SetupCommand::new(vec!["setup".to_string(), "--booga".to_string()])
            .err()
            .unwrap();

        assert_eq!(msg.contains("Found argument '"), true, "{}", msg);
        assert_eq!(msg.contains("--booga"), true, "{}", msg);
        assert_eq!(
            msg.contains("which wasn't expected, or isn't valid in this context"),
            true,
            "{}",
            msg
        );
    }

    #[test]
    fn setup_command_happy_path_with_node_not_running() {
        let transact_params_arc = Arc::new(Mutex::new(vec![]));
        let mut context = CommandContextMock::new()
            .transact_params(&transact_params_arc)
            .transact_result(Ok(UiSetupResponse {
                running: false,
                values: vec![
                    UiSetupResponseValue::new("chain", "ropsten", Configured),
                    UiSetupResponseValue::new("neighborhood-mode", "zero-hop", Set),
                ],
                errors: vec![],
            }
            .tmb(0)));
        let stdout_arc = context.stdout_arc();
        let stderr_arc = context.stderr_arc();
        let factory = CommandFactoryReal::new();
        let subject = factory
            .make(vec![
                "setup".to_string(),
                "--neighborhood-mode".to_string(),
                "zero-hop".to_string(),
                "--log-level".to_string(),
                "--chain".to_string(),
                "ropsten".to_string(),
            ])
            .unwrap();

        let result = subject.execute(&mut context);

        assert_eq!(result, Ok(()));
        let transact_params = transact_params_arc.lock().unwrap();
        assert_eq!(
            *transact_params,
            vec![(
                UiSetupRequest {
                    values: vec![
                        UiSetupRequestValue::new("chain", TEST_DEFAULT_CHAIN_NAME),
                        UiSetupRequestValue::clear("log-level"),
                        UiSetupRequestValue::new("neighborhood-mode", "zero-hop"),
                    ]
                }
                .tmb(0),
                STANDARD_COMMAND_TIMEOUT_MILLIS
            )]
        );
        assert_eq! (stdout_arc.lock().unwrap().get_string(),
"NAME                   VALUE                                                            STATUS\n\
chain                  ropsten                                                          Configured\n\
neighborhood-mode      zero-hop                                                         Set\n\
\n");
        assert_eq!(stderr_arc.lock().unwrap().get_string(), String::new());
    }

    #[test]
    fn setup_command_happy_path_with_node_running() {
        let transact_params_arc = Arc::new(Mutex::new(vec![]));
        let mut context = CommandContextMock::new()
            .transact_params(&transact_params_arc)
            .transact_result(Ok(UiSetupResponse {
                running: true,
                values: vec![
                    UiSetupResponseValue::new("chain", "ropsten", Set),
                    UiSetupResponseValue::new("neighborhood-mode", "zero-hop", Configured),
                    UiSetupResponseValue::new("clandestine-port", "8534", Default),
                ],
                errors: vec![("ip".to_string(), "Nosir, I don't like it.".to_string())],
            }
            .tmb(0)));
        let stdout_arc = context.stdout_arc();
        let stderr_arc = context.stderr_arc();
        let factory = CommandFactoryReal::new();
        let subject = factory
            .make(vec![
                "setup".to_string(),
                "--neighborhood-mode".to_string(),
                "zero-hop".to_string(),
                "--chain".to_string(),
                "ropsten".to_string(),
                "--clandestine-port".to_string(),
                "8534".to_string(),
                "--log-level".to_string(),
            ])
            .unwrap();

        let result = subject.execute(&mut context);

        assert_eq!(result, Ok(()));
        let transact_params = transact_params_arc.lock().unwrap();
        assert_eq!(
            *transact_params,
            vec![(
                UiSetupRequest {
                    values: vec![
                        UiSetupRequestValue::new("chain", "ropsten"),
                        UiSetupRequestValue::new("clandestine-port", "8534"),
                        UiSetupRequestValue::clear("log-level"),
                        UiSetupRequestValue::new("neighborhood-mode", "zero-hop"),
                    ]
                }
                .tmb(0),
                STANDARD_COMMAND_TIMEOUT_MILLIS
            )]
        );
        assert_eq! (stdout_arc.lock().unwrap().get_string(),
"NAME                   VALUE                                                            STATUS\n\
chain                  ropsten                                                          Set\n\
clandestine-port       8534                                                             Default\n\
neighborhood-mode      zero-hop                                                         Configured\n\
\n\
ERRORS:
ip                     Nosir, I don't like it.\n\
\n\
NOTE: no changes were made to the setup because the Node is currently running.\n\
\n");
        assert_eq!(stderr_arc.lock().unwrap().get_string(), String::new());
    }

    #[test]
    fn handle_broadcast_works() {
        let message = UiSetupBroadcast {
            running: false,
            values: vec![
                UiSetupResponseValue::new("chain", "ropsten", Set),
                UiSetupResponseValue::new("neighborhood-mode", "zero-hop", Configured),
                UiSetupResponseValue::new("clandestine-port", "8534", Default),
            ],
            errors: vec![("ip".to_string(), "Nosir, I don't like it.".to_string())],
        };
        let (stream_factory, handle) = TestStreamFactory::new();
        let (mut stdout, _) = stream_factory.make();

        SetupCommand::handle_broadcast(message, &mut stdout);

        assert_eq! (handle.stdout_so_far(),
"\n\
Daemon setup has changed:\n\
\n\
NAME                   VALUE                                                            STATUS\n\
chain                  ropsten                                                          Set\n\
clandestine-port       8534                                                             Default\n\
neighborhood-mode      zero-hop                                                         Configured\n\
\n\
ERRORS:
ip                     Nosir, I don't like it.\n\
\n\
masq> ");
    }
}<|MERGE_RESOLUTION|>--- conflicted
+++ resolved
@@ -72,15 +72,7 @@
         Ok(Self { values })
     }
 
-<<<<<<< HEAD
-    pub fn handle_broadcast(
-        response: UiSetupBroadcast,
-        stdout: &mut dyn Write,
-        _stderr: &mut dyn Write,
-    ) {
-=======
     pub fn handle_broadcast(response: UiSetupBroadcast, stdout: &mut dyn Write) {
->>>>>>> 49382887
         writeln!(stdout, "\nDaemon setup has changed:\n").expect("writeln! failed");
         Self::dump_setup(UiSetupInner::from(response), stdout);
         write!(stdout, "masq> ").expect("write! failed");
