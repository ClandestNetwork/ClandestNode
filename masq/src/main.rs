// Copyright (c) 2019-2020, MASQ (https://masq.ai) and/or its affiliates. All rights reserved.

use masq_cli_lib::command_factory::CommandFactoryError::{CommandSyntax, UnrecognizedSubcommand};
use masq_cli_lib::command_factory::{CommandFactory, CommandFactoryReal};
use masq_cli_lib::command_processor::{
    CommandProcessor, CommandProcessorFactory, CommandProcessorFactoryReal,
};
use masq_cli_lib::communications::broadcast_handler::StreamFactoryReal;
use masq_cli_lib::utils::{BufReadFactory, BufReadFactoryReal};
use masq_lib::command;
use masq_lib::command::{Command, StdStreams};
use std::io;
use std::io::BufRead;

fn main() {
    let mut streams: StdStreams<'_> = StdStreams {
        stdin: &mut io::stdin(),
        stdout: &mut io::stdout(),
        stderr: &mut io::stderr(),
    };

    let args: Vec<String> = std::env::args().collect();
    let streams_ref: &mut StdStreams<'_> = &mut streams;
    let exit_code = Main::new().go(streams_ref, &args);
    ::std::process::exit(i32::from(exit_code));
}

struct Main {
    command_factory: Box<dyn CommandFactory>,
    processor_factory: Box<dyn CommandProcessorFactory>,
    buf_read_factory: Box<dyn BufReadFactory>,
}

impl command::Command for Main {
    fn go(&mut self, streams: &mut StdStreams<'_>, args: &[String]) -> u8 {
        let broadcast_stream_factory = StreamFactoryReal::new();
        let mut command_processor = match self
            .processor_factory
            .make(Box::new(broadcast_stream_factory), args)
        {
            Ok(processor) => processor,
            Err(e) => {
                writeln!(streams.stderr, "Can't connect to Daemon or Node ({:?}). Probably this means the Daemon isn't running.", e).expect ("writeln! failed");
                return 1;
            }
        };
        let result = match Self::extract_subcommand(args) {
            Some(command_parts) => {
                match self.handle_command(&mut *command_processor, command_parts, streams.stderr) {
                    Ok(_) => 0,
                    Err(_) => 1,
                }
            }
            None => self.go_interactive(&mut *command_processor, streams),
        };
        command_processor.close();
        result
    }
}

impl Main {
    pub fn new() -> Self {
        Self {
            command_factory: Box::new(CommandFactoryReal::new()),
            processor_factory: Box::new(CommandProcessorFactoryReal {}),
            buf_read_factory: Box::new(BufReadFactoryReal::new()),
        }
    }

    fn extract_subcommand(args: &[String]) -> Option<Vec<String>> {
        let args_vec: Vec<String> = args.to_vec();
        for idx in 1..args_vec.len() {
            let one = &args_vec[idx - 1];
            let two = &args_vec[idx];
            if !one.starts_with("--") && !two.starts_with("--") {
                return Some(args_vec.into_iter().skip(idx).collect());
            }
        }
        None
    }

    fn accept_subcommand(stdin: &mut dyn BufRead) -> Result<Option<Vec<String>>, std::io::Error> {
        let mut line = String::new();
        match stdin.read_line(&mut line) {
            Ok(0) => Ok(None),
            Ok(_) => Ok(Some(Self::split_quoted_line(line))),
            Err(e) => Err(e),
        }
    }

    fn split_quoted_line(input: String) -> Vec<String> {
        let mut active_single = false;
        let mut active_double = false;
        let mut pieces: Vec<String> = vec![];
        let mut current_piece = String::new();
        input.chars().for_each(|c| {
            if c.is_whitespace() && !active_double && !active_single {
                if !current_piece.is_empty() {
                    pieces.push(current_piece.clone());
                    current_piece.clear();
                }
            } else if c == '"' && !active_single {
                active_double = !active_double;
            } else if c == '\'' && !active_double {
                active_single = !active_single;
            } else {
                current_piece.push(c);
            }
        });
        if !current_piece.is_empty() {
            pieces.push(current_piece)
        }
        pieces
    }

    fn go_interactive(
        &self,
        processor: &mut dyn CommandProcessor,
        streams: &mut StdStreams<'_>,
    ) -> u8 {
<<<<<<< HEAD
        let mut line_reader = self.buf_read_factory.make_interactive();
=======
        let mut line_reader = self.buf_read_factory.make();
>>>>>>> b00c2c2c
        loop {
            let args = match Self::accept_subcommand(&mut line_reader) {
                Ok(Some(args)) => args,
                Ok(None) => break,
                Err(e) => {
                    writeln!(streams.stderr, "{:?}", e.kind()).expect("writeln! failed");
                    return 1;
                }
            };
            if args.is_empty() {
                continue;
            }
            if args[0] == "exit" {
                break;
            }
            match self.handle_command(processor, args, streams.stderr) {
                Ok(_) => (),
                Err(_) => continue,
            }
        }
        0
    }

    fn handle_command(
        &self,
        processor: &mut dyn CommandProcessor,
        command_parts: Vec<String>,
        stderr: &mut dyn io::Write,
    ) -> Result<(), ()> {
        let command = match self.command_factory.make(command_parts) {
            Ok(c) => c,
            Err(UnrecognizedSubcommand(msg)) => {
                writeln!(stderr, "Unrecognized command: '{}'", msg).expect("writeln! failed");
                return Err(());
            }
            Err(CommandSyntax(msg)) => {
                writeln!(stderr, "{}", msg).expect("writeln! failed");
                return Err(());
            }
        };
        if let Err(e) = processor.process(command) {
            writeln!(stderr, "{}", e).expect("writeln! failed");
            Err(())
        } else {
            Ok(())
        }
    }
}

#[cfg(test)]
mod tests {
    use super::*;
    use masq_cli_lib::command_context::CommandContext;
    use masq_cli_lib::command_context::ContextError::Other;
    use masq_cli_lib::command_factory::CommandFactoryError;
    use masq_cli_lib::commands::commands_common;
    use masq_cli_lib::commands::commands_common::CommandError;
    use masq_cli_lib::commands::commands_common::CommandError::Transmission;
    use masq_cli_lib::test_utils::mocks::{
        CommandContextMock, CommandFactoryMock, CommandProcessorFactoryMock, CommandProcessorMock,
        MockCommand,
    };
    use masq_lib::messages::ToMessageBody;
    use masq_lib::messages::UiShutdownRequest;
    use masq_lib::test_utils::fake_stream_holder::{ByteArrayReader, FakeStreamHolder};
    use std::cell::RefCell;
    use std::io::ErrorKind;
    use std::sync::{Arc, Mutex};

    struct BufReadFactoryMock {
        interactive: RefCell<Option<ByteArrayReader>>,
    }

    impl BufReadFactory for BufReadFactoryMock {
<<<<<<< HEAD
        fn make_interactive(&self) -> Box<dyn BufRead> {
            Box::new(self.interactive.borrow_mut().take().unwrap())
        }

        fn make_non_interactive(&self) -> Box<dyn BufRead> {
            unimplemented!()
        }
=======
        fn make(&self) -> Box<dyn BufRead> {
            Box::new(self.interactive.borrow_mut().take().unwrap())
        }
>>>>>>> b00c2c2c
    }

    impl BufReadFactoryMock {
        pub fn new() -> BufReadFactoryMock {
            BufReadFactoryMock {
                interactive: RefCell::new(None),
            }
        }

        pub fn make_interactive_result(self, input: &str) -> BufReadFactoryMock {
            self.make_interactive_reader(ByteArrayReader::new(input.as_bytes()))
        }

        pub fn make_interactive_reader(self, reader: ByteArrayReader) -> BufReadFactoryMock {
            self.interactive.borrow_mut().replace(reader);
            self
        }
    }

    #[test]
    fn noninteractive_mode_works_when_everything_is_copacetic() {
        let command = MockCommand::new(UiShutdownRequest {}.tmb(1));
        let c_make_params_arc = Arc::new(Mutex::new(vec![]));
        let command_factory = CommandFactoryMock::new()
            .make_params(&c_make_params_arc)
            .make_result(Ok(Box::new(command)));
        let process_params_arc = Arc::new(Mutex::new(vec![]));
        let processor = CommandProcessorMock::new()
            .process_params(&process_params_arc)
            .process_result(Ok(()));
        let p_make_params_arc = Arc::new(Mutex::new(vec![]));
        let processor_factory = CommandProcessorFactoryMock::new()
            .make_params(&p_make_params_arc)
            .make_result(Ok(Box::new(processor)));
        let mut subject = Main {
            command_factory: Box::new(command_factory),
            processor_factory: Box::new(processor_factory),
            buf_read_factory: Box::new(BufReadFactoryMock::new()),
        };

        let result = subject.go(
            &mut FakeStreamHolder::new().streams(),
            &[
                "command".to_string(),
                "--param1".to_string(),
                "value1".to_string(),
                "--param2".to_string(),
                "value2".to_string(),
                "subcommand".to_string(),
                "--param3".to_string(),
                "value3".to_string(),
                "param4".to_string(),
                "param5".to_string(),
            ],
        );

        assert_eq!(result, 0);
        let c_make_params = c_make_params_arc.lock().unwrap();
        assert_eq!(
            *c_make_params,
            vec![vec![
                "subcommand".to_string(),
                "--param3".to_string(),
                "value3".to_string(),
                "param4".to_string(),
                "param5".to_string()
            ],]
        );
        let p_make_params = p_make_params_arc.lock().unwrap();
        assert_eq!(
            *p_make_params,
            vec![vec![
                "command".to_string(),
                "--param1".to_string(),
                "value1".to_string(),
                "--param2".to_string(),
                "value2".to_string(),
                "subcommand".to_string(),
                "--param3".to_string(),
                "value3".to_string(),
                "param4".to_string(),
                "param5".to_string(),
            ]]
        );
        let mut process_params = process_params_arc.lock().unwrap();
        let command = process_params.remove(0);
        let transact_params_arc = Arc::new(Mutex::new(vec![]));
        let mut context = CommandContextMock::new()
            .transact_params(&transact_params_arc)
            .transact_result(Err(Other("not really an error".to_string())));
        let stdout_arc = context.stdout_arc();
        let stderr_arc = context.stderr_arc();

        let result = command.execute(&mut context);

        assert_eq!(
            result,
            Err(Transmission("Other(\"not really an error\")".to_string()))
        );
        let transact_params = transact_params_arc.lock().unwrap();
        assert_eq!(*transact_params, vec![(UiShutdownRequest {}.tmb(1), 1000)]);
        assert_eq!(
            stdout_arc.lock().unwrap().get_string(),
            "MockCommand output".to_string()
        );
        assert_eq!(
            stderr_arc.lock().unwrap().get_string(),
            "MockCommand error".to_string()
        );
    }

    #[derive(Debug)]
    struct FakeCommand {
        output: String,
    }

    impl commands_common::Command for FakeCommand {
        fn execute(&self, _context: &mut dyn CommandContext) -> Result<(), CommandError> {
            unimplemented!()
        }
    }

    impl FakeCommand {
        pub fn new(output: &str) -> Self {
            Self {
                output: output.to_string(),
            }
        }
    }

    #[test]
    fn interactive_mode_works_when_everything_is_copacetic() {
        let make_params_arc = Arc::new(Mutex::new(vec![]));
        let command_factory = CommandFactoryMock::new()
            .make_params(&make_params_arc)
            .make_result(Ok(Box::new(FakeCommand::new("setup command"))))
            .make_result(Ok(Box::new(FakeCommand::new("start command"))));
        let processor = CommandProcessorMock::new()
            .process_result(Ok(()))
            .process_result(Ok(()));
        let processor_factory =
            CommandProcessorFactoryMock::new().make_result(Ok(Box::new(processor)));
        let mut subject = Main {
            command_factory: Box::new(command_factory),
            processor_factory: Box::new(processor_factory),
            buf_read_factory: Box::new(
                BufReadFactoryMock::new().make_interactive_result("setup\nstart\nexit\n"),
            ),
        };
        let mut stream_holder = FakeStreamHolder::new();

        let result = subject.go(
            &mut stream_holder.streams(),
            &[
                "command".to_string(),
                "--param1".to_string(),
                "value1".to_string(),
            ],
        );

        assert_eq!(result, 0);
        let make_params = make_params_arc.lock().unwrap();
        assert_eq!(
            *make_params,
            vec![vec!["setup".to_string()], vec!["start".to_string()]]
        );
    }

    #[test]
    fn interactive_mode_works_for_stdin_read_error() {
        let command_factory = CommandFactoryMock::new();
        let close_params_arc = Arc::new(Mutex::new(vec![]));
        let processor = CommandProcessorMock::new().close_params(&close_params_arc);
        let processor_factory =
            CommandProcessorFactoryMock::new().make_result(Ok(Box::new(processor)));
        let buf_read_factory = BufReadFactoryMock::new().make_interactive_reader(
            ByteArrayReader::new(&[0; 0])
                .reject_next_read(std::io::Error::from(ErrorKind::ConnectionRefused)),
        );
        let mut subject = Main {
            command_factory: Box::new(command_factory),
            processor_factory: Box::new(processor_factory),
            buf_read_factory: Box::new(buf_read_factory),
        };
        let mut stream_holder = FakeStreamHolder::new();

        let result = subject.go(&mut stream_holder.streams(), &["command".to_string()]);

        assert_eq!(result, 1);
        assert_eq!(
            stream_holder.stderr.get_string(),
            "ConnectionRefused\n".to_string()
        );
        let close_params = close_params_arc.lock().unwrap();
        assert_eq!(close_params.len(), 1);
    }

    #[test]
    fn interactive_mode_works_for_eof_on_stdin() {
        let command_factory = CommandFactoryMock::new();
        let close_params_arc = Arc::new(Mutex::new(vec![]));
        let processor = CommandProcessorMock::new().close_params(&close_params_arc);
        let processor_factory =
            CommandProcessorFactoryMock::new().make_result(Ok(Box::new(processor)));
        let buf_read_factory = BufReadFactoryMock::new().make_interactive_result("");
        let mut subject = Main {
            command_factory: Box::new(command_factory),
            processor_factory: Box::new(processor_factory),
            buf_read_factory: Box::new(buf_read_factory),
        };
        let mut stream_holder = FakeStreamHolder::new();

        let result = subject.go(&mut stream_holder.streams(), &["command".to_string()]);

        assert_eq!(result, 0);
        let close_params = close_params_arc.lock().unwrap();
        assert_eq!(close_params.len(), 1);
    }

    #[test]
    fn interactive_mode_works_for_blank_command() {
        let make_params_arc = Arc::new(Mutex::new(vec![]));
        let command_factory = CommandFactoryMock::new()
            .make_params(&make_params_arc)
            .make_result(Ok(Box::new(FakeCommand::new("setup command"))));
        let processor = CommandProcessorMock::new().process_result(Ok(()));
        let processor_factory =
            CommandProcessorFactoryMock::new().make_result(Ok(Box::new(processor)));
        let buf_read_factory = BufReadFactoryMock::new().make_interactive_result("\nsetup\nexit\n");
        let mut subject = Main {
            command_factory: Box::new(command_factory),
            processor_factory: Box::new(processor_factory),
            buf_read_factory: Box::new(buf_read_factory),
        };
        let mut stream_holder = FakeStreamHolder::new();

        let result = subject.go(&mut stream_holder.streams(), &["command".to_string()]);

        assert_eq!(result, 0);
        let make_params = make_params_arc.lock().unwrap();
        assert_eq!(*make_params, vec![vec!["setup".to_string()]]);
    }

    #[test]
    fn interactive_mode_works_for_unrecognized_command() {
        let make_params_arc = Arc::new(Mutex::new(vec![]));
        let command_factory = CommandFactoryMock::new()
            .make_params(&make_params_arc)
            .make_result(Err(CommandFactoryError::UnrecognizedSubcommand(
                "Booga!".to_string(),
            )));
        let processor = CommandProcessorMock::new();
        let processor_factory =
            CommandProcessorFactoryMock::new().make_result(Ok(Box::new(processor)));
        let mut subject = Main {
            command_factory: Box::new(command_factory),
            processor_factory: Box::new(processor_factory),
            buf_read_factory: Box::new(
                BufReadFactoryMock::new().make_interactive_result("error command\nexit\n"),
            ),
        };
        let mut stream_holder = FakeStreamHolder::new();

        let result = subject.go(&mut stream_holder.streams(), &["command".to_string()]);

        assert_eq!(result, 0);
        let make_params = make_params_arc.lock().unwrap();
        assert_eq!(
            *make_params,
            vec![vec!["error".to_string(), "command".to_string()]]
        );
        assert_eq!(
            stream_holder.stderr.get_string(),
            "Unrecognized command: 'Booga!'\n".to_string()
        );
    }

    #[test]
    fn interactive_mode_works_for_command_with_bad_syntax() {
        let make_params_arc = Arc::new(Mutex::new(vec![]));
        let command_factory = CommandFactoryMock::new()
            .make_params(&make_params_arc)
            .make_result(Err(CommandFactoryError::CommandSyntax(
                "Booga!".to_string(),
            )));
        let processor = CommandProcessorMock::new();
        let processor_factory =
            CommandProcessorFactoryMock::new().make_result(Ok(Box::new(processor)));
        let mut subject = Main {
            command_factory: Box::new(command_factory),
            processor_factory: Box::new(processor_factory),
            buf_read_factory: Box::new(
                BufReadFactoryMock::new().make_interactive_result("error command\nexit\n"),
            ),
        };
        let mut stream_holder = FakeStreamHolder::new();

        let result = subject.go(&mut stream_holder.streams(), &["command".to_string()]);

        assert_eq!(result, 0);
        let make_params = make_params_arc.lock().unwrap();
        assert_eq!(
            *make_params,
            vec![vec!["error".to_string(), "command".to_string()]]
        );
        assert_eq!(stream_holder.stderr.get_string(), "Booga!\n".to_string());
    }

    #[test]
    fn accept_subcommand_handles_balanced_double_quotes() {
        let result = Main::accept_subcommand(&mut ByteArrayReader::new(
            b"  first \"second\" third  \"fourth'fifth\" \t sixth \"seventh eighth\tninth\" ",
        ))
        .unwrap();

        assert_eq!(
            result,
            Some(vec![
                "first".to_string(),
                "second".to_string(),
                "third".to_string(),
                "fourth'fifth".to_string(),
                "sixth".to_string(),
                "seventh eighth\tninth".to_string(),
            ])
        )
    }

    #[test]
    fn accept_subcommand_handles_unbalanced_double_quotes() {
        let result = Main::accept_subcommand(&mut ByteArrayReader::new(
            b"  first \"second\" third  \"fourth'fifth\" \t sixth \"seventh eighth\tninth  ",
        ))
        .unwrap();

        assert_eq!(
            result,
            Some(vec![
                "first".to_string(),
                "second".to_string(),
                "third".to_string(),
                "fourth'fifth".to_string(),
                "sixth".to_string(),
                "seventh eighth\tninth  ".to_string(),
            ])
        )
    }

    #[test]
    fn accept_subcommand_handles_balanced_single_quotes() {
        let result = Main::accept_subcommand(&mut ByteArrayReader::new(
            b"  first 'second' third  'fourth\"fifth' \t sixth 'seventh eighth\tninth' ",
        ))
        .unwrap();

        assert_eq!(
            result,
            Some(vec![
                "first".to_string(),
                "second".to_string(),
                "third".to_string(),
                "fourth\"fifth".to_string(),
                "sixth".to_string(),
                "seventh eighth\tninth".to_string(),
            ])
        )
    }

    #[test]
    fn accept_subcommand_handles_unbalanced_single_quotes() {
        let result = Main::accept_subcommand(&mut ByteArrayReader::new(
            b"  first 'second' third  'fourth\"fifth' \t sixth 'seventh eighth\tninth  ",
        ))
        .unwrap();

        assert_eq!(
            result,
            Some(vec![
                "first".to_string(),
                "second".to_string(),
                "third".to_string(),
                "fourth\"fifth".to_string(),
                "sixth".to_string(),
                "seventh eighth\tninth  ".to_string(),
            ])
        )
    }

    #[test]
    fn go_works_when_command_is_unrecognized() {
        let c_make_params_arc = Arc::new(Mutex::new(vec![]));
        let command_factory = CommandFactoryMock::new()
            .make_params(&c_make_params_arc)
            .make_result(Err(UnrecognizedSubcommand("booga".to_string())));
        let close_params_arc = Arc::new(Mutex::new(vec![]));
        let processor = CommandProcessorMock::new().close_params(&close_params_arc);
        let processor_factory =
            CommandProcessorFactoryMock::new().make_result(Ok(Box::new(processor)));
        let mut subject = Main {
            command_factory: Box::new(command_factory),
            processor_factory: Box::new(processor_factory),
            buf_read_factory: Box::new(BufReadFactoryMock::new()),
        };
        let mut stream_holder = FakeStreamHolder::new();

        let result = subject.go(
            &mut stream_holder.streams(),
            &["command".to_string(), "subcommand".to_string()],
        );

        assert_eq!(result, 1);
        let c_make_params = c_make_params_arc.lock().unwrap();
        assert_eq!(*c_make_params, vec![vec!["subcommand".to_string()],]);
        assert_eq!(
            stream_holder.stderr.get_string(),
            "Unrecognized command: 'booga'\n".to_string()
        );
        let close_params = close_params_arc.lock().unwrap();
        assert_eq!(close_params.len(), 1);
    }

    #[test]
    fn go_works_when_command_has_bad_syntax() {
        let c_make_params_arc = Arc::new(Mutex::new(vec![]));
        let command_factory = CommandFactoryMock::new()
            .make_params(&c_make_params_arc)
            .make_result(Err(CommandSyntax("booga".to_string())));
        let processor = CommandProcessorMock::new();
        let processor_factory =
            CommandProcessorFactoryMock::new().make_result(Ok(Box::new(processor)));
        let mut subject = Main {
            command_factory: Box::new(command_factory),
            processor_factory: Box::new(processor_factory),
            buf_read_factory: Box::new(BufReadFactoryMock::new()),
        };
        let mut stream_holder = FakeStreamHolder::new();

        let result = subject.go(
            &mut stream_holder.streams(),
            &["command".to_string(), "subcommand".to_string()],
        );

        assert_eq!(result, 1);
        let c_make_params = c_make_params_arc.lock().unwrap();
        assert_eq!(*c_make_params, vec![vec!["subcommand".to_string()],]);
        assert_eq!(stream_holder.stdout.get_string(), "".to_string());
        assert_eq!(stream_holder.stderr.get_string(), "booga\n".to_string());
    }

    #[test]
    fn go_works_when_command_execution_fails() {
        let command = MockCommand::new(UiShutdownRequest {}.tmb(1)).execute_result(Ok(())); // irrelevant
        let command_factory = CommandFactoryMock::new().make_result(Ok(Box::new(command)));
        let process_params_arc = Arc::new(Mutex::new(vec![]));
        let processor = CommandProcessorMock::new()
            .process_params(&process_params_arc)
            .process_result(Err(Transmission("Booga!".to_string())));
        let processor_factory =
            CommandProcessorFactoryMock::new().make_result(Ok(Box::new(processor)));
        let mut subject = Main {
            command_factory: Box::new(command_factory),
            processor_factory: Box::new(processor_factory),
            buf_read_factory: Box::new(BufReadFactoryMock::new()),
        };
        let mut stream_holder = FakeStreamHolder::new();

        let result = subject.go(
            &mut stream_holder.streams(),
            &["command".to_string(), "subcommand".to_string()],
        );

        assert_eq!(result, 1);
        assert_eq!(stream_holder.stdout.get_string(), "".to_string());
        assert_eq!(
            stream_holder.stderr.get_string(),
            "Transmission problem: Booga!\n".to_string()
        );
    }

    #[test]
    fn go_works_when_daemon_is_not_running() {
        let processor_factory = CommandProcessorFactoryMock::new()
            .make_result(Err(CommandError::ConnectionProblem("booga".to_string())));
        let mut subject = Main {
            command_factory: Box::new(CommandFactoryMock::new()),
            processor_factory: Box::new(processor_factory),
            buf_read_factory: Box::new(BufReadFactoryMock::new()),
        };
        let mut stream_holder = FakeStreamHolder::new();

        let result = subject.go(
            &mut stream_holder.streams(),
            &["command".to_string(), "subcommand".to_string()],
        );

        assert_eq!(result, 1);
        assert_eq!(stream_holder.stdout.get_string(), "".to_string());
        assert_eq!(
            stream_holder.stderr.get_string(),
            "Can't connect to Daemon or Node (ConnectionProblem(\"booga\")). Probably this means the Daemon isn't running.\n".to_string()
        );
    }
}<|MERGE_RESOLUTION|>--- conflicted
+++ resolved
@@ -118,11 +118,7 @@
         processor: &mut dyn CommandProcessor,
         streams: &mut StdStreams<'_>,
     ) -> u8 {
-<<<<<<< HEAD
-        let mut line_reader = self.buf_read_factory.make_interactive();
-=======
         let mut line_reader = self.buf_read_factory.make();
->>>>>>> b00c2c2c
         loop {
             let args = match Self::accept_subcommand(&mut line_reader) {
                 Ok(Some(args)) => args,
@@ -197,19 +193,9 @@
     }
 
     impl BufReadFactory for BufReadFactoryMock {
-<<<<<<< HEAD
-        fn make_interactive(&self) -> Box<dyn BufRead> {
-            Box::new(self.interactive.borrow_mut().take().unwrap())
-        }
-
-        fn make_non_interactive(&self) -> Box<dyn BufRead> {
-            unimplemented!()
-        }
-=======
         fn make(&self) -> Box<dyn BufRead> {
             Box::new(self.interactive.borrow_mut().take().unwrap())
         }
->>>>>>> b00c2c2c
     }
 
     impl BufReadFactoryMock {
