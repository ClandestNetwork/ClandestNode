--- conflicted
+++ resolved
@@ -3,15 +3,17 @@
 use crate::command_context::{CommandContext, ContextError};
 use crate::command_factory::{CommandFactory, CommandFactoryError};
 use crate::command_processor::{CommandProcessor, CommandProcessorFactory};
-use crate::commands::CommandError::Transmission;
-use crate::commands::{Command, CommandError};
-use crate::websockets_client::nfum;
-use masq_lib::messages::ToMessageBody;
+use crate::commands::commands_common::CommandError::Transmission;
+use crate::commands::commands_common::{Command, CommandError};
+use crate::communications::broadcast_handler::StreamFactory;
+use crossbeam_channel::{unbounded, Receiver, Sender, TryRecvError};
 use masq_lib::test_utils::fake_stream_holder::{ByteArrayWriter, ByteArrayWriterInner};
-use masq_lib::ui_gateway::{NodeFromUiMessage, NodeToUiMessage};
+use masq_lib::ui_gateway::MessageBody;
 use std::cell::RefCell;
 use std::io::{Read, Write};
 use std::sync::{Arc, Mutex};
+use std::time::Duration;
+use std::{io, thread};
 
 #[derive(Default)]
 pub struct CommandFactoryMock {
@@ -46,16 +48,11 @@
 }
 
 pub struct CommandContextMock {
-<<<<<<< HEAD
-    transact_params: Arc<Mutex<Vec<NodeFromUiMessage>>>,
-    transact_results: RefCell<Vec<Result<NodeToUiMessage, ContextError>>>,
-=======
     active_port_results: RefCell<Vec<Option<u16>>>,
     send_params: Arc<Mutex<Vec<MessageBody>>>,
     send_results: RefCell<Vec<Result<(), ContextError>>>,
     transact_params: Arc<Mutex<Vec<(MessageBody, u64)>>>,
     transact_results: RefCell<Vec<Result<MessageBody, ContextError>>>,
->>>>>>> e478c775
     stdout: Box<dyn Write>,
     stdout_arc: Arc<Mutex<ByteArrayWriterInner>>,
     stderr: Box<dyn Write>,
@@ -63,10 +60,6 @@
 }
 
 impl CommandContext for CommandContextMock {
-<<<<<<< HEAD
-    fn transact(&mut self, message: NodeFromUiMessage) -> Result<NodeToUiMessage, ContextError> {
-        self.transact_params.lock().unwrap().push(message);
-=======
     fn active_port(&self) -> Option<u16> {
         self.active_port_results.borrow_mut().remove(0)
     }
@@ -85,7 +78,6 @@
             .lock()
             .unwrap()
             .push((message, timeout_millis));
->>>>>>> e478c775
         self.transact_results.borrow_mut().remove(0)
     }
 
@@ -113,12 +105,9 @@
         let stderr = ByteArrayWriter::new();
         let stderr_arc = stderr.inner_arc();
         Self {
-<<<<<<< HEAD
-=======
             active_port_results: RefCell::new(vec![]),
             send_params: Arc::new(Mutex::new(vec![])),
             send_results: RefCell::new(vec![]),
->>>>>>> e478c775
             transact_params: Arc::new(Mutex::new(vec![])),
             transact_results: RefCell::new(vec![]),
             stdout: Box::new(stdout),
@@ -134,9 +123,6 @@
         Self::default()
     }
 
-<<<<<<< HEAD
-    pub fn transact_params(mut self, params: &Arc<Mutex<Vec<NodeFromUiMessage>>>) -> Self {
-=======
     pub fn active_port_result(self, result: Option<u16>) -> Self {
         self.active_port_results.borrow_mut().push(result);
         self
@@ -153,12 +139,11 @@
     }
 
     pub fn transact_params(mut self, params: &Arc<Mutex<Vec<(MessageBody, u64)>>>) -> Self {
->>>>>>> e478c775
         self.transact_params = params.clone();
         self
     }
 
-    pub fn transact_result(self, result: Result<NodeToUiMessage, ContextError>) -> Self {
+    pub fn transact_result(self, result: Result<MessageBody, ContextError>) -> Self {
         self.transact_results.borrow_mut().push(result);
         self
     }
@@ -205,7 +190,7 @@
         self
     }
 
-    pub fn shutdown_params(mut self, params: &Arc<Mutex<Vec<()>>>) -> Self {
+    pub fn close_params(mut self, params: &Arc<Mutex<Vec<()>>>) -> Self {
         self.close_params = params.clone();
         self
     }
@@ -214,11 +199,15 @@
 #[derive(Default)]
 pub struct CommandProcessorFactoryMock {
     make_params: Arc<Mutex<Vec<Vec<String>>>>,
-    make_results: RefCell<Vec<Box<dyn CommandProcessor>>>,
+    make_results: RefCell<Vec<Result<Box<dyn CommandProcessor>, CommandError>>>,
 }
 
 impl CommandProcessorFactory for CommandProcessorFactoryMock {
-    fn make(&self, args: &[String]) -> Box<dyn CommandProcessor> {
+    fn make(
+        &self,
+        _broadcast_stream_factory: Box<dyn StreamFactory>,
+        args: &[String],
+    ) -> Result<Box<dyn CommandProcessor>, CommandError> {
         self.make_params.lock().unwrap().push(args.to_vec());
         self.make_results.borrow_mut().remove(0)
     }
@@ -234,40 +223,36 @@
         self
     }
 
-    pub fn make_result(self, result: Box<dyn CommandProcessor>) -> Self {
+    pub fn make_result(self, result: Result<Box<dyn CommandProcessor>, CommandError>) -> Self {
         self.make_results.borrow_mut().push(result);
         self
     }
 }
 
-pub struct MockCommand<T: ToMessageBody + Clone> {
-    message: T,
+pub struct MockCommand {
+    message: MessageBody,
     execute_results: RefCell<Vec<Result<(), CommandError>>>,
 }
 
-impl<T: ToMessageBody + Clone> std::fmt::Debug for MockCommand<T> {
+impl std::fmt::Debug for MockCommand {
     fn fmt(&self, f: &mut std::fmt::Formatter<'_>) -> Result<(), std::fmt::Error> {
         write!(f, "MockCommand")
     }
 }
 
-impl<T: ToMessageBody + Clone> Command for MockCommand<T> {
+impl Command for MockCommand {
     fn execute(&self, context: &mut dyn CommandContext) -> Result<(), CommandError> {
         write!(context.stdout(), "MockCommand output").unwrap();
         write!(context.stderr(), "MockCommand error").unwrap();
-<<<<<<< HEAD
-        match context.transact(nfum(self.message.clone())) {
-=======
         match context.transact(self.message.clone(), 1000) {
->>>>>>> e478c775
             Ok(_) => self.execute_results.borrow_mut().remove(0),
             Err(e) => Err(Transmission(format!("{:?}", e))),
         }
     }
 }
 
-impl<T: ToMessageBody + Clone> MockCommand<T> {
-    pub fn new(message: T) -> Self {
+impl MockCommand {
+    pub fn new(message: MessageBody) -> Self {
         Self {
             message,
             execute_results: RefCell::new(vec![]),
@@ -278,4 +263,98 @@
         self.execute_results.borrow_mut().push(result);
         self
     }
+}
+
+#[derive(Clone, Debug)]
+pub struct TestWrite {
+    write_tx: Sender<String>,
+}
+
+impl Write for TestWrite {
+    fn write(&mut self, buf: &[u8]) -> Result<usize, io::Error> {
+        let len = buf.len();
+        let string = String::from_utf8(buf.to_vec()).unwrap();
+        self.write_tx.send(string).unwrap();
+        Ok(len)
+    }
+
+    fn flush(&mut self) -> Result<(), io::Error> {
+        Ok(())
+    }
+}
+
+impl TestWrite {
+    pub fn new(write_tx: Sender<String>) -> Self {
+        Self { write_tx }
+    }
+}
+
+#[derive(Clone, Debug)]
+pub struct TestStreamFactory {
+    stdout_opt: RefCell<Option<TestWrite>>,
+    stderr_opt: RefCell<Option<TestWrite>>,
+}
+
+impl StreamFactory for TestStreamFactory {
+    fn make(&self) -> (Box<dyn Write>, Box<dyn Write>) {
+        let stdout = self.stdout_opt.borrow_mut().take().unwrap();
+        let stderr = self.stderr_opt.borrow_mut().take().unwrap();
+        (Box::new(stdout), Box::new(stderr))
+    }
+}
+
+impl TestStreamFactory {
+    pub fn new() -> (TestStreamFactory, TestStreamFactoryHandle) {
+        let (stdout_tx, stdout_rx) = unbounded();
+        let (stderr_tx, stderr_rx) = unbounded();
+        let stdout = TestWrite::new(stdout_tx);
+        let stderr = TestWrite::new(stderr_tx);
+        let factory = TestStreamFactory {
+            stdout_opt: RefCell::new(Some(stdout)),
+            stderr_opt: RefCell::new(Some(stderr)),
+        };
+        let handle = TestStreamFactoryHandle {
+            stdout_rx,
+            stderr_rx,
+        };
+        (factory, handle)
+    }
+}
+
+#[derive(Clone, Debug)]
+pub struct TestStreamFactoryHandle {
+    stdout_rx: Receiver<String>,
+    stderr_rx: Receiver<String>,
+}
+
+impl TestStreamFactoryHandle {
+    pub fn stdout_so_far(&self) -> String {
+        Self::text_so_far(&self.stdout_rx)
+    }
+
+    pub fn stderr_so_far(&self) -> String {
+        Self::text_so_far(&self.stderr_rx)
+    }
+
+    fn text_so_far(rx: &Receiver<String>) -> String {
+        let mut accum = String::new();
+        let mut retries_left = 5;
+        loop {
+            match rx.try_recv() {
+                Ok(s) => {
+                    accum.push_str(&s);
+                    retries_left = 5;
+                }
+                Err(TryRecvError::Empty) => {
+                    retries_left -= 1;
+                    if retries_left <= 0 {
+                        break;
+                    }
+                    thread::sleep(Duration::from_millis(100));
+                }
+                Err(_) => break,
+            }
+        }
+        accum
+    }
 }