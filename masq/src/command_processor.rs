// Copyright (c) 2019-2020, MASQ (https://masq.ai) and/or its affiliates. All rights reserved.

use crate::command_context::CommandContext;
use crate::command_context::CommandContextReal;
use crate::commands::{Command, CommandError};
use crate::schema::app;
use clap::value_t;

pub trait CommandProcessorFactory {
    fn make(&self, args: &[String]) -> Box<dyn CommandProcessor>;
}

#[derive(Default)]
pub struct CommandProcessorFactoryReal {}

impl CommandProcessorFactory for CommandProcessorFactoryReal {
    fn make(&self, args: &[String]) -> Box<dyn CommandProcessor> {
        let matches = app().get_matches_from(args);
        let ui_port = value_t!(matches, "ui-port", u16).expect("ui-port is not properly defaulted");
<<<<<<< HEAD
        let context = CommandContextReal::new(ui_port);
        Box::new(CommandProcessorReal { context })
=======
        match CommandContextReal::new(ui_port, broadcast_stream_factory) {
            Ok(context) => Ok(Box::new(CommandProcessorReal { context })),
            Err(ContextError::ConnectionRefused(s)) => Err(CommandError::ConnectionProblem(s)),
            Err(e) => panic!("Unexpected error: {:?}", e),
        }
>>>>>>> e478c775
    }
}

impl CommandProcessorFactoryReal {
    pub fn new() -> Self {
        Self::default()
    }
}

pub trait CommandProcessor {
    fn process(&mut self, command: Box<dyn Command>) -> Result<(), CommandError>;
    fn close(&mut self);
}

pub struct CommandProcessorReal {
    #[allow(dead_code)]
    context: CommandContextReal,
}

impl CommandProcessor for CommandProcessorReal {
    fn process(&mut self, command: Box<dyn Command>) -> Result<(), CommandError> {
        command.execute(&mut self.context)
    }

    fn close(&mut self) {
        self.context.close();
    }
}

#[cfg(test)]
mod tests {
    use super::*;
    use crate::command_context::CommandContext;
<<<<<<< HEAD
    use crate::test_utils::mock_websockets_server::MockWebSocketsServer;
    use crate::websockets_client::nfum;
    use masq_lib::messages::ToMessageBody;
    use masq_lib::messages::{UiShutdownRequest, UiShutdownResponse};
    use masq_lib::ui_gateway::MessageTarget::ClientId;
    use masq_lib::ui_gateway::{NodeFromUiMessage, NodeToUiMessage};
=======
    use crate::communications::broadcast_handler::StreamFactoryReal;
    use masq_lib::messages::ToMessageBody;
    use masq_lib::messages::{UiShutdownRequest, UiShutdownResponse};
    use masq_lib::test_utils::mock_websockets_server::MockWebSocketsServer;
>>>>>>> e478c775
    use masq_lib::utils::find_free_port;

    #[derive(Debug)]
    struct TestCommand {}

    impl Command for TestCommand {
        fn execute<'a>(&self, context: &mut dyn CommandContext) -> Result<(), CommandError> {
<<<<<<< HEAD
            match context.transact(nfum(UiShutdownRequest {})) {
=======
            match context.transact(UiShutdownRequest {}.tmb(1), 1000) {
>>>>>>> e478c775
                Ok(_) => Ok(()),
                Err(e) => Err(CommandError::Other(format!("{:?}", e))),
            }
        }
    }

    #[test]
<<<<<<< HEAD
=======
    fn handles_nonexistent_server() {
        let port = find_free_port();
        let args = [
            "masq".to_string(),
            "--ui-port".to_string(),
            format!("{}", port),
        ];
        let subject = CommandProcessorFactoryReal::new();

        let result = subject.make(Box::new(StreamFactoryReal::new()), &args);

        match result.err() {
            Some(CommandError::ConnectionProblem(_)) => (),
            x => panic!(
                "Expected Some(CommandError::ConnectionProblem(_); got {:?} instead",
                x
            ),
        }
    }

    #[test]
>>>>>>> e478c775
    fn factory_parses_out_the_correct_port_when_specified() {
        let port = find_free_port();
        let args = [
            "masq".to_string(),
            "--ui-port".to_string(),
            format!("{}", port),
        ];
        let subject = CommandProcessorFactoryReal::new();
        let server = MockWebSocketsServer::new(port).queue_response(NodeToUiMessage {
            target: ClientId(0),
            body: UiShutdownResponse {}.tmb(1),
        });
        let stop_handle = server.start();

        let mut result = subject.make(&args);

        let command = TestCommand {};
        result.process(Box::new(command)).unwrap();
        let received = stop_handle.stop();
        assert_eq!(
            received,
            vec![Ok(NodeFromUiMessage {
                client_id: 0,
                body: UiShutdownRequest {}.tmb(1),
            })]
        );
    }
}<|MERGE_RESOLUTION|>--- conflicted
+++ resolved
@@ -1,32 +1,36 @@
 // Copyright (c) 2019-2020, MASQ (https://masq.ai) and/or its affiliates. All rights reserved.
 
-use crate::command_context::CommandContext;
 use crate::command_context::CommandContextReal;
-use crate::commands::{Command, CommandError};
+use crate::command_context::{CommandContext, ContextError};
+use crate::commands::commands_common::{Command, CommandError};
+use crate::communications::broadcast_handler::StreamFactory;
 use crate::schema::app;
 use clap::value_t;
 
 pub trait CommandProcessorFactory {
-    fn make(&self, args: &[String]) -> Box<dyn CommandProcessor>;
+    fn make(
+        &self,
+        broadcast_stream_factory: Box<dyn StreamFactory>,
+        args: &[String],
+    ) -> Result<Box<dyn CommandProcessor>, CommandError>;
 }
 
 #[derive(Default)]
 pub struct CommandProcessorFactoryReal {}
 
 impl CommandProcessorFactory for CommandProcessorFactoryReal {
-    fn make(&self, args: &[String]) -> Box<dyn CommandProcessor> {
+    fn make(
+        &self,
+        broadcast_stream_factory: Box<dyn StreamFactory>,
+        args: &[String],
+    ) -> Result<Box<dyn CommandProcessor>, CommandError> {
         let matches = app().get_matches_from(args);
         let ui_port = value_t!(matches, "ui-port", u16).expect("ui-port is not properly defaulted");
-<<<<<<< HEAD
-        let context = CommandContextReal::new(ui_port);
-        Box::new(CommandProcessorReal { context })
-=======
         match CommandContextReal::new(ui_port, broadcast_stream_factory) {
             Ok(context) => Ok(Box::new(CommandProcessorReal { context })),
             Err(ContextError::ConnectionRefused(s)) => Err(CommandError::ConnectionProblem(s)),
             Err(e) => panic!("Unexpected error: {:?}", e),
         }
->>>>>>> e478c775
     }
 }
 
@@ -60,19 +64,10 @@
 mod tests {
     use super::*;
     use crate::command_context::CommandContext;
-<<<<<<< HEAD
-    use crate::test_utils::mock_websockets_server::MockWebSocketsServer;
-    use crate::websockets_client::nfum;
-    use masq_lib::messages::ToMessageBody;
-    use masq_lib::messages::{UiShutdownRequest, UiShutdownResponse};
-    use masq_lib::ui_gateway::MessageTarget::ClientId;
-    use masq_lib::ui_gateway::{NodeFromUiMessage, NodeToUiMessage};
-=======
     use crate::communications::broadcast_handler::StreamFactoryReal;
     use masq_lib::messages::ToMessageBody;
     use masq_lib::messages::{UiShutdownRequest, UiShutdownResponse};
     use masq_lib::test_utils::mock_websockets_server::MockWebSocketsServer;
->>>>>>> e478c775
     use masq_lib::utils::find_free_port;
 
     #[derive(Debug)]
@@ -80,11 +75,7 @@
 
     impl Command for TestCommand {
         fn execute<'a>(&self, context: &mut dyn CommandContext) -> Result<(), CommandError> {
-<<<<<<< HEAD
-            match context.transact(nfum(UiShutdownRequest {})) {
-=======
             match context.transact(UiShutdownRequest {}.tmb(1), 1000) {
->>>>>>> e478c775
                 Ok(_) => Ok(()),
                 Err(e) => Err(CommandError::Other(format!("{:?}", e))),
             }
@@ -92,8 +83,6 @@
     }
 
     #[test]
-<<<<<<< HEAD
-=======
     fn handles_nonexistent_server() {
         let port = find_free_port();
         let args = [
@@ -115,7 +104,6 @@
     }
 
     #[test]
->>>>>>> e478c775
     fn factory_parses_out_the_correct_port_when_specified() {
         let port = find_free_port();
         let args = [
@@ -124,23 +112,16 @@
             format!("{}", port),
         ];
         let subject = CommandProcessorFactoryReal::new();
-        let server = MockWebSocketsServer::new(port).queue_response(NodeToUiMessage {
-            target: ClientId(0),
-            body: UiShutdownResponse {}.tmb(1),
-        });
+        let server = MockWebSocketsServer::new(port).queue_response(UiShutdownResponse {}.tmb(1));
         let stop_handle = server.start();
 
-        let mut result = subject.make(&args);
+        let mut result = subject
+            .make(Box::new(StreamFactoryReal::new()), &args)
+            .unwrap();
 
         let command = TestCommand {};
         result.process(Box::new(command)).unwrap();
         let received = stop_handle.stop();
-        assert_eq!(
-            received,
-            vec![Ok(NodeFromUiMessage {
-                client_id: 0,
-                body: UiShutdownRequest {}.tmb(1),
-            })]
-        );
+        assert_eq!(received, vec![Ok(UiShutdownRequest {}.tmb(1))]);
     }
 }