--- conflicted
+++ resolved
@@ -94,19 +94,12 @@
 
         let result = subject.make(Box::new(StreamFactoryReal::new()), &args);
 
-<<<<<<< HEAD
-        match result {
-            Ok(_) => panic!("Success! Was hoping for failure."),
-            Err(CommandError::ConnectionProblem(_)) => (),
-            Err(e) => panic!("Expected ConnectionProblem, got {:?}", e),
-=======
         match result.err() {
             Some(CommandError::ConnectionProblem(_)) => (),
             x => panic!(
                 "Expected Some(CommandError::ConnectionProblem(_); got {:?} instead",
                 x
             ),
->>>>>>> 562052a0
         }
     }
 
