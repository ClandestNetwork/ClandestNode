--- conflicted
+++ resolved
@@ -8,13 +8,9 @@
 mod utils;
 
 #[test]
-<<<<<<< HEAD
-fn masq_without_daemon_integration() {
-=======
 #[ignore]
 fn masq_without_daemon_integration() {
     StopHandle::taskkill(); // for Windows
->>>>>>> 2418e779
     let masq_handle = MasqProcess::new().start_noninteractive(vec!["setup"]);
 
     let (stdout, stderr, exit_code) = masq_handle.stop();
