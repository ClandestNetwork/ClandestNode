// Copyright (c) 2019-2020, MASQ (https://masq.ai) and/or its affiliates. All rights reserved.

use crate::utils::DaemonProcess;
use crate::utils::MasqProcess;
use std::thread;
use std::time::Duration;

mod utils;

#[test]
<<<<<<< HEAD
=======
fn masq_without_daemon_integration() {
    let masq_handle = MasqProcess::new().start_noninteractive(vec!["setup"]);

    let (stdout, stderr, exit_code) = masq_handle.stop();

    assert_eq!(&stdout, "", "{}", stdout);
    assert_eq!(
        stderr.contains("Can't connect to Daemon or Node"),
        true,
        "{}",
        stderr
    );
    assert_eq!(exit_code, 1);
}

#[test]
#[ignore]
>>>>>>> e478c775
fn handles_startup_and_shutdown_integration() {
    let daemon_handle = DaemonProcess::new().start(5333);

    thread::sleep(Duration::from_millis(500));

    let masq_handle =
        MasqProcess::new().start_noninteractive(vec!["setup", "neighborhood-mode=zero-hop"]);

    let (stdout, stderr, exit_code) = masq_handle.stop();

    assert_eq!(&stderr, "", "{}", stderr);
    assert_eq!(
        stdout.contains("neighborhood-mode         zero-hop"),
        true,
        "{}",
        stdout
    );
    assert_eq!(exit_code, 0);

    let masq_handle = MasqProcess::new().start_noninteractive(vec!["start"]);

    let (stdout, stderr, exit_code) = masq_handle.stop();

    assert_eq!(&stderr, "", "{}", stderr);
    assert_eq!(
        stdout.contains("MASQNode successfully started as process"),
        true,
        "{}",
        stdout
    );
    assert_eq!(exit_code, 0);

    let masq_handle = MasqProcess::new().start_noninteractive(vec!["shutdown"]);

    let (stdout, stderr, exit_code) = masq_handle.stop();

    assert_eq!(&stderr, "", "{}", stderr);
    assert_eq!(
        stdout.contains("MASQNode was instructed to shut down and has broken its connection"),
        true,
        "{}",
        stdout
    );
    assert_eq!(exit_code, 0);

    daemon_handle.kill();
}<|MERGE_RESOLUTION|>--- conflicted
+++ resolved
@@ -2,14 +2,13 @@
 
 use crate::utils::DaemonProcess;
 use crate::utils::MasqProcess;
+use masq_lib::utils::find_free_port;
 use std::thread;
 use std::time::Duration;
 
 mod utils;
 
 #[test]
-<<<<<<< HEAD
-=======
 fn masq_without_daemon_integration() {
     let masq_handle = MasqProcess::new().start_noninteractive(vec!["setup"]);
 
@@ -27,14 +26,20 @@
 
 #[test]
 #[ignore]
->>>>>>> e478c775
 fn handles_startup_and_shutdown_integration() {
-    let daemon_handle = DaemonProcess::new().start(5333);
+    let port = find_free_port();
+    let daemon_handle = DaemonProcess::new().start(port);
 
     thread::sleep(Duration::from_millis(500));
 
-    let masq_handle =
-        MasqProcess::new().start_noninteractive(vec!["setup", "neighborhood-mode=zero-hop"]);
+    let masq_handle = MasqProcess::new().start_noninteractive(vec![
+        "setup",
+        "--log-level",
+        "error",
+        "--neighborhood-mode",
+        "zero-hop",
+        "--chain",
+    ]);
 
     let (stdout, stderr, exit_code) = masq_handle.stop();
 
