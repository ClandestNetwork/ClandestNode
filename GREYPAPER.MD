# MASQ

## Project Greypaper

# TABLE OF CONTENTS

| Topic | Page # |
| ------ | ------ |
| Preamble – The Greypaper | [Navigate](#preamble) |
| Introduction | [Navigate](#introduction) |
| Solution – Rule of Three | [Navigate](#solution) |
| Clandestine Routing | [In progress](#clandestine) |
| Docker Style CLI | [In progress](#docker-cli) |
| Founding Principles | [Navigate](#founding-principles) |
| Key Goals Currently | [Navigate](#key-goals) |
| Docker Style CLI | [In progress](#docker-cli) |
| Graphic User Interface (GUI) | [In progress](#gui) |
| Clandestine Routing | [In progress](#clandestine) |
| Next Steps | [Navigate](#next-steps) |
| Tokenomics | [Navigate](#tokenomics)  |
| Don the MASQ & Get Involved | [Support Us](#support-us) |
| SUPPORT OUR CAUSE | [Donate](#donate) |
| References | [References](#references) |

<a id="preamble"></a>
# PREAMBLE THE GREYPAPER

Readers may be thinking “Why is this document is called a ‘Greypaper’, and not a Whitepaper?

The Committee’s combined years of experience in business, technology, cryptocurrency and project management yielded an interesting idea - one of the MASQ Committee decided that there had to be an alternative to the mainstream idea of releasing a Whitepaper.

Whitepapers are exactly what they sound like – written in black and white and often outlining definitive goals and deadlines.

This Greypaper will be a living and evolving document that can be updated on a needs-basis with accurate information. All the while providing enough starting information for readers to appreciate the general vision and purpose of the project.

Through this, MASQ aspires to not only be transparent in their goals and intentions, but also to avoid hype, disappointment and misinformation.
 
# INTRODUCTION

MASQ is a community-driven project aimed at solving the problem of internet censorship by repressive regimes. The project Committee is addressing this by building a decentralized mesh network which happens to also be censorship resistant.

By doing so, it will allow content available on the World Wide Web to be accessible to anyone and everyone with an internet connection, all while allowing users to both share internet freedom and have an incentive to dedicate their excess bandwidth to the network.

**MASQ intends to deliver an Open Source solution to a growing Real World set of issues through a unique approach combining:**
- Programming
- Blockchain application
- Network encryption
- Software design
- Self-healing autonomous network structures

MASQ’s vision is that its use can attract over 1 million users across millions of devices and create an ecosystem of applications that leverages the decentralized mesh network.


> “A whole world behind the MASQ”

<a id="solution"></a> 
# SOLUTION – POWER OF THREE

The software solution is made up of three design components: 

 - Encrypted - Completed - Node allows--and encourages--encrypted connections, but it mainly addresses operations on a lower level. It operates on standard protocols such as TLS, SSL and HTTP/S 

 - Untraceable - Completed - Data is sent through a multi-hop network route that changes too quickly to trace
 
<a id="clandestine"></a>
 - Clandestine – **In progress** - Will hide not only the data, not only the route, but also the very fact that the user is using MASQ at all
 
Read more about these methods in detail on the [Encryption Wiki Page]

 
# FOUNDING PRINCIPLES
 
## Decentralized Governance
The MASQ Committee intends to have a core group of individuals forming a committee. At an agreed point, the Committee will dissolve, allowing the Open Source project to be fully decentralized.

There will be no CEO, and practical methods will be applied to ensure no one person controls the entire project.

## Community Spirit
The MASQ Committee have all been born of other projects and communities - they understand that without the true spirit of ‘By the Community, for the Community” the network and thus the project will cease to exist. From these humble roots, the Committee want to actively grow the Community and realize the full potential that the project can bring to the modern world of internet communication.

## Privacy
MASQ intends to keep user privacy as an utmost priority, as without true privacy of the network participants, the network cannot grow to its full potential across the world to restricted countries, where access to such a solution could come with severe penalty from Government and watchdog agencies.

Similarly, members of the Committee will remain pseudo-anonymous until such time that the network will be completely immutable, and there is little to no external threat to them. Some of the Committee are willing to be openly identified.
 
<a id="key-goals"></a>
# KEY GOALS CURRENTLY

<a id="docker-cli"></a>
<<<<<<< HEAD
### Docker-Style CLI Interface - in progress, nearing completion
We have discontinued development and maintenance on the dated GUI, which was not only inefficient, but didn't reflect the features of Node entirely. From here our development is focused on the skeleton behind any GUI, and is now based on a Command Line interface, which will be adapted to be used on the main platforms.

Our goal is to have a configuration file be set up and referenced by the software Daemon, and then Node can be initialized by the user with a few simple commands on a Command Prompt in Windows, Linux or Mac

After more of our UI-Gateway design is developed and implemented, further UI components and GUIs can be designed and built on top for more user-friendly adoption and full-fledged visual features.

<a id="docker-cli"></a>
=======
>>>>>>> fc50977f
### Docker-Style CLI Interface
We have discontinued development and maintainance on the dated GUI, which was not only inefficient, but didn't reflect the features of Node entirely. From here our development is focused on the skeleton behind any GUI, and is now based on a Command Line interface, which will be adapted to be used on the main platforms.

Our goal is to have a configuration file be set up and referenced by the software Daemon, and then Node can be initialized by the user with a few simple commands on a Command Prompt in Windows, Linux or Mac

After more of our UI-gateway design is developed and implemented, further UI components and GUIs can be designed and built on top for more user-friendly adoption and full-fledged visual features

### Clandestine Routing

### Neighborhood Modes

### Terminal Intelligence


# NEXT STEPS

## MASQ Project GitHub is Open Source
The MASQ [GitHub] is an Open Source fork of Substratum (the code base was created and developed by Substratum LLC, a registered US company based in Tennessee) – under the GPLv3 license. All the forked source code used from the latest repo of Substratum is cited as such and credit given properly.

Starting repositories include forks of:
* [SubNode]
* [SubTNT]

<a id="tokenomics"></a>
# Tokenomics

>Our true goal is simply development!

After much research, discussion, and advice from various parties the Committee decided on to launch the token strategy moving forward with MASQ Node.

The MASQ ERC20 token will be a pure utility token. Its primary purpose is to provide a monetization component within the Node software to allow micro-transactions between nodes providing services to each-other within the network. These services are measured and values are individually set by the user of each Node, creating a 'free and open market' within the network itself for users to provide their bandwidth and Node routing services.

This monetization component is inherent to the security of the network, as it ensures:
- that users can both exchange a token to prove they are a reliable consumer or server of services
- reduce the likelihood of large scale network attacks such as botnets and DDoS
- 'Bad actor' Nodes or Nodes not clearing their consuming token debt will be banned or marked in a delinquent list, thus rendering them inactive Nodes

## Smart Contract
MASQ is using a clone of an OpenZeppelin ERC20 token smart contract adapted by Substratum (GitHub repo [sub-contract]), which was audited by Quantstamp in 2018-2019. It was modified with a single constructor to prevent protection from double-spending attacks.

Our smart contract in Solidity can be view publicly on our [verified contract address](https://etherscan.io/address/0x02ba9B528425f9de08F961B88A10b03Be8B8B998) on etherscan.io

## Token Supply 
Token supply estimates are based on minted supply of 472 Million tokens, adjusted by airdrop exclusions, additional Developement wallet and Committee wallets.

Final Total Supply **estimates** are 55-60% of the original minted supply

## Development Wallet
A development wallet of 40 million tokens is earmarked to provide further project support during growth, testing and community engagement

## Committee Wallets
Permanent committee members will receive a one-off 1.25 million tokens each

(at time of writing we have 7 permanent members, so if this changes we will announce immediately)

## Airdrop Distribution (completed at 2:27am Feb 22, 2020)
All non-exchange wallets **holding 500 or more SUB tokens** were airdropped MASQ tokens on a 1:1 ratio

Major exchange wallets and previous project founders/network wallets were excluded from airdrop. 

Remaining tokens after airdrop, development wallet and committee wallets will be sent to the zero-ethereum address

**date for this has not been set yet**

Using blockchain analysis tools, the MASQ committee reviewed monthly historical snapshots of holders from Dec 2019, Jan 2020 and Feb 2020. There were not significant changes to token-holder balances in this time.

Final snapshot was taken at 3:50pm 6th Feb 2020 PST, which coincides with the Committee announcement of the plans to airdrop the custom MASQ token. This was to avoid both manipulation and speculative trading of other tokens.


<a id="support-us"></a>
# DON THE MASQ AND GET INVOLVED

>Do you have a passion for Freedom? Freedom of Information for the world?
>Do you have knowledge of Rust, or similar programming and would like to volunteer some of your time?
>Have you simply wanted to try a superior alternative to VPN or Tor?

**Join our Community and Get in Touch with us!**

Get in Touch
 - [Telegram]
 - [Twitter]
 - [GitHub]
 - [Website]

<a id="donate"></a>
# SUPPORT OUR CAUSE

As all of our Committee are volunteers donating our time and efforts, we will rely on donations from our community to help fund airdrop services, gas fees and other related costs.

ETH address for any donations from our wonderful community:

[0x27d9A2AC83b493f88ce9B4532EDcf74e95B9788d](https://etherdonation.com/d?to=0x27d9A2AC83b493f88ce9B4532EDcf74e95B9788d&amount=0.02)

BTC - ```bc1qnsm0eqt9z9228n7hqc6a0g9dns84vsg3whnmsh```
 
<a id="references"></a>
## REFERENCES

**Substratum Sources and Links:**
- [GNU GPLv3 License](https://github.com/SubstratumNetwork/SubstratumNode/blob/master/LICENSE)
- [SubNode Repo](https://github.com/SubstratumNetwork/SubstratumNode)
- [SubTNT Repo](https://github.com/SubstratumNetwork/TNT)

**OpenZeppelin Token Contracts:**
- [MIT License](https://github.com/OpenZeppelin/openzeppelin-contracts/blob/master/LICENSE)
- [Contract Library](https://github.com/OpenZeppelin/openzeppelin-contracts)
- [ERC20 Tokens](https://github.com/OpenZeppelin/openzeppelin-contracts/tree/master/contracts/token/ERC20)


[//]: # (These are reference links used in the body of this note and get stripped out when the markdown processor does its job)

   [SubNode]: <https://github.com/SubstratumNetwork/SubstratumNode>
   [SubTNT]: <https://github.com/SubstratumNetwork/TNT>
   [sub-contract]: <https://github.com/SubstratumNetwork/sub-contract>
   [Telegram]: <https://t.me/MASQ_ai>
   [Twitter]: <https://twitter.com/MASQ_ai>
   [GitHub]: <https://github.com/MASQ-Project>
   [Website]: <https://MASQ.ai>
   [Encryption Wiki Page]: https://github.com/MASQ-Project/Node/wiki/Encryption-Methods-Explained<|MERGE_RESOLUTION|>--- conflicted
+++ resolved
@@ -12,10 +12,7 @@
 | Clandestine Routing | [In progress](#clandestine) |
 | Docker Style CLI | [In progress](#docker-cli) |
 | Founding Principles | [Navigate](#founding-principles) |
-| Key Goals Currently | [Navigate](#key-goals) |
-| Docker Style CLI | [In progress](#docker-cli) |
-| Graphic User Interface (GUI) | [In progress](#gui) |
-| Clandestine Routing | [In progress](#clandestine) |
+| Key Project Goals Currently | [Navigate](#key-goals) |
 | Next Steps | [Navigate](#next-steps) |
 | Tokenomics | [Navigate](#tokenomics)  |
 | Don the MASQ & Get Involved | [Support Us](#support-us) |
@@ -84,20 +81,9 @@
 Similarly, members of the Committee will remain pseudo-anonymous until such time that the network will be completely immutable, and there is little to no external threat to them. Some of the Committee are willing to be openly identified.
  
 <a id="key-goals"></a>
-# KEY GOALS CURRENTLY
+# KEY PROJECT GOALS CURRENTLY
 
 <a id="docker-cli"></a>
-<<<<<<< HEAD
-### Docker-Style CLI Interface - in progress, nearing completion
-We have discontinued development and maintenance on the dated GUI, which was not only inefficient, but didn't reflect the features of Node entirely. From here our development is focused on the skeleton behind any GUI, and is now based on a Command Line interface, which will be adapted to be used on the main platforms.
-
-Our goal is to have a configuration file be set up and referenced by the software Daemon, and then Node can be initialized by the user with a few simple commands on a Command Prompt in Windows, Linux or Mac
-
-After more of our UI-Gateway design is developed and implemented, further UI components and GUIs can be designed and built on top for more user-friendly adoption and full-fledged visual features.
-
-<a id="docker-cli"></a>
-=======
->>>>>>> fc50977f
 ### Docker-Style CLI Interface
 We have discontinued development and maintainance on the dated GUI, which was not only inefficient, but didn't reflect the features of Node entirely. From here our development is focused on the skeleton behind any GUI, and is now based on a Command Line interface, which will be adapted to be used on the main platforms.
 
@@ -111,6 +97,7 @@
 
 ### Terminal Intelligence
 
+### Auto Port-Forwarding
 
 # NEXT STEPS
 
